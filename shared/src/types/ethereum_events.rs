--- conflicted
+++ resolved
@@ -40,29 +40,11 @@
 #[derive(
     Debug, PartialEq, Eq, Clone, BorshSerialize, BorshDeserialize, BorshSchema,
 )]
-<<<<<<< HEAD
 pub enum EthereumAsset {
     /// Native ETH
     Eth,
     /// An ERC20 token and the address of its contract
     ERC20(EthAddress),
-}
-
-/// This is created by the block proposer based on the Ethereum events included
-/// in the vote extensions of the previous Tendermint round
-#[derive(Debug, Clone, BorshSerialize, BorshDeserialize, BorshSchema)]
-pub struct MultiSignedEthEvent {
-    /// Address and voting power of the signing validators
-    pub signers: Vec<(Address, u64)>,
-    /// Events as signed by validators
-    pub event: MultiSigned<EthereumEvent>,
-=======
-#[allow(dead_code)]
-pub struct TokenWhitelist {
-    /// Address of Ethereum smart contract issuing token
-    pub token: EthAddress,
-    /// Maximum amount of token allowed on the bridge
-    pub cap: Amount,
 }
 
 /// Contains types necessary for processing Ethereum events
@@ -152,64 +134,4 @@
         pub signers: Vec<(Address, FractionalVotingPower)>,
         /// Events as signed by validators
         pub event: MultiSigned<(EthereumEvent, BlockHeight)>,
-    }
-
-    #[cfg(test)]
-    mod tests {
-        use super::*;
-        use crate::types::ethereum_events::Uint;
-        use crate::types::hash::Hash;
-
-        /// Test the hashing of an Ethereum event
-        #[test]
-        fn test_ethereum_event_hash() {
-            let nonce = Uint::from(123u64);
-            let event = EthereumEvent::TransfersToNamada {
-                nonce,
-                transfers: vec![],
-            };
-            let hash = event.hash().unwrap();
-
-            assert_eq!(
-                hash,
-                Hash([
-                    94, 131, 116, 129, 41, 204, 178, 144, 24, 8, 185, 16, 103,
-                    236, 209, 191, 20, 89, 145, 17, 41, 233, 31, 98, 185, 6,
-                    217, 204, 80, 38, 224, 23
-                ])
-            );
-        }
-
-        /// This test is ultimately just exercising the underlying
-        /// library we use for fractions, we want to make sure
-        /// operators work as expected with our FractionalVotingPower
-        /// type itself
-        #[test]
-        fn test_fractional_voting_power_ord_eq() {
-            assert!(
-                FractionalVotingPower::new(2, 3).unwrap()
-                    > FractionalVotingPower::new(1, 4).unwrap()
-            );
-            assert!(
-                FractionalVotingPower::new(1, 3).unwrap()
-                    > FractionalVotingPower::new(1, 4).unwrap()
-            );
-            assert!(
-                FractionalVotingPower::new(1, 3).unwrap()
-                    == FractionalVotingPower::new(2, 6).unwrap()
-            );
-        }
-
-        /// Test error handling on the FractionalVotingPower type
-        #[test]
-        fn test_fractional_voting_power_valid_fractions() {
-            assert!(FractionalVotingPower::new(0, 0).is_err());
-            assert!(FractionalVotingPower::new(1, 0).is_err());
-            assert!(FractionalVotingPower::new(0, 1).is_ok());
-            assert!(FractionalVotingPower::new(1, 1).is_ok());
-            assert!(FractionalVotingPower::new(1, 2).is_ok());
-            assert!(FractionalVotingPower::new(3, 2).is_err());
-        }
-    }
->>>>>>> bf08589b
-}+    }