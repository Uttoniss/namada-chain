--- conflicted
+++ resolved
@@ -94,172 +94,6 @@
 /// and `/applied` ABCI query endpoints.
 const DEFAULT_NAMADA_EVENTS_MAX_WAIT_TIME_SECONDS: u64 = 60;
 
-<<<<<<< HEAD
-/// Errors to do with transaction events.
-#[derive(Error, Debug, Clone)]
-pub enum Error {
-    /// Accepted tx timeout
-    #[error("Timed out waiting for tx to be accepted")]
-    AcceptTimeout,
-    /// Applied tx timeout
-    #[error("Timed out waiting for tx to be applied")]
-    AppliedTimeout,
-    /// Expect a dry running transaction
-    #[error(
-        "Expected a dry-run transaction, received a wrapper transaction \
-         instead: {0:?}"
-    )]
-    ExpectDryRun(Tx),
-    /// Expect a live running transaction
-    #[error("Cannot broadcast a dry-run transaction")]
-    ExpectLiveRun(Tx),
-    /// Error during broadcasting a transaction
-    #[error("Encountered error while broadcasting transaction: {0}")]
-    TxBroadcast(RpcError),
-    /// Invalid comission rate set
-    #[error("Invalid new commission rate, received {0}")]
-    InvalidCommissionRate(Dec),
-    /// Invalid validator address
-    #[error("The address {0} doesn't belong to any known validator account.")]
-    InvalidValidatorAddress(Address),
-    /// Not jailed at pipeline epoch
-    #[error(
-        "The validator address {0} is not jailed at epoch when it would be \
-         restored."
-    )]
-    ValidatorNotCurrentlyJailed(Address),
-    /// Validator still frozen and ineligible to be unjailed
-    #[error(
-        "The validator address {0} is currently frozen and ineligible to be \
-         unjailed."
-    )]
-    ValidatorFrozenFromUnjailing(Address),
-    /// The commission for the steward are not valid
-    #[error("Invalid steward commission: {0}.")]
-    InvalidStewardCommission(String),
-    /// The address is not a valid steward
-    #[error("The address {0} is not a valid steward.")]
-    InvalidSteward(Address),
-    /// Rate of epoch change too large for current epoch
-    #[error(
-        "New rate, {0}, is too large of a change with respect to the \
-         predecessor epoch in which the rate will take effect."
-    )]
-    TooLargeOfChange(Dec),
-    /// Error retrieving from storage
-    #[error("Error retrieving from storage")]
-    Retrieval,
-    /// No unbonded bonds ready to withdraw in the current epoch
-    #[error(
-        "There are no unbonded bonds ready to withdraw in the current epoch \
-         {0}."
-    )]
-    NoUnbondReady(Epoch),
-    /// No unbonded bonds found
-    #[error("No unbonded bonds found")]
-    NoUnbondFound,
-    /// No bonds found
-    #[error("No bonds found")]
-    NoBondFound,
-    /// Lower bond amount than the unbond
-    #[error(
-        "The total bonds of the source {0} is lower than the amount to be \
-         unbonded. Amount to unbond is {1} and the total bonds is {2}."
-    )]
-    LowerBondThanUnbond(Address, String, String),
-    /// Balance is too low
-    #[error(
-        "The balance of the source {0} of token {1} is lower than the amount \
-         to be transferred. Amount to transfer is {2} and the balance is {3}."
-    )]
-    BalanceTooLow(Address, Address, String, String),
-    /// Token Address does not exist on chain
-    #[error("The token address {0} doesn't exist on chain.")]
-    TokenDoesNotExist(Address),
-    /// Source address does not exist on chain
-    #[error("The address {0} doesn't exist on chain.")]
-    LocationDoesNotExist(Address),
-    /// Target Address does not exist on chain
-    #[error("The source address {0} doesn't exist on chain.")]
-    SourceDoesNotExist(Address),
-    /// Source Address does not exist on chain
-    #[error("The target address {0} doesn't exist on chain.")]
-    TargetLocationDoesNotExist(Address),
-    /// No Balance found for token
-    #[error("No balance found for the source {0} of token {1}")]
-    NoBalanceForToken(Address, Address),
-    /// Negative balance after transfer
-    #[error(
-        "The balance of the source {0} is lower than the amount to be \
-         transferred. Amount to transfer is {1} {2}"
-    )]
-    NegativeBalanceAfterTransfer(Box<Address>, String, Box<Address>),
-    /// No Balance found for token
-    #[error("{0}")]
-    MaspError(String),
-    /// Wasm validation failed
-    #[error("Validity predicate code validation failed with {0}")]
-    WasmValidationFailure(WasmValidationError),
-    /// Encoding transaction failure
-    #[error("Encoding tx data, {0}, shouldn't fail")]
-    EncodeTxFailure(String),
-    /// Like EncodeTxFailure but for the encode error type
-    #[error("Encoding tx data, {0}, shouldn't fail")]
-    EncodeFailure(EncodeError),
-    /// Failed to deserialize the proposal data from json
-    #[error("Failed to deserialize the proposal data: {0}")]
-    FailedGovernaneProposalDeserialize(String),
-    /// The proposal data are invalid
-    #[error("Proposal data are invalid: {0}")]
-    InvalidProposal(String),
-    /// The proposal vote is not valid
-    #[error("Proposal vote is invalid")]
-    InvalidProposalVote,
-    /// The proposal can't be voted
-    #[error("Proposal {0} can't be voted")]
-    InvalidProposalVotingPeriod(u64),
-    /// The proposal can't be found
-    #[error("Proposal {0} can't be found")]
-    ProposalDoesNotExist(u64),
-    /// Updating an VP of an implicit account
-    #[error(
-        "A validity predicate of an implicit address cannot be directly \
-         updated. You can use an established address for this purpose."
-    )]
-    ImplicitUpdate,
-    // This should be removed? or rather refactored as it communicates
-    // the same information as the ImplicitUpdate
-    /// Updating a VP of an internal implicit address
-    #[error(
-        "A validity predicate of an internal address cannot be directly \
-         updated."
-    )]
-    ImplicitInternalError,
-    /// Unexpected Error
-    #[error("Unexpected behavior reading the unbonds data has occurred")]
-    UnboundError,
-    /// Epoch not in storage
-    #[error("Proposal end epoch is not in the storage.")]
-    EpochNotInStorage,
-    /// Couldn't understand who the fee payer is
-    #[error("Either --signing-keys or --gas-payer must be available.")]
-    InvalidFeePayer,
-    /// Account threshold is not set
-    #[error("Account threshold must be set.")]
-    MissingAccountThreshold,
-    /// Not enough signature
-    #[error("Account threshold is {0} but the valid signatures are {1}.")]
-    MissingSigningKeys(u8, u8),
-    /// Invalid owner account
-    #[error("The source account {0} is not valid or doesn't exist.")]
-    InvalidAccount(String),
-    /// Other Errors that may show up when using the interface
-    #[error("{0}")]
-    Other(String),
-}
-
-=======
->>>>>>> 3ef04aa0
 /// Capture the result of running a transaction
 pub enum ProcessTxResponse {
     /// Result of submitting a transaction to the blockchain
@@ -485,13 +319,7 @@
             wrapper_hash,
             decrypted_hash,
         } => Ok((tx, wrapper_hash, decrypted_hash)),
-<<<<<<< HEAD
-        TxBroadcastData::DryRun(tx) => Err(Error::ExpectLiveRun(tx.clone())),
-=======
-        TxBroadcastData::DryRun(tx) => {
-            Err(TxError::ExpectWrappedRun(tx.clone()))
-        }
->>>>>>> 3ef04aa0
+        TxBroadcastData::DryRun(tx) => Err(TxError::ExpectLiveRun(tx.clone())),
     }?;
 
     tracing::debug!(
@@ -542,13 +370,7 @@
             wrapper_hash,
             decrypted_hash,
         } => Ok((tx, wrapper_hash, decrypted_hash)),
-<<<<<<< HEAD
-        TxBroadcastData::DryRun(tx) => Err(Error::ExpectLiveRun(tx.clone())),
-=======
-        TxBroadcastData::DryRun(tx) => {
-            Err(TxError::ExpectWrappedRun(tx.clone()))
-        }
->>>>>>> 3ef04aa0
+        TxBroadcastData::DryRun(tx) => Err(TxError::ExpectLiveRun(tx.clone())),
     }?;
 
     // Broadcast the supplied transaction
@@ -796,17 +618,17 @@
 ) -> Result<(Tx, Option<Epoch>), Error> {
     if !rpc::is_steward(client, &steward).await && !tx_args.force {
         eprintln!("The given address {} is not a steward.", &steward);
-        return Err(Error::InvalidSteward(steward.clone()));
+        return Err(Error::from(TxError::InvalidSteward(steward.clone())));
     };
 
     let commission = Commission::try_from(commission.as_ref())
-        .map_err(|e| Error::InvalidStewardCommission(e.to_string()))?;
+        .map_err(|e| TxError::InvalidStewardCommission(e.to_string()))?;
 
     if !commission.is_valid() && !tx_args.force {
         eprintln!("The sum of all percentage must not be greater than 1.");
-        return Err(Error::InvalidStewardCommission(
+        return Err(Error::from(TxError::InvalidStewardCommission(
             "Commission sum is greater than 1.".to_string(),
-        ));
+        )));
     }
 
     let tx_code_hash =
@@ -857,7 +679,7 @@
 ) -> Result<(Tx, Option<Epoch>), Error> {
     if !rpc::is_steward(client, &steward).await && !tx_args.force {
         eprintln!("The given address {} is not a steward.", &steward);
-        return Err(Error::InvalidSteward(steward.clone()));
+        return Err(Error::from(TxError::InvalidSteward(steward.clone())));
     };
 
     let tx_code_hash =
@@ -943,7 +765,6 @@
                 "No slash found for validator address {} and thus can't be \
                  unjailed.",
                 &validator
-<<<<<<< HEAD
             )
         }
         Some(last_slash_epoch) => {
@@ -956,17 +777,12 @@
                     &validator
                 );
                 if !tx_args.force {
-                    return Err(Error::ValidatorFrozenFromUnjailing(
-                        validator.clone(),
+                    return Err(Error::from(
+                        TxError::ValidatorFrozenFromUnjailing(
+                            validator.clone(),
+                        ),
                     ));
                 }
-=======
-            );
-            if !tx_args.force {
-                return Err(Error::from(TxError::ValidatorNotCurrentlyJailed(
-                    validator.clone(),
-                )));
->>>>>>> 3ef04aa0
             }
         }
     }
@@ -1403,17 +1219,10 @@
         tx_code_path,
     }: args::VoteProposal,
     epoch: Epoch,
-<<<<<<< HEAD
     fee_payer: common::PublicKey,
 ) -> Result<(Tx, Option<Epoch>), Error> {
-    let proposal_vote =
-        ProposalVote::try_from(vote).map_err(|_| Error::InvalidProposalVote)?;
-=======
-    gas_payer: &common::PublicKey,
-) -> Result<Tx, Error> {
     let proposal_vote = ProposalVote::try_from(vote)
         .map_err(|_| TxError::InvalidProposalVote)?;
->>>>>>> 3ef04aa0
 
     let proposal_id = proposal_id.expect("Proposal id must be defined.");
     let proposal = if let Some(proposal) =
@@ -1653,7 +1462,7 @@
             let ibc_denom_key = ibc_denom_key(hash);
             rpc::query_storage_value::<C, String>(client, &ibc_denom_key)
                 .await
-                .ok_or_else(|| Error::TokenDoesNotExist(args.token.clone()))?
+                .ok_or_else(|| TxError::TokenDoesNotExist(args.token.clone()))?
         }
         _ => args.token.to_string(),
     };
