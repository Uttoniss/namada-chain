--- conflicted
+++ resolved
@@ -12,24 +12,12 @@
 
 /// Returns whether a key belongs to this account or not
 pub fn is_eth_bridge_key(key: &Key) -> bool {
-<<<<<<< HEAD
-    key.segments[0] == ADDRESS.to_db_key()
-=======
     matches!(key.segments.get(0), Some(first_segment) if first_segment == &ADDRESS.to_db_key())
->>>>>>> d5243ec0
 }
 
 #[cfg(test)]
 mod test {
     use super::*;
-<<<<<<< HEAD
-
-    #[test]
-    fn test_is_eth_bridge_key() {
-        let key = Key::from(super::ADDRESS.to_db_key());
-        assert!(is_eth_bridge_key(&key));
-
-=======
     use crate::types::address;
 
     #[test]
@@ -40,14 +28,11 @@
 
     #[test]
     fn test_is_eth_bridge_key_returns_true_for_eth_bridge_subkey() {
->>>>>>> d5243ec0
         let key = Key::from(super::ADDRESS.to_db_key())
             .push(&"arbitrary key segment".to_owned())
             .expect("Could not set up test");
         assert!(is_eth_bridge_key(&key));
     }
-<<<<<<< HEAD
-=======
 
     #[test]
     fn test_is_eth_bridge_key_returns_false_for_different_address() {
@@ -64,5 +49,4 @@
                 .expect("Could not set up test");
         assert!(!is_eth_bridge_key(&key));
     }
->>>>>>> d5243ec0
 }