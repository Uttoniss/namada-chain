pub mod write_log;

use std::convert::TryInto;
use std::sync::{Arc, Mutex};

use anoma::protobuf::types::Tx;
use tokio::sync::mpsc::Sender;
use wasmer::{
    HostEnvInitError, ImportObject, Instance, Memory, Store, WasmerEnv,
};

use self::write_log::WriteLog;
use super::memory::AnomaMemory;
use super::{TxEnvHostWrapper, VpEnvHostWrapper};
use crate::shell::gas::BlockGasMeter;
use crate::shell::storage::{Address, Key, Storage};

#[derive(Clone)]
struct TxEnv {
    // not thread-safe, assuming single-threaded Tx runner
    storage: TxEnvHostWrapper<Storage>,
    // not thread-safe, assuming single-threaded Tx runner
    write_log: TxEnvHostWrapper<WriteLog>,
    // not thread-safe, assuming single-threaded Tx runner
    gas_meter: TxEnvHostWrapper<BlockGasMeter>,
    memory: AnomaMemory,
}

impl WasmerEnv for TxEnv {
    fn init_with_instance(
        &mut self,
        instance: &Instance,
    ) -> std::result::Result<(), HostEnvInitError> {
        self.memory.init_env_memory(&instance.exports)
    }
}

#[derive(Clone)]
struct VpEnv {
    /// The address of the account that owns the VP
    addr: Address,
    // not thread-safe, assuming read-only access from parallel Vp runners
    storage: VpEnvHostWrapper<Storage>,
    // not thread-safe, assuming read-only access from parallel Vp runners
    write_log: VpEnvHostWrapper<WriteLog>,
    // TODO In parallel runs, we can change only the maximum used gas of all
    // the VPs that we ran.
    gas_meter: Arc<Mutex<BlockGasMeter>>,
    memory: AnomaMemory,
}

impl WasmerEnv for VpEnv {
    fn init_with_instance(
        &mut self,
        instance: &Instance,
    ) -> std::result::Result<(), HostEnvInitError> {
        self.memory.init_env_memory(&instance.exports)
    }
}

#[derive(Clone)]
pub struct MatchmakerEnv {
    // not thread-safe, assuming single-threaded Tx runner
    // pub ledger: TxShellWrapper,
    pub tx_code: Vec<u8>,
    pub inject_tx: Sender<Tx>,
    pub memory: AnomaMemory,
}

impl WasmerEnv for MatchmakerEnv {
    fn init_with_instance(
        &mut self,
        instance: &Instance,
    ) -> std::result::Result<(), HostEnvInitError> {
        self.memory.init_env_memory(&instance.exports)
    }
}

/// Prepare imports (memory and host functions) exposed to the vm guest running
/// transaction code
pub fn prepare_tx_imports(
    wasm_store: &Store,
    storage: TxEnvHostWrapper<Storage>,
    write_log: TxEnvHostWrapper<WriteLog>,
    gas_meter: TxEnvHostWrapper<BlockGasMeter>,
    initial_memory: Memory,
) -> ImportObject {
    let env = TxEnv {
        storage,
        write_log,
        gas_meter,
        memory: AnomaMemory::default(),
    };
    wasmer::imports! {
        // default namespace
        "env" => {
            "memory" => initial_memory,
            "gas" => wasmer::Function::new_native_with_env(wasm_store, env.clone(), tx_charge_gas),
            "read" => wasmer::Function::new_native_with_env(wasm_store, env.clone(), tx_storage_read),
            "write" => wasmer::Function::new_native_with_env(wasm_store, env.clone(), tx_storage_write),
            "delete" => wasmer::Function::new_native_with_env(wasm_store, env.clone(), tx_storage_delete),
            "read_varlen" => wasmer::Function::new_native_with_env(wasm_store, env.clone(), tx_storage_read_varlen),
            "log_string" => wasmer::Function::new_native_with_env(wasm_store, env, tx_log_string),
        },
    }
}

/// Prepare imports (memory and host functions) exposed to the vm guest running
/// validity predicate code
pub fn prepare_vp_imports(
    wasm_store: &Store,
    addr: Address,
    storage: VpEnvHostWrapper<Storage>,
    write_log: VpEnvHostWrapper<WriteLog>,
    gas_meter: Arc<Mutex<BlockGasMeter>>,
    initial_memory: Memory,
) -> ImportObject {
    let env = VpEnv {
        addr,
        storage,
        write_log,
        gas_meter,
        memory: AnomaMemory::default(),
    };
    wasmer::imports! {
        // default namespace
        "env" => {
            "memory" => initial_memory,
            "gas" => wasmer::Function::new_native_with_env(wasm_store, env.clone(), vp_charge_gas),
            "read_pre" => wasmer::Function::new_native_with_env(wasm_store, env.clone(), vp_storage_read_pre),
            "read_post" => wasmer::Function::new_native_with_env(wasm_store, env.clone(), vp_storage_read_post),
            "read_pre_varlen" => wasmer::Function::new_native_with_env(wasm_store, env.clone(), vp_storage_read_pre_varlen),
            "read_post_varlen" => wasmer::Function::new_native_with_env(wasm_store, env.clone(), vp_storage_read_post_varlen),
            "log_string" => wasmer::Function::new_native_with_env(wasm_store, env, vp_log_string),
        },
    }
}

<<<<<<< HEAD
/// Prepare imports (memory and host functions) exposed to the vm guest running
/// transaction code
pub fn prepare_matchmaker_imports(
    wasm_store: &Store,
    initial_memory: Memory,
    tx_code: impl AsRef<[u8]>,
    inject_tx: Sender<Tx>,
) -> ImportObject {
    let env = MatchmakerEnv {
        memory: AnomaMemory::default(),
        inject_tx,
        tx_code: tx_code.as_ref().to_vec(),
    };
    wasmer::imports! {
        // default namespace
        "env" => {
            "memory" => initial_memory,
            "send_match" => wasmer::Function::new_native_with_env(wasm_store,
                                                                  env.clone(),
                                                                  send_match),
            "log_string" => wasmer::Function::new_native_with_env(wasm_store,
                                                                  env,
                                                                  matchmaker_log_string),
        },
    }
}

fn parse_key(key: String) -> (storage::Address, String) {
    // parse the address from the first key segment and get the rest of the key
    let mut key_segments: Vec<&str> = key.split('/').collect();
    let addr_str = key_segments
        .first()
        .expect("key shouldn't be empty")
        .to_string();
    key_segments.drain(0..1);
    let key = key_segments.join("/");
    let addr: storage::Address =
        storage::KeySeg::from_key_seg(&addr_str).expect("should be an address");
    (addr, key)
=======
/// Called from tx wasm to request to use the given gas amount
fn tx_charge_gas(env: &TxEnv, used_gas: i32) {
    let gas_meter: &mut BlockGasMeter = unsafe { &mut *(env.gas_meter.get()) };
    // if we run out of gas, we need to stop the execution
    match gas_meter.add(used_gas as _) {
        Err(err) => {
            log::warn!(
                "Stopping transaction execution because of gas error: {}",
                err
            );
            unreachable!()
        }
        _ => {}
    }
}

/// Called from VP wasm to request to use the given gas amount
fn vp_charge_gas(env: &VpEnv, used_gas: i32) {
    let mut gas_meter = env
        .gas_meter
        .lock()
        .expect("Cannot get lock on the gas meter");
    // if we run out of gas, we need to stop the execution
    match gas_meter.add(used_gas as _) {
        Err(err) => {
            log::warn!(
                "Stopping validity predicate execution because of gas error: \
                 {}",
                err
            );
            unreachable!()
        }
        _ => {}
    }
>>>>>>> 2812b420
}

/// Storage read function exposed to the wasm VM Tx environment. It will try to
/// read from the write log first and if no entry found then from the storage.
fn tx_storage_read(
    env: &TxEnv,
    key_ptr: u64,
    key_len: u64,
    result_ptr: u64,
) -> u64 {
    let key = env
        .memory
        .read_string(key_ptr, key_len as _)
        .expect("Cannot read the key from memory");

    log::debug!(
        "tx_storage_read {}, key {}, result_ptr {}",
        key,
        key_ptr,
        result_ptr,
    );

    let key = Key::parse(key).expect("Cannot parse the key string");

    // try to read from the write log first
    let write_log: &WriteLog = unsafe { &*(env.write_log.get()) };
    match write_log.read(&key) {
        Some(&write_log::StorageModification::Write { ref value }) => {
            env.memory
                .write_bytes(result_ptr, value)
                .expect("cannot write to memory");
            return 1;
        }
        Some(&write_log::StorageModification::Delete) => {
            // fail, given key has been deleted
            return 0;
        }
        None => {
            // when not found in write log, try to read from the storage
            let storage: &Storage = unsafe { &*(env.storage.get()) };
            let (value, _gas) =
                storage.read(&key).expect("storage read failed");
            match value {
                Some(value) => {
                    env.memory
                        .write_bytes(result_ptr, value)
                        .expect("cannot write to memory");
                    return 1;
                }
                None => {
                    // fail, key not found
                    return 0;
                }
            }
        }
    }
}

/// Storage read function exposed to the wasm VM Tx environment. It will try to
/// read from the write log first and if no entry found then from the storage.
///
/// Returns [`-1`] when the key is not present, or the length of the data when
/// the key is present (the length may be [`0`]).
fn tx_storage_read_varlen(
    env: &TxEnv,
    key_ptr: u64,
    key_len: u64,
    result_ptr: u64,
) -> i64 {
    let key = env
        .memory
        .read_string(key_ptr, key_len as _)
        .expect("Cannot read the key from memory");

    log::debug!(
        "tx_storage_read {}, key {}, result_ptr {}",
        key,
        key_ptr,
        result_ptr,
    );

    let key = Key::parse(key).expect("Cannot parse the key string");

    // try to read from the write log first
    let write_log: &WriteLog = unsafe { &*(env.write_log.get()) };
    match write_log.read(&key) {
        Some(&write_log::StorageModification::Write { ref value }) => {
            let len: i64 =
                value.len().try_into().expect("data length overflow");
            env.memory
                .write_bytes(result_ptr, value)
                .expect("cannot write to memory");
            len
        }
        Some(&write_log::StorageModification::Delete) => {
            // fail, given key has been deleted
            -1
        }
        None => {
            // when not found in write log, try to read from the storage
            let storage: &Storage = unsafe { &*(env.storage.get()) };
            let (value, _gas) =
                storage.read(&key).expect("storage read failed");
            match value {
                Some(value) => {
                    let len: i64 =
                        value.len().try_into().expect("data length overflow");
                    env.memory
                        .write_bytes(result_ptr, value)
                        .expect("cannot write to memory");
                    len
                }
                None => {
                    // fail, key not found
                    -1
                }
            }
        }
    }
}

/// Storage write function exposed to the wasm VM Tx environment. The given
/// key/value will be written to the write log.
fn tx_storage_write(
    env: &TxEnv,
    key_ptr: u64,
    key_len: u64,
    val_ptr: u64,
    val_len: u64,
) -> u64 {
    let key = env
        .memory
        .read_string(key_ptr, key_len as _)
        .expect("Cannot read the key from memory");
    let value = env
        .memory
        .read_bytes(val_ptr, val_len as _)
        .expect("Cannot read the value from memory");

    log::debug!("tx_storage_update {}, {:#?}", key, value);

    let key = Key::parse(key).expect("Cannot parse the key string");

    let write_log: &mut WriteLog = unsafe { &mut *(env.write_log.get()) };
    write_log.write(&key, value);

    1
}

/// Storage delete function exposed to the wasm VM Tx environment. The given
/// key/value will be written as deleted to the write log.
fn tx_storage_delete(env: &TxEnv, key_ptr: u64, key_len: u64) -> u64 {
    let key = env
        .memory
        .read_string(key_ptr, key_len as _)
        .expect("Cannot read the key from memory");

    log::debug!("tx_storage_delete {}", key);

    let key = Key::parse(key).expect("Cannot parse the key string");

    let write_log: &mut WriteLog = unsafe { &mut *(env.write_log.get()) };
    write_log.delete(&key);

    1
}

/// Storage read prior state (before tx execution) function exposed to the wasm
/// VM VP environment. It will try to read from the storage.
fn vp_storage_read_pre(
    env: &VpEnv,
    key_ptr: u64,
    key_len: u64,
    result_ptr: u64,
) -> u64 {
    let key = env
        .memory
        .read_string(key_ptr, key_len as _)
        .expect("Cannot read the key from memory");

    // try to read from the storage
    let key = Key::parse(key).expect("Cannot parse the key string");
    let storage: &Storage = unsafe { &*(env.storage.get()) };
    let (value, _gas) = storage.read(&key).expect("storage read failed");
    log::debug!(
        "vp_storage_read_pre addr {}, key {}, value {:#?}",
        env.addr,
        key,
        value,
    );
    match value {
        Some(value) => {
            env.memory
                .write_bytes(result_ptr, value)
                .expect("cannot write to memory");
            return 1;
        }
        None => {
            // fail, key not found
            return 0;
        }
    }
}

/// Storage read posterior state (after tx execution) function exposed to the
/// wasm VM VP environment. It will try to read from the write log first and if
/// no entry found then from the storage.
fn vp_storage_read_post(
    env: &VpEnv,
    key_ptr: u64,
    key_len: u64,
    result_ptr: u64,
) -> u64 {
    let key = env
        .memory
        .read_string(key_ptr, key_len as _)
        .expect("Cannot read the key from memory");

    log::debug!(
        "vp_storage_read_post {}, key {}, result_ptr {}",
        key,
        key_ptr,
        result_ptr,
    );

    // try to read from the write log first
    let key = Key::parse(key).expect("Cannot parse the key string");
    let write_log: &WriteLog = unsafe { &*(env.write_log.get()) };
    match write_log.read(&key) {
        Some(&write_log::StorageModification::Write { ref value }) => {
            env.memory
                .write_bytes(result_ptr, value)
                .expect("cannot write to memory");
            return 1;
        }
        Some(&write_log::StorageModification::Delete) => {
            // fail, given key has been deleted
            return 0;
        }
        None => {
            // when not found in write log, try to read from the storage
            let storage: &Storage = unsafe { &*(env.storage.get()) };
            let (value, _gas) =
                storage.read(&key).expect("storage read failed");
            match value {
                Some(value) => {
                    env.memory
                        .write_bytes(result_ptr, value)
                        .expect("cannot write to memory");
                    return 1;
                }
                None => {
                    // fail, key not found
                    return 0;
                }
            }
        }
    }
}

/// Storage read prior state (before tx execution) function exposed to the wasm
/// VM VP environment. It will try to read from the storage.
///
/// Returns [`-1`] when the key is not present, or the length of the data when
/// the key is present (the length may be [`0`]).
fn vp_storage_read_pre_varlen(
    env: &VpEnv,
    key_ptr: u64,
    key_len: u64,
    result_ptr: u64,
) -> i64 {
    let key = env
        .memory
        .read_string(key_ptr, key_len as _)
        .expect("Cannot read the key from memory");

    // try to read from the storage
    let key = Key::parse(key).expect("Cannot parse the key string");
    let storage: &Storage = unsafe { &*(env.storage.get()) };
    let (value, _gas) = storage.read(&key).expect("storage read failed");
    log::debug!(
        "vp_storage_read_pre addr {}, key {}, value {:#?}",
        env.addr,
        key,
        value,
    );
    match value {
        Some(value) => {
            let len: i64 =
                value.len().try_into().expect("data length overflow");
            env.memory
                .write_bytes(result_ptr, value)
                .expect("cannot write to memory");
            len
        }
        None => {
            // fail, key not found
            -1
        }
    }
}

/// Storage read posterior state (after tx execution) function exposed to the
/// wasm VM VP environment. It will try to read from the write log first and if
/// no entry found then from the storage.
///
/// Returns [`-1`] when the key is not present, or the length of the data when
/// the key is present (the length may be [`0`]).
fn vp_storage_read_post_varlen(
    env: &VpEnv,
    key_ptr: u64,
    key_len: u64,
    result_ptr: u64,
) -> i64 {
    let key = env
        .memory
        .read_string(key_ptr, key_len as _)
        .expect("Cannot read the key from memory");

    log::debug!(
        "vp_storage_read_post {}, key {}, result_ptr {}",
        key,
        key_ptr,
        result_ptr,
    );

    // try to read from the write log first
    let key = Key::parse(key).expect("Cannot parse the key string");
    let write_log: &WriteLog = unsafe { &*(env.write_log.get()) };
    match write_log.read(&key) {
        Some(&write_log::StorageModification::Write { ref value }) => {
            let len: i64 =
                value.len().try_into().expect("data length overflow");
            env.memory
                .write_bytes(result_ptr, value)
                .expect("cannot write to memory");
            len
        }
        Some(&write_log::StorageModification::Delete) => {
            // fail, given key has been deleted
            -1
        }
        None => {
            // when not found in write log, try to read from the storage
            let storage: &Storage = unsafe { &*(env.storage.get()) };
            let (value, _gas) =
                storage.read(&key).expect("storage read failed");
            match value {
                Some(value) => {
                    let len: i64 =
                        value.len().try_into().expect("data length overflow");
                    env.memory
                        .write_bytes(result_ptr, value)
                        .expect("cannot write to memory");
                    len
                }
                None => {
                    // fail, key not found
                    -1
                }
            }
        }
    }
}

/// Log a string from exposed to the wasm VM Tx environment. The message will be
/// printed at the [`log::Level::Info`].
fn tx_log_string(env: &TxEnv, str_ptr: u64, str_len: u64) {
    let str = env
        .memory
        .read_string(str_ptr, str_len as _)
        .expect("Cannot read the string from memory");

    log::info!("WASM Transaction log: {}", str);
}

/// Log a string from exposed to the wasm VM matchmaker environment. The message
/// will be printed at the [`log::Level::Info`].
fn matchmaker_log_string(env: &MatchmakerEnv, str_ptr: u64, str_len: u64) {
    let str = env
        .memory
        .read_string(str_ptr, str_len as _)
        .expect("Cannot read the string from memory");

    log::info!("WASM Matchmaker log: {}", str);
}

/// Log a string from exposed to the wasm VM VP environment. The message will be
/// printed at the [`log::Level::Info`].
fn vp_log_string(env: &VpEnv, str_ptr: u64, str_len: u64) {
    let str = env
        .memory
        .read_string(str_ptr, str_len as _)
        .expect("Cannot read the string from memory");

    log::info!("WASM Validity predicate log: {}", str);
}

fn send_match(env: &MatchmakerEnv, data_ptr: u64, data_len: u64) {
    let inject_tx: &Sender<Tx> = &env.inject_tx;
    let tx_data = env
        .memory
        .read_bytes(data_ptr, data_len as _)
        .expect("Cannot read the key from memory");
    let tx = Tx {
        code: env.tx_code.clone(),
        data: Some(tx_data),
    };
    inject_tx.try_send(tx).expect("failed to send tx")
}<|MERGE_RESOLUTION|>--- conflicted
+++ resolved
@@ -136,7 +136,6 @@
     }
 }
 
-<<<<<<< HEAD
 /// Prepare imports (memory and host functions) exposed to the vm guest running
 /// transaction code
 pub fn prepare_matchmaker_imports(
@@ -164,19 +163,6 @@
     }
 }
 
-fn parse_key(key: String) -> (storage::Address, String) {
-    // parse the address from the first key segment and get the rest of the key
-    let mut key_segments: Vec<&str> = key.split('/').collect();
-    let addr_str = key_segments
-        .first()
-        .expect("key shouldn't be empty")
-        .to_string();
-    key_segments.drain(0..1);
-    let key = key_segments.join("/");
-    let addr: storage::Address =
-        storage::KeySeg::from_key_seg(&addr_str).expect("should be an address");
-    (addr, key)
-=======
 /// Called from tx wasm to request to use the given gas amount
 fn tx_charge_gas(env: &TxEnv, used_gas: i32) {
     let gas_meter: &mut BlockGasMeter = unsafe { &mut *(env.gas_meter.get()) };
@@ -211,7 +197,6 @@
         }
         _ => {}
     }
->>>>>>> 2812b420
 }
 
 /// Storage read function exposed to the wasm VM Tx environment. It will try to
