//! IBC storage context

pub use ics23::ProofSpec;
use namada_core::address::Address;
use namada_core::token::Amount;
use namada_storage::{Error, StorageRead, StorageWrite};
use namada_tx::TxCommitments;

use crate::event::IbcEvent;

/// IBC context trait to be implemented in integration that can read and write
pub trait IbcStorageContext: StorageRead + StorageWrite {
    /// Emit an IBC event
    fn emit_ibc_event(&mut self, event: IbcEvent) -> Result<(), Error>;

    /// Get IBC events
    fn get_ibc_events(
        &self,
        event_type: impl AsRef<str>,
    ) -> Result<Vec<IbcEvent>, Error>;

    /// Transfer token
    fn transfer_token(
        &mut self,
        src: &Address,
        dest: &Address,
        token: &Address,
        amount: Amount,
    ) -> Result<(), Error>;

    /// Handle masp tx
    fn handle_masp_tx(
        &mut self,
        shielded: &masp_primitives::transaction::Transaction,
<<<<<<< HEAD
        pin_key: Option<(&str, TxCommitments)>,
=======
>>>>>>> 4ed62290
    ) -> Result<(), Error>;

    /// Mint token
    fn mint_token(
        &mut self,
        target: &Address,
        token: &Address,
        amount: Amount,
    ) -> Result<(), Error>;

    /// Burn token
    fn burn_token(
        &mut self,
        target: &Address,
        token: &Address,
        amount: Amount,
    ) -> Result<(), Error>;

    /// Logging
    fn log_string(&self, message: String);
}<|MERGE_RESOLUTION|>--- conflicted
+++ resolved
@@ -4,7 +4,6 @@
 use namada_core::address::Address;
 use namada_core::token::Amount;
 use namada_storage::{Error, StorageRead, StorageWrite};
-use namada_tx::TxCommitments;
 
 use crate::event::IbcEvent;
 
@@ -32,10 +31,6 @@
     fn handle_masp_tx(
         &mut self,
         shielded: &masp_primitives::transaction::Transaction,
-<<<<<<< HEAD
-        pin_key: Option<(&str, TxCommitments)>,
-=======
->>>>>>> 4ed62290
     ) -> Result<(), Error>;
 
     /// Mint token
