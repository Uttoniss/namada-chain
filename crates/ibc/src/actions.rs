//! Implementation of `IbcActions` with the protocol storage

use std::cell::RefCell;
use std::rc::Rc;

use namada_core::address::{Address, InternalAddress};
use namada_core::ibc::apps::transfer::types::msgs::transfer::MsgTransfer;
use namada_core::ibc::apps::transfer::types::packet::PacketData;
use namada_core::ibc::apps::transfer::types::PrefixedCoin;
use namada_core::ibc::core::channel::types::timeout::TimeoutHeight;
use namada_core::ibc::primitives::Msg;
use namada_core::ibc::IbcEvent;
use namada_core::tendermint::Time as TmTime;
use namada_core::time::DateTimeUtc;
use namada_core::token::DenominatedAmount;
use namada_governance::storage::proposal::PGFIbcTarget;
use namada_parameters::read_epoch_duration_parameter;
use namada_state::{
    DBIter, Epochs, ResultExt, State, StateRead, StorageError, StorageHasher,
    StorageRead, StorageResult, StorageWrite, TxHostEnvState, WlState, DB,
};
use namada_token as token;

use crate::{IbcActions, IbcCommonContext, IbcStorageContext};

/// IBC protocol context
#[derive(Debug)]
pub struct IbcProtocolContext<'a, S>
where
    S: State,
{
    state: &'a mut S,
}

impl<S> StorageRead for IbcProtocolContext<'_, S>
where
    S: State,
{
    type PrefixIter<'iter> = <S as StorageRead>::PrefixIter<'iter> where Self: 'iter;

    fn read_bytes(
        &self,
        key: &namada_storage::Key,
    ) -> StorageResult<Option<Vec<u8>>> {
        self.state.read_bytes(key)
    }

    fn has_key(&self, key: &namada_storage::Key) -> StorageResult<bool> {
        self.state.has_key(key)
<<<<<<< HEAD
    }

    fn iter_prefix<'iter>(
        &'iter self,
        prefix: &namada_storage::Key,
    ) -> StorageResult<Self::PrefixIter<'iter>> {
        self.state.iter_prefix(prefix)
    }

    fn iter_next<'iter>(
        &'iter self,
        iter: &mut Self::PrefixIter<'iter>,
    ) -> StorageResult<Option<(String, Vec<u8>)>> {
        self.state.iter_next(iter)
    }

    fn get_chain_id(&self) -> StorageResult<String> {
        self.state.get_chain_id()
    }

    fn get_block_height(&self) -> StorageResult<namada_storage::BlockHeight> {
        self.state.get_block_height()
    }

    fn get_block_header(
        &self,
        height: namada_storage::BlockHeight,
    ) -> StorageResult<Option<namada_storage::Header>> {
        StorageRead::get_block_header(self.state, height)
    }

    fn get_block_hash(&self) -> StorageResult<namada_storage::BlockHash> {
        self.state.get_block_hash()
    }

    fn get_block_epoch(&self) -> StorageResult<namada_storage::Epoch> {
        self.state.get_block_epoch()
    }

=======
    }

    fn iter_prefix<'iter>(
        &'iter self,
        prefix: &namada_storage::Key,
    ) -> StorageResult<Self::PrefixIter<'iter>> {
        self.state.iter_prefix(prefix)
    }

    fn iter_next<'iter>(
        &'iter self,
        iter: &mut Self::PrefixIter<'iter>,
    ) -> StorageResult<Option<(String, Vec<u8>)>> {
        self.state.iter_next(iter)
    }

    fn get_chain_id(&self) -> StorageResult<String> {
        self.state.get_chain_id()
    }

    fn get_block_height(&self) -> StorageResult<namada_storage::BlockHeight> {
        self.state.get_block_height()
    }

    fn get_block_header(
        &self,
        height: namada_storage::BlockHeight,
    ) -> StorageResult<Option<namada_storage::Header>> {
        StorageRead::get_block_header(self.state, height)
    }

    fn get_block_hash(&self) -> StorageResult<namada_storage::BlockHash> {
        self.state.get_block_hash()
    }

    fn get_block_epoch(&self) -> StorageResult<namada_storage::Epoch> {
        self.state.get_block_epoch()
    }

>>>>>>> daffb538
    fn get_pred_epochs(&self) -> StorageResult<Epochs> {
        self.state.get_pred_epochs()
    }

    fn get_tx_index(&self) -> StorageResult<namada_storage::TxIndex> {
        self.state.get_tx_index()
    }

    fn get_native_token(&self) -> StorageResult<Address> {
        self.state.get_native_token()
    }
}

impl<S> StorageWrite for IbcProtocolContext<'_, S>
where
    S: State,
{
    fn write_bytes(
        &mut self,
        key: &namada_storage::Key,
        val: impl AsRef<[u8]>,
    ) -> StorageResult<()> {
        self.state.write_bytes(key, val)
    }

    fn delete(&mut self, key: &namada_storage::Key) -> StorageResult<()> {
        self.state.delete(key)
    }
}

<<<<<<< HEAD
// impl<S> StateRead for IbcProtocolContext<'_, S>
// where
// S: StateRead,
// {
//     type D = <S as StateRead>::D;
//     type H = <S as StateRead>::H;

//     fn write_log(&self) -> &namada_state::write_log::WriteLog {
//         self.state.write_log()
//     }

//     fn db(&self) -> &Self::D {
//         self.state.db()
//     }

//     fn in_mem(&self) -> &namada_state::InMemory<Self::H> {
//         self.state.in_mem()
//     }

//     fn charge_gas(&self, gas: u64) -> namada_state::Result<()> {
//         self.state.charge_gas(gas)
//     }
// }

// impl<S> State for IbcProtocolContext<'_, S>
// where
// S: State
// {
//     fn write_log_mut(&mut self) -> &mut write_log::WriteLog {
//         self.state.write_log_mut()
//     }

//     fn split_borrow(
//         &mut self,
//     ) -> (
//         &mut write_log::WriteLog,
//         &storage::InMemory<Self::H>,
//         &Self::D,
//     ) {
//         self.state.split_borrow()
//     }
// }

// impl_storage_read!(IbcProtocolContext<'_, D, H>);
// impl_storage_write!(IbcProtocolContext<'_, D, H>);

=======
>>>>>>> daffb538
impl<D, H> IbcStorageContext for TxHostEnvState<'_, D, H>
where
    D: 'static + DB + for<'iter> DBIter<'iter>,
    H: 'static + StorageHasher,
{
    fn emit_ibc_event(&mut self, event: IbcEvent) -> Result<(), StorageError> {
        self.write_log_mut().emit_ibc_event(event);
        Ok(())
    }

    fn get_ibc_events(
        &self,
        event_type: impl AsRef<str>,
    ) -> Result<Vec<IbcEvent>, StorageError> {
        Ok(self
            .write_log()
            .get_ibc_events()
            .iter()
            .filter(|event| event.event_type == event_type.as_ref())
            .cloned()
            .collect())
    }

    fn transfer_token(
        &mut self,
        src: &Address,
        dest: &Address,
        token: &Address,
        amount: DenominatedAmount,
    ) -> Result<(), StorageError> {
        token::transfer(self, token, src, dest, amount.amount())
    }

    fn handle_masp_tx(
        &mut self,
        shielded: &masp_primitives::transaction::Transaction,
        pin_key: Option<&str>,
    ) -> Result<(), StorageError> {
        namada_token::utils::handle_masp_tx(self, shielded, pin_key)?;
        namada_token::utils::update_note_commitment_tree(self, shielded)
    }

    fn mint_token(
        &mut self,
        target: &Address,
        token: &Address,
        amount: DenominatedAmount,
    ) -> Result<(), StorageError> {
        token::credit_tokens(self, token, target, amount.amount())?;
        let minter_key = token::storage_key::minter_key(token);
        self.write(&minter_key, Address::Internal(InternalAddress::Ibc))
    }

    fn burn_token(
        &mut self,
        target: &Address,
        token: &Address,
        amount: DenominatedAmount,
    ) -> Result<(), StorageError> {
        token::burn_tokens(self, token, target, amount.amount())
    }

    fn log_string(&self, message: String) {
        tracing::trace!(message);
    }
}

impl<D, H> IbcCommonContext for TxHostEnvState<'_, D, H>
where
    D: 'static + DB + for<'iter> DBIter<'iter>,
    H: 'static + StorageHasher,
{
}

impl<S> IbcStorageContext for IbcProtocolContext<'_, S>
where
    S: State,
{
    fn emit_ibc_event(&mut self, event: IbcEvent) -> Result<(), StorageError> {
        self.state.write_log_mut().emit_ibc_event(event);
        Ok(())
    }

    /// Get IBC events
    fn get_ibc_events(
        &self,
        event_type: impl AsRef<str>,
    ) -> Result<Vec<IbcEvent>, StorageError> {
        Ok(self
            .state
            .write_log()
            .get_ibc_events()
            .iter()
            .filter(|event| event.event_type == event_type.as_ref())
            .cloned()
            .collect())
    }

    /// Transfer token
    fn transfer_token(
        &mut self,
        src: &Address,
        dest: &Address,
        token: &Address,
        amount: DenominatedAmount,
    ) -> Result<(), StorageError> {
        token::transfer(self.state, token, src, dest, amount.amount())
    }

    /// Handle masp tx
    fn handle_masp_tx(
        &mut self,
        _shielded: &masp_primitives::transaction::Transaction,
        _pin_key: Option<&str>,
    ) -> Result<(), StorageError> {
        unimplemented!("No MASP transfer in an IBC protocol transaction")
    }

    /// Mint token
    fn mint_token(
        &mut self,
        target: &Address,
        token: &Address,
        amount: DenominatedAmount,
    ) -> Result<(), StorageError> {
        token::credit_tokens(self.state, token, target, amount.amount())?;
        let minter_key = token::storage_key::minter_key(token);
        self.state
            .write(&minter_key, Address::Internal(InternalAddress::Ibc))
    }

    /// Burn token
    fn burn_token(
        &mut self,
        target: &Address,
        token: &Address,
        amount: DenominatedAmount,
    ) -> Result<(), StorageError> {
        token::burn_tokens(self.state, token, target, amount.amount())
    }

    fn log_string(&self, message: String) {
        tracing::trace!(message);
    }
}

impl<S> IbcCommonContext for IbcProtocolContext<'_, S> where S: State {}

/// Transfer tokens over IBC
pub fn transfer_over_ibc<D, H>(
    state: &mut WlState<D, H>,
    token: &Address,
    source: &Address,
    target: &PGFIbcTarget,
) -> StorageResult<()>
where
    D: DB + for<'iter> DBIter<'iter> + 'static,
    H: StorageHasher + 'static,
{
    let token = PrefixedCoin {
        denom: token.to_string().parse().expect("invalid token"),
        amount: target.amount.into(),
    };
    let packet_data = PacketData {
        token,
        sender: source.to_string().into(),
        receiver: target.target.clone().into(),
        memo: String::default().into(),
    };
    let timeout_timestamp =
        DateTimeUtc::now() + read_epoch_duration_parameter(state)?.min_duration;
    let timeout_timestamp =
        TmTime::try_from(timeout_timestamp).into_storage_result()?;
    let ibc_message = MsgTransfer {
        port_id_on_a: target.port_id.clone(),
        chan_id_on_a: target.channel_id.clone(),
        packet_data,
        timeout_height_on_b: TimeoutHeight::Never,
        timeout_timestamp_on_b: timeout_timestamp.into(),
    };
    let any_msg = ibc_message.to_any();
    let mut data = vec![];
    prost::Message::encode(&any_msg, &mut data).into_storage_result()?;

    let ctx = IbcProtocolContext { state };
    let mut actions = IbcActions::new(Rc::new(RefCell::new(ctx)));
    actions.execute(&data).into_storage_result()
}<|MERGE_RESOLUTION|>--- conflicted
+++ resolved
@@ -47,7 +47,6 @@
 
     fn has_key(&self, key: &namada_storage::Key) -> StorageResult<bool> {
         self.state.has_key(key)
-<<<<<<< HEAD
     }
 
     fn iter_prefix<'iter>(
@@ -87,47 +86,6 @@
         self.state.get_block_epoch()
     }
 
-=======
-    }
-
-    fn iter_prefix<'iter>(
-        &'iter self,
-        prefix: &namada_storage::Key,
-    ) -> StorageResult<Self::PrefixIter<'iter>> {
-        self.state.iter_prefix(prefix)
-    }
-
-    fn iter_next<'iter>(
-        &'iter self,
-        iter: &mut Self::PrefixIter<'iter>,
-    ) -> StorageResult<Option<(String, Vec<u8>)>> {
-        self.state.iter_next(iter)
-    }
-
-    fn get_chain_id(&self) -> StorageResult<String> {
-        self.state.get_chain_id()
-    }
-
-    fn get_block_height(&self) -> StorageResult<namada_storage::BlockHeight> {
-        self.state.get_block_height()
-    }
-
-    fn get_block_header(
-        &self,
-        height: namada_storage::BlockHeight,
-    ) -> StorageResult<Option<namada_storage::Header>> {
-        StorageRead::get_block_header(self.state, height)
-    }
-
-    fn get_block_hash(&self) -> StorageResult<namada_storage::BlockHash> {
-        self.state.get_block_hash()
-    }
-
-    fn get_block_epoch(&self) -> StorageResult<namada_storage::Epoch> {
-        self.state.get_block_epoch()
-    }
-
->>>>>>> daffb538
     fn get_pred_epochs(&self) -> StorageResult<Epochs> {
         self.state.get_pred_epochs()
     }
@@ -158,55 +116,6 @@
     }
 }
 
-<<<<<<< HEAD
-// impl<S> StateRead for IbcProtocolContext<'_, S>
-// where
-// S: StateRead,
-// {
-//     type D = <S as StateRead>::D;
-//     type H = <S as StateRead>::H;
-
-//     fn write_log(&self) -> &namada_state::write_log::WriteLog {
-//         self.state.write_log()
-//     }
-
-//     fn db(&self) -> &Self::D {
-//         self.state.db()
-//     }
-
-//     fn in_mem(&self) -> &namada_state::InMemory<Self::H> {
-//         self.state.in_mem()
-//     }
-
-//     fn charge_gas(&self, gas: u64) -> namada_state::Result<()> {
-//         self.state.charge_gas(gas)
-//     }
-// }
-
-// impl<S> State for IbcProtocolContext<'_, S>
-// where
-// S: State
-// {
-//     fn write_log_mut(&mut self) -> &mut write_log::WriteLog {
-//         self.state.write_log_mut()
-//     }
-
-//     fn split_borrow(
-//         &mut self,
-//     ) -> (
-//         &mut write_log::WriteLog,
-//         &storage::InMemory<Self::H>,
-//         &Self::D,
-//     ) {
-//         self.state.split_borrow()
-//     }
-// }
-
-// impl_storage_read!(IbcProtocolContext<'_, D, H>);
-// impl_storage_write!(IbcProtocolContext<'_, D, H>);
-
-=======
->>>>>>> daffb538
 impl<D, H> IbcStorageContext for TxHostEnvState<'_, D, H>
 where
     D: 'static + DB + for<'iter> DBIter<'iter>,
