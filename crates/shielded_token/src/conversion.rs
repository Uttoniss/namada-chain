--- conflicted
+++ resolved
@@ -531,13 +531,8 @@
     use namada_core::time::DurationSecs;
     use namada_core::token::testing::arb_amount;
     use namada_parameters::{EpochDuration, Parameters};
-<<<<<<< HEAD
     use namada_storage::testing::TestStorage;
-    use namada_trans_token::{write_denom, Denomination};
-=======
-    use namada_state::testing::TestWlStorage;
-    use namada_trans_token::{write_denom, MaspParams};
->>>>>>> 92fc1f67
+    use namada_trans_token::write_denom;
     use proptest::prelude::*;
     use proptest::test_runner::Config;
     use test_log::test;
