use namada::core::collections::HashMap;
use namada::core::encode;
use namada::core::storage::Epoch;
use namada::governance::event::GovernanceEvent;
use namada::governance::pgf::storage::keys as pgf_storage;
use namada::governance::pgf::storage::steward::StewardDetail;
use namada::governance::pgf::{storage as pgf, ADDRESS};
use namada::governance::storage::proposal::{
    AddRemove, PGFAction, PGFTarget, ProposalType, StoragePgfFunding,
};
use namada::governance::storage::{keys as gov_storage, load_proposals};
use namada::governance::utils::{
    compute_proposal_result, ProposalVotes, TallyResult, TallyType, VotePower,
};
use namada::governance::{
    storage as gov_api, ProposalVote, ADDRESS as gov_address,
};
use namada::ibc;
use namada::ledger::events::extend::{ComposeEvent, Height};
use namada::proof_of_stake::bond_amount;
use namada::proof_of_stake::parameters::PosParams;
use namada::proof_of_stake::storage::{
    read_total_active_stake, validator_state_handle,
};
use namada::proof_of_stake::types::{BondId, ValidatorState};
use namada::sdk::events::{EmitEvents, EventLevel};
use namada::state::StorageWrite;
use namada::token::event::{TokenEvent, TokenOperation, UserAccount};
use namada::token::read_balance;
use namada::tx::{Code, Data};
use namada_sdk::proof_of_stake::storage::read_validator_stake;

use super::utils::force_read;
use super::*;

pub fn finalize_block<D, H>(
    shell: &mut Shell<D, H>,
    events: &mut impl EmitEvents,
    current_epoch: Epoch,
    is_new_epoch: bool,
) -> Result<()>
where
    D: 'static + DB + for<'iter> DBIter<'iter> + Sync,
    H: 'static + StorageHasher + Sync,
{
    if is_new_epoch {
        load_and_execute_governance_proposals(shell, events, current_epoch)?;
    }
    Ok(())
}

#[derive(Default)]
pub struct ProposalsResult {
    passed: Vec<u64>,
    rejected: Vec<u64>,
}

pub fn load_and_execute_governance_proposals<D, H>(
    shell: &mut Shell<D, H>,
    events: &mut impl EmitEvents,
    current_epoch: Epoch,
) -> Result<ProposalsResult>
where
    D: DB + for<'iter> DBIter<'iter> + Sync + 'static,
    H: StorageHasher + Sync + 'static,
{
    let proposal_ids = load_proposals(&shell.state, current_epoch)?;

    let proposals_result =
        execute_governance_proposals(shell, events, proposal_ids)?;

    Ok(proposals_result)
}

fn execute_governance_proposals<D, H>(
    shell: &mut Shell<D, H>,
    events: &mut impl EmitEvents,
    proposal_ids: BTreeSet<u64>,
) -> Result<ProposalsResult>
where
    D: DB + for<'iter> DBIter<'iter> + Sync + 'static,
    H: StorageHasher + Sync + 'static,
{
    let mut proposals_result = ProposalsResult::default();

    for id in proposal_ids {
        let proposal_funds_key = gov_storage::get_funds_key(id);
        let proposal_end_epoch_key = gov_storage::get_voting_end_epoch_key(id);
        let proposal_type_key = gov_storage::get_proposal_type_key(id);
        let proposal_author_key = gov_storage::get_author_key(id);

        let funds: token::Amount =
            force_read(&shell.state, &proposal_funds_key)?;
        let proposal_end_epoch: Epoch =
            force_read(&shell.state, &proposal_end_epoch_key)?;
        let proposal_type: ProposalType =
            force_read(&shell.state, &proposal_type_key)?;
        let proposal_author: Address =
            force_read(&shell.state, &proposal_author_key)?;

        let is_steward = pgf::is_steward(&shell.state, &proposal_author)?;

        let params = read_pos_params(&shell.state)?;
        let total_active_voting_power =
            read_total_active_stake(&shell.state, &params, proposal_end_epoch)?;

        let tally_type = TallyType::from(proposal_type.clone(), is_steward);
        let votes = compute_proposal_votes(
            &shell.state,
            &params,
            id,
            proposal_end_epoch,
        )?;
        let proposal_result = compute_proposal_result(
            votes,
            total_active_voting_power,
            tally_type,
        )
        .expect("Proposal result calculation must not over/underflow");
        gov_api::write_proposal_result(&mut shell.state, id, proposal_result)?;

        let transfer_address = match proposal_result.result {
            TallyResult::Passed => {
                let proposal_event = match proposal_type {
                    ProposalType::Default => {
                        let proposal_code =
                            gov_api::get_proposal_code(&shell.state, id)?
                                .unwrap_or_default();
                        let _result = execute_default_proposal(
                            shell,
                            id,
                            proposal_code.clone(),
                        )?;
                        tracing::info!(
                            "Default Governance proposal {} has been executed \
                             and passed.",
                            id,
                        );

                        GovernanceEvent::passed_proposal(id, false, false)
                    }
                    ProposalType::DefaultWithWasm(_) => {
                        let proposal_code =
                            gov_api::get_proposal_code(&shell.state, id)?
                                .unwrap_or_default();
                        let result = execute_default_proposal(
                            shell,
                            id,
                            proposal_code.clone(),
                        )?;
                        tracing::info!(
                            "DefaultWithWasm Governance proposal {} has been \
                             executed and passed, wasm executiong was {}.",
                            id,
                            if result { "successful" } else { "unsuccessful" }
                        );

                        GovernanceEvent::passed_proposal(id, true, result)
                    }
                    ProposalType::PGFSteward(stewards) => {
                        let _result = execute_pgf_steward_proposal(
                            &mut shell.state,
                            stewards,
                        )?;
                        tracing::info!(
                            "Governance proposal (pgf stewards){} has been \
                             executed and passed.",
                            id
                        );

                        GovernanceEvent::passed_proposal(id, false, false)
                    }
                    ProposalType::PGFPayment(payments) => {
                        let native_token = &shell.state.get_native_token()?;
                        let _result = execute_pgf_funding_proposal(
                            &mut shell.state,
                            events,
                            native_token,
                            payments,
                            id,
                        )?;
                        tracing::info!(
                            "Governance proposal (pgf funding) {} has been \
                             executed and passed.",
                            id
                        );

                        GovernanceEvent::passed_proposal(id, false, false)
                    }
                };
                events.emit(proposal_event);
                proposals_result.passed.push(id);

                // Take events that could have been emitted by PGF
                // over IBC, governance proposal execution, etc
<<<<<<< HEAD
                let current_height =
                    shell.state.in_mem().get_last_block_height() + 1;

                events.emit_many(
                    shell
                        .state
                        .write_log_mut()
                        .take_events()
                        .into_iter()
                        .map(|event| event.with(Height(current_height))),
                );
=======
                for event in shell.state.write_log_mut().take_ibc_events() {
                    events.emit(
                        event.with(Height(
                            shell
                                .state
                                .in_mem()
                                .get_last_block_height()
                                .next_height(),
                        )),
                    );
                }
>>>>>>> a78ec98a

                gov_api::get_proposal_author(&shell.state, id)?
            }
            TallyResult::Rejected => {
                if let ProposalType::PGFPayment(_) = proposal_type {
                    if proposal_result.two_thirds_nay_over_two_thirds_total() {
                        pgf::remove_steward(
                            &mut shell.state,
                            &proposal_author,
                        )?;

                        tracing::info!(
                            "Governance proposal {} was rejected with 2/3 of \
                             nay votes over 2/3 of the total voting power. If \
                             {} is a steward, it's being removed from the \
                             stewards set.",
                            id,
                            proposal_author
                        );
                    }
                }
                let proposal_event = GovernanceEvent::rejected_proposal(
                    id,
                    matches!(proposal_type, ProposalType::DefaultWithWasm(_)),
                );
                events.emit(proposal_event);
                proposals_result.rejected.push(id);

                tracing::info!(
                    "Governance proposal {} has been executed and rejected.",
                    id
                );

                None
            }
        };

        let native_token = shell.state.get_native_token()?;
        if let Some(address) = transfer_address {
            token::transfer(
                &mut shell.state,
                &native_token,
                &gov_address,
                &address,
                funds,
            )?;

            const DESCRIPTOR: &str = "governance-locked-funds-refund";

            let final_gov_balance =
                read_balance(&shell.state, &native_token, &gov_address)?.into();
            let final_target_balance =
                read_balance(&shell.state, &native_token, &address)?.into();

            events.emit(TokenEvent {
                descriptor: DESCRIPTOR.into(),
                level: EventLevel::Block,
                token: native_token.clone(),
                operation: TokenOperation::Transfer {
                    amount: funds.into(),
                    source: UserAccount::Internal(gov_address),
                    target: UserAccount::Internal(address),
                    source_post_balance: final_gov_balance,
                    target_post_balance: Some(final_target_balance),
                },
            });
        } else {
            token::burn_tokens(
                &mut shell.state,
                &native_token,
                &gov_address,
                funds,
            )?;

            const DESCRIPTOR: &str = "governance-locked-funds-burn";

            let final_gov_balance =
                read_balance(&shell.state, &native_token, &gov_address)?.into();

            events.emit(TokenEvent {
                descriptor: DESCRIPTOR.into(),
                level: EventLevel::Block,
                token: native_token.clone(),
                operation: TokenOperation::Burn {
                    amount: funds.into(),
                    target_account: UserAccount::Internal(gov_address),
                    post_balance: final_gov_balance,
                },
            });
        }
    }

    Ok(proposals_result)
}

fn compute_proposal_votes<S>(
    storage: &S,
    params: &PosParams,
    proposal_id: u64,
    epoch: Epoch,
) -> namada::state::StorageResult<ProposalVotes>
where
    S: StorageRead,
{
    let votes = gov_api::get_proposal_votes(storage, proposal_id)?;

    let mut validators_vote: HashMap<Address, ProposalVote> =
        HashMap::default();
    let mut validator_voting_power: HashMap<Address, VotePower> =
        HashMap::default();
    let mut delegators_vote: HashMap<Address, ProposalVote> =
        HashMap::default();
    let mut delegator_voting_power: HashMap<
        Address,
        HashMap<Address, VotePower>,
    > = HashMap::default();

    for vote in votes {
        // Skip votes involving jailed or inactive validators
        let validator = vote.validator.clone();
        let validator_state =
            validator_state_handle(&validator).get(storage, epoch, params)?;

        if matches!(
            validator_state,
            Some(ValidatorState::Jailed) | Some(ValidatorState::Inactive)
        ) {
            continue;
        }
        if validator_state.is_none() {
            tracing::error!(
                "While computing votes for proposal id {proposal_id} in epoch \
                 {epoch}, encountered validator {validator} that has no \
                 stored state. Please report this as a bug. Skipping this \
                 vote."
            );
            continue;
        }

        // Tally the votes involving active validators
        if vote.is_validator() {
            let vote_data = vote.data.clone();

            let validator_stake =
                read_validator_stake(storage, params, &validator, epoch)
                    .unwrap_or_default();

            validators_vote.insert(validator.clone(), vote_data);
            validator_voting_power.insert(validator, validator_stake);
        } else {
            let delegator = vote.delegator.clone();
            let vote_data = vote.data.clone();

            let bond_id = BondId {
                source: delegator.clone(),
                validator: validator.clone(),
            };
            let delegator_stake = bond_amount(storage, &bond_id, epoch);

            if let Ok(stake) = delegator_stake {
                delegators_vote.insert(delegator.clone(), vote_data);
                delegator_voting_power
                    .entry(delegator)
                    .or_default()
                    .insert(validator, stake);
            } else {
                continue;
            }
        }
    }

    Ok(ProposalVotes {
        validators_vote,
        validator_voting_power,
        delegators_vote,
        delegator_voting_power,
    })
}

fn execute_default_proposal<D, H>(
    shell: &mut Shell<D, H>,
    id: u64,
    proposal_code: Vec<u8>,
) -> namada::state::StorageResult<bool>
where
    D: DB + for<'iter> DBIter<'iter> + Sync + 'static,
    H: StorageHasher + Sync + 'static,
{
    let pending_execution_key = gov_storage::get_proposal_execution_key(id);
    shell.state.write(&pending_execution_key, ())?;

    let mut tx = Tx::from_type(TxType::Raw);
    tx.header.chain_id = shell.chain_id.clone();
    tx.set_data(Data::new(encode(&id)));
    tx.set_code(Code::new(proposal_code, None));

    let tx_result = protocol::dispatch_tx(
        tx,
        &[], /*  this is used to compute the fee
              * based on the code size. We dont
              * need it here. */
        TxIndex::default(),
        &RefCell::new(TxGasMeter::new_from_sub_limit(u64::MAX.into())), /* No gas limit for governance proposal */
        &mut shell.state,
        &mut shell.vp_wasm_cache,
        &mut shell.tx_wasm_cache,
        None,
    );
    shell
        .state
        .delete(&pending_execution_key)
        .expect("Should be able to delete the storage.");
    match tx_result {
        Ok(tx_result) => {
            if tx_result.is_accepted() {
                shell.state.commit_tx();
                Ok(true)
            } else {
                shell.state.drop_tx();
                Ok(false)
            }
        }
        Err(_) => {
            shell.state.drop_tx();
            Ok(false)
        }
    }
}

fn execute_pgf_steward_proposal<S>(
    storage: &mut S,
    stewards: BTreeSet<AddRemove<Address>>,
) -> Result<bool>
where
    S: StorageRead + StorageWrite,
{
    for action in stewards {
        match action {
            AddRemove::Add(address) => {
                pgf_storage::stewards_handle().insert(
                    storage,
                    address.to_owned(),
                    StewardDetail::base(address),
                )?;
            }
            AddRemove::Remove(address) => {
                pgf_storage::stewards_handle().remove(storage, &address)?;
            }
        }
    }

    Ok(true)
}

fn execute_pgf_funding_proposal<D, H>(
    state: &mut WlState<D, H>,
    events: &mut impl EmitEvents,
    token: &Address,
    fundings: BTreeSet<PGFAction>,
    proposal_id: u64,
) -> Result<bool>
where
    D: DB + for<'iter> DBIter<'iter> + Sync + 'static,
    H: StorageHasher + Sync + 'static,
{
    for funding in fundings {
        match funding {
            PGFAction::Continuous(action) => match action {
                AddRemove::Add(target) => {
                    pgf_storage::fundings_handle().insert(
                        state,
                        target.target().clone(),
                        StoragePgfFunding::new(target.clone(), proposal_id),
                    )?;
                    tracing::info!(
                        "Added/Updated ContinuousPgf from proposal id {}: set \
                         {} to {}.",
                        proposal_id,
                        target.amount().to_string_native(),
                        target.target()
                    );
                }
                AddRemove::Remove(target) => {
                    pgf_storage::fundings_handle()
                        .remove(state, &target.target())?;
                    tracing::info!(
                        "Removed ContinuousPgf from proposal id {}: set {} to \
                         {}.",
                        proposal_id,
                        target.amount().to_string_native(),
                        target.target()
                    );
                }
            },
            PGFAction::Retro(target) => {
                let (result, event) = match &target {
                    PGFTarget::Internal(target) => (
                        token::transfer(
                            state,
                            token,
                            &ADDRESS,
                            &target.target,
                            target.amount,
                        ),
                        TokenEvent {
                            descriptor: "pgf-payments".into(),
                            level: EventLevel::Block,
                            token: token.clone(),
                            operation: TokenOperation::Transfer {
                                amount: target.amount.into(),
                                source: UserAccount::Internal(ADDRESS),
                                target: UserAccount::Internal(
                                    target.target.clone(),
                                ),
                                source_post_balance: read_balance(
                                    state, token, &ADDRESS,
                                )?
                                .into(),
                                target_post_balance: Some(
                                    read_balance(state, token, &target.target)?
                                        .into(),
                                ),
                            },
                        },
                    ),
                    PGFTarget::Ibc(target) => (
                        ibc::transfer_over_ibc(state, token, &ADDRESS, target),
                        TokenEvent {
                            descriptor: "pgf-payments-over-ibc".into(),
                            level: EventLevel::Block,
                            token: token.clone(),
                            operation: TokenOperation::Transfer {
                                amount: target.amount.into(),
                                source: UserAccount::Internal(ADDRESS),
                                target: UserAccount::External(
                                    target.target.clone(),
                                ),
                                source_post_balance: read_balance(
                                    state, token, &ADDRESS,
                                )?
                                .into(),
                                target_post_balance: None,
                            },
                        },
                    ),
                };
                match result {
                    Ok(()) => {
                        tracing::info!(
                            "Execute RetroPgf from proposal id {}: sent {} to \
                             {}.",
                            proposal_id,
                            target.amount().to_string_native(),
                            target.target()
                        );
                        events.emit(event);
                    }
                    Err(e) => tracing::warn!(
                        "Error in RetroPgf transfer from proposal id {}, \
                         amount {} to {}: {}",
                        proposal_id,
                        target.amount().to_string_native(),
                        target.target(),
                        e
                    ),
                }
            }
        }
    }

    Ok(true)
}<|MERGE_RESOLUTION|>--- conflicted
+++ resolved
@@ -193,9 +193,8 @@
 
                 // Take events that could have been emitted by PGF
                 // over IBC, governance proposal execution, etc
-<<<<<<< HEAD
                 let current_height =
-                    shell.state.in_mem().get_last_block_height() + 1;
+                    shell.state.in_mem().get_last_block_height().next_height();
 
                 events.emit_many(
                     shell
@@ -205,19 +204,6 @@
                         .into_iter()
                         .map(|event| event.with(Height(current_height))),
                 );
-=======
-                for event in shell.state.write_log_mut().take_ibc_events() {
-                    events.emit(
-                        event.with(Height(
-                            shell
-                                .state
-                                .in_mem()
-                                .get_last_block_height()
-                                .next_height(),
-                        )),
-                    );
-                }
->>>>>>> a78ec98a
 
                 gov_api::get_proposal_author(&shell.state, id)?
             }
