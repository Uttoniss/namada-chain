--- conflicted
+++ resolved
@@ -2282,28 +2282,6 @@
     }
 
     #[derive(Clone, Debug)]
-<<<<<<< HEAD
-=======
-    pub struct FetchWasms(pub args::FetchWasms);
-
-    impl SubCmd for FetchWasms {
-        const CMD: &'static str = "fetch-wasms";
-
-        fn parse(matches: &ArgMatches) -> Option<Self> {
-            matches
-                .subcommand_matches(Self::CMD)
-                .map(|matches| Self(args::FetchWasms::parse(matches)))
-        }
-
-        fn def() -> App {
-            App::new(Self::CMD)
-                .about(wrap!("Ensure pre-built wasms are present"))
-                .add_args::<args::FetchWasms>()
-        }
-    }
-
-    #[derive(Clone, Debug)]
->>>>>>> 386b2435
     pub struct ValidateWasm(pub args::ValidateWasm);
 
     impl SubCmd for ValidateWasm {
@@ -7302,25 +7280,6 @@
     }
 
     #[derive(Clone, Debug)]
-<<<<<<< HEAD
-=======
-    pub struct FetchWasms {
-        pub chain_id: ChainId,
-    }
-
-    impl Args for FetchWasms {
-        fn parse(matches: &ArgMatches) -> Self {
-            let chain_id = CHAIN_ID.parse(matches);
-            Self { chain_id }
-        }
-
-        fn def(app: App) -> App {
-            app.arg(CHAIN_ID.def().help(wrap!("The chain ID. The chain must be known in the https://github.com/heliaxdev/anoma-network-config repository, in which case it should have pre-built wasms available for download.")))
-        }
-    }
-
-    #[derive(Clone, Debug)]
->>>>>>> 386b2435
     pub struct ValidateWasm {
         pub code_path: PathBuf,
     }
@@ -7389,20 +7348,9 @@
             )))
             .arg(CONSENSUS_TIMEOUT_COMMIT.def().help(wrap!(
                 "The Tendermint consensus timeout_commit configuration as \
-<<<<<<< HEAD
-                 e.g. `1s` or `1000ms`. Defaults to 10 seconds.",
-            ))
-            .arg(ARCHIVE_DIR.def().help(
-=======
                  e.g. `1s` or `1000ms`. Defaults to 10 seconds."
             )))
-            .arg(
-                DONT_ARCHIVE
-                    .def()
-                    .help(wrap!("Do NOT create the release archive.")),
-            )
             .arg(ARCHIVE_DIR.def().help(wrap!(
->>>>>>> 386b2435
                 "Specify a directory into which to store the archive. Default \
                  is the current working directory."
             )))
