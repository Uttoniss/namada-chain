//! MASP verification wrappers.

use std::cmp::Ordering;
use std::collections::{btree_map, BTreeMap, BTreeSet};
use std::env;
use std::fmt::Debug;
use std::path::PathBuf;

use borsh::{BorshDeserialize, BorshSerialize};
use itertools::Itertools;
use masp_primitives::asset_type::AssetType;
#[cfg(feature = "mainnet")]
use masp_primitives::consensus::MainNetwork as Network;
#[cfg(not(feature = "mainnet"))]
use masp_primitives::consensus::TestNetwork as Network;
use masp_primitives::convert::AllowedConversion;
use masp_primitives::ff::PrimeField;
use masp_primitives::memo::MemoBytes;
use masp_primitives::merkle_tree::{
    CommitmentTree, IncrementalWitness, MerklePath,
};
use masp_primitives::sapling::keys::FullViewingKey;
use masp_primitives::sapling::note_encryption::*;
use masp_primitives::sapling::{
    Diversifier, Node, Note, Nullifier, ViewingKey,
};
use masp_primitives::transaction::builder::{self, *};
use masp_primitives::transaction::components::sapling::builder::{
    RngBuildParams, SaplingMetadata,
};
use masp_primitives::transaction::components::{
    I128Sum, OutputDescription, TxOut, U64Sum, ValueSum,
};
use masp_primitives::transaction::fees::fixed::FeeRule;
use masp_primitives::transaction::{Authorization, Authorized, Transaction};
use masp_primitives::zip32::{ExtendedFullViewingKey, ExtendedSpendingKey};
use masp_proofs::prover::LocalTxProver;
use namada_core::address::Address;
use namada_core::arith::CheckedAdd;
use namada_core::collections::{HashMap, HashSet};
use namada_core::dec::Dec;
pub use namada_core::masp::{
    encode_asset_type, AssetData, BalanceOwner, ExtendedViewingKey,
<<<<<<< HEAD
    PaymentAddress, TAddrData, TransferSource, TransferTarget,
=======
    PaymentAddress, TransferSource, TransferTarget, TxId,
>>>>>>> c7a45249
};
use namada_core::masp::{MaspEpoch, MaspTxRefs};
use namada_core::storage::{BlockHeight, TxIndex};
use namada_core::time::DateTimeUtc;
use namada_core::uint::Uint;
use namada_events::extend::{
    MaspTxBatchRefs as MaspTxBatchRefsAttr,
    MaspTxBlockIndex as MaspTxBlockIndexAttr, ReadFromEventAttributes,
};
use namada_macros::BorshDeserializer;
#[cfg(feature = "migrations")]
use namada_migrations::*;
pub use namada_token::validation::{
    partial_deauthorize, preload_verifying_keys, PVKs, CONVERT_NAME,
    ENV_VAR_MASP_PARAMS_DIR, OUTPUT_NAME, SPEND_NAME,
};
use namada_token::{self as token, Denomination, MaspDigitPos};
use namada_tx::{IndexedTx, Tx};
use rand::rngs::StdRng;
use rand_core::{CryptoRng, OsRng, RngCore, SeedableRng};
use smooth_operator::checked;
use thiserror::Error;

use crate::error::{Error, QueryError};
use crate::io::Io;
use crate::queries::Client;
use crate::rpc::{
    query_block, query_conversion, query_denom, query_native_token,
};
use crate::{display_line, edisplay_line, rpc, MaybeSend, MaybeSync, Namada};

/// Randomness seed for MASP integration tests to build proofs with
/// deterministic rng.
pub const ENV_VAR_MASP_TEST_SEED: &str = "NAMADA_MASP_TEST_SEED";

/// The network to use for MASP
const NETWORK: Network = Network;

/// Type alias for convenience and profit
pub type IndexedNoteData = BTreeMap<IndexedTx, Vec<Transaction>>;

/// Type alias for the entries of [`IndexedNoteData`] iterators
pub type IndexedNoteEntry = (IndexedTx, Vec<Transaction>);

/// Shielded transfer
#[derive(Clone, Debug, BorshSerialize, BorshDeserialize, BorshDeserializer)]
pub struct ShieldedTransfer {
    /// Shielded transfer builder
    pub builder: Builder<(), ExtendedFullViewingKey, ()>,
    /// MASP transaction
    pub masp_tx: Transaction,
    /// Metadata
    pub metadata: SaplingMetadata,
    /// Epoch in which the transaction was created
    pub epoch: MaspEpoch,
}

/// The data for a masp fee payment
#[allow(missing_docs)]
#[derive(Debug)]
pub struct MaspFeeData {
    pub sources: Vec<namada_core::masp::ExtendedSpendingKey>,
    pub target: Address,
    pub token: Address,
    pub amount: token::DenominatedAmount,
}

/// The data for a single masp transfer
#[allow(missing_docs)]
#[derive(Debug)]
pub struct MaspTransferData {
    pub source: TransferSource,
    pub target: TransferTarget,
    pub token: Address,
    pub amount: token::DenominatedAmount,
}

// The data for a masp transfer relative to a given source
#[derive(Hash, Eq, PartialEq)]
struct MaspSourceTransferData {
    source: TransferSource,
    token: Address,
}

// The data for a masp transfer relative to a given target
#[derive(Hash, Eq, PartialEq)]
struct MaspTargetTransferData {
    source: TransferSource,
    target: TransferTarget,
    token: Address,
}

/// Data to log masp transactions' errors
#[allow(missing_docs)]
#[derive(Debug)]
pub struct MaspDataLog {
    pub source: Option<TransferSource>,
    pub token: Address,
    pub amount: token::DenominatedAmount,
}

struct MaspTxReorderedData {
    source_data: HashMap<MaspSourceTransferData, token::DenominatedAmount>,
    target_data: HashMap<MaspTargetTransferData, token::DenominatedAmount>,
    denoms: HashMap<Address, Denomination>,
}

// Data about the unspent amounts for any given shielded source coming from the
// spent notes in their posses that have been added to the builder. Can be used
// to either pay fees or to return a change
type Changes = HashMap<namada_core::masp::ExtendedSpendingKey, I128Sum>;

/// Shielded pool data for a token
#[allow(missing_docs)]
#[derive(Debug, BorshSerialize, BorshDeserialize, BorshDeserializer)]
pub struct MaspTokenRewardData {
    pub name: String,
    pub address: Address,
    pub max_reward_rate: Dec,
    pub kp_gain: Dec,
    pub kd_gain: Dec,
    pub locked_amount_target: Uint,
}

/// A return type for gen_shielded_transfer
#[allow(clippy::large_enum_variant)]
#[derive(Error, Debug)]
pub enum TransferErr {
    /// Build error for masp errors
    #[error("{error}")]
    Build {
        /// The error
        error: builder::Error<std::convert::Infallible>,
        /// The optional associated transfer data for logging purposes
        data: Option<MaspDataLog>,
    },
    /// errors
    #[error("{0}")]
    General(#[from] Error),
}

/// Freeze a Builder into the format necessary for inclusion in a Tx. This is
/// the format used by hardware wallets to validate a MASP Transaction.
struct WalletMap;

impl<P1>
    masp_primitives::transaction::components::sapling::builder::MapBuilder<
        P1,
        ExtendedSpendingKey,
        (),
        ExtendedFullViewingKey,
    > for WalletMap
{
    fn map_params(&self, _s: P1) {}

    fn map_key(&self, s: ExtendedSpendingKey) -> ExtendedFullViewingKey {
        (&s).into()
    }
}

impl<P1, N1>
    MapBuilder<P1, ExtendedSpendingKey, N1, (), ExtendedFullViewingKey, ()>
    for WalletMap
{
    fn map_notifier(&self, _s: N1) {}
}

/// Abstracts platform specific details away from the logic of shielded pool
/// operations.
#[cfg_attr(feature = "async-send", async_trait::async_trait)]
#[cfg_attr(not(feature = "async-send"), async_trait::async_trait(?Send))]
pub trait ShieldedUtils:
    Sized + BorshDeserialize + BorshSerialize + Default + Clone
{
    /// Get a MASP transaction prover
    fn local_tx_prover(&self) -> LocalTxProver;

    /// Load up the currently saved ShieldedContext
    async fn load<U: ShieldedUtils + MaybeSend>(
        &self,
        ctx: &mut ShieldedContext<U>,
        force_confirmed: bool,
    ) -> std::io::Result<()>;

    /// Save the given ShieldedContext for future loads
    async fn save<U: ShieldedUtils + MaybeSync>(
        &self,
        ctx: &ShieldedContext<U>,
    ) -> std::io::Result<()>;
}

/// Make a ViewingKey that can view notes encrypted by given ExtendedSpendingKey
pub fn to_viewing_key(esk: &ExtendedSpendingKey) -> FullViewingKey {
    ExtendedFullViewingKey::from(esk).fvk
}

/// Generate a valid diversifier, i.e. one that has a diversified base. Return
/// also this diversified base.
pub fn find_valid_diversifier<R: RngCore + CryptoRng>(
    rng: &mut R,
) -> (Diversifier, masp_primitives::jubjub::SubgroupPoint) {
    let mut diversifier;
    let g_d;
    // Keep generating random diversifiers until one has a diversified base
    loop {
        let mut d = [0; 11];
        rng.fill_bytes(&mut d);
        diversifier = Diversifier(d);
        if let Some(val) = diversifier.g_d() {
            g_d = val;
            break;
        }
    }
    (diversifier, g_d)
}

/// Determine if using the current note would actually bring us closer to our
/// target. Returns the unused amounts (change) of delta if any
pub fn is_amount_required(
    src: I128Sum,
    dest: I128Sum,
    normed_delta: I128Sum,
    opt_delta: Option<I128Sum>,
) -> Option<I128Sum> {
    let mut changes = None;
    let gap = dest.clone() - src;

    for (asset_type, value) in gap.components() {
        if *value > 0 && normed_delta[asset_type] > 0 {
            let signed_change_amt =
                checked!(normed_delta[asset_type] - *value).unwrap_or_default();
            let unsigned_change_amt = if signed_change_amt > 0 {
                signed_change_amt
            } else {
                // Even if there's no change we still need to set the return
                // value of this function to be Some so that the caller sees
                // that this note should be used
                0
            };

            let change_amt = I128Sum::from_nonnegative(
                asset_type.to_owned(),
                unsigned_change_amt,
            )
            .expect("Change is guaranteed to be non-negative");
            changes = changes
                .map(|prev| prev + change_amt.clone())
                .or(Some(change_amt));
        }
    }

    // Because of the way conversions are computed, we need an extra step here
    // if the token is not the native one
    if let Some(delta) = opt_delta {
        // Only if this note is going to be used, handle the assets in delta
        // (not normalized) that are not part of dest
        changes = changes.map(|mut chngs| {
            for (delta_asset_type, delta_amt) in delta.components() {
                if !dest.asset_types().contains(delta_asset_type) {
                    let rmng = I128Sum::from_nonnegative(
                        delta_asset_type.to_owned(),
                        *delta_amt,
                    )
                    .expect("Change is guaranteed to be non-negative");
                    chngs += rmng;
                }
            }

            chngs
        });
    }

    changes
}

/// a masp change
#[derive(BorshSerialize, BorshDeserialize, BorshDeserializer, Debug, Clone)]
pub struct MaspChange {
    /// the token address
    pub asset: Address,
    /// the change in the token
    pub change: token::Change,
}

/// a masp amount
pub type MaspAmount = ValueSum<(Option<MaspEpoch>, Address), token::Change>;

// A type tracking the notes used to construct a shielded transfer. Used to
// avoid reusing the same notes multiple times which would lead to an invalid
// transaction
type SpentNotesTracker = HashMap<ViewingKey, HashSet<usize>>;

/// An extension of Option's cloned method for pair types
fn cloned_pair<T: Clone, U: Clone>((a, b): (&T, &U)) -> (T, U) {
    (a.clone(), b.clone())
}

/// Represents the amount used of different conversions
pub type Conversions =
    BTreeMap<AssetType, (AllowedConversion, MerklePath<Node>, i128)>;

/// Represents the changes that were made to a list of transparent accounts
pub type TransferDelta = HashMap<Address, MaspChange>;

/// Represents the changes that were made to a list of shielded accounts
pub type TransactionDelta = HashMap<ViewingKey, I128Sum>;
/// A cache of fetched indexed transactions.
///
/// The cache is designed so that it either contains
/// all transactions from a given height, or none.
#[derive(
    BorshSerialize, BorshDeserialize, BorshDeserializer, Debug, Default, Clone,
)]
pub struct Unscanned {
    txs: IndexedNoteData,
}

impl Unscanned {
    fn extend<I>(&mut self, items: I)
    where
        I: IntoIterator<Item = IndexedNoteEntry>,
    {
        self.txs.extend(items);
    }

    fn contains_height(&self, height: u64) -> bool {
        self.txs.keys().any(|k| k.height.0 == height)
    }

    /// We remove all indices from blocks that have been entirely scanned.
    /// If a block is only partially scanned, we leave all the events in the
    /// cache.
    fn scanned(&mut self, ix: &IndexedTx) {
        self.txs.retain(|i, _| i.height >= ix.height);
    }
}

impl IntoIterator for Unscanned {
    type IntoIter = <IndexedNoteData as IntoIterator>::IntoIter;
    type Item = IndexedNoteEntry;

    fn into_iter(self) -> Self::IntoIter {
        self.txs.into_iter()
    }
}

#[derive(BorshSerialize, BorshDeserialize, Debug)]
/// The possible sync states of the shielded context
pub enum ContextSyncStatus {
    /// The context contains only data that has been confirmed by the protocol
    Confirmed,
    /// The context contains that that has not yet been confirmed by the
    /// protocol and could end up being invalid
    Speculative,
}

/// Represents the current state of the shielded pool from the perspective of
/// the chosen viewing keys.
#[derive(BorshSerialize, BorshDeserialize, Debug)]
pub struct ShieldedContext<U: ShieldedUtils> {
    /// Location where this shielded context is saved
    #[borsh(skip)]
    pub utils: U,
    /// The commitment tree produced by scanning all transactions up to tx_pos
    pub tree: CommitmentTree<Node>,
    /// Maps viewing keys to the block height to which they are synced.
    /// In particular, the height given by the value *has been scanned*.
    pub vk_heights: BTreeMap<ViewingKey, Option<IndexedTx>>,
    /// Maps viewing keys to applicable note positions
    pub pos_map: HashMap<ViewingKey, BTreeSet<usize>>,
    /// Maps a nullifier to the note position to which it applies
    pub nf_map: HashMap<Nullifier, usize>,
    /// Maps note positions to their corresponding notes
    pub note_map: HashMap<usize, Note>,
    /// Maps note positions to their corresponding memos
    pub memo_map: HashMap<usize, MemoBytes>,
    /// Maps note positions to the diversifier of their payment address
    pub div_map: HashMap<usize, Diversifier>,
    /// Maps note positions to their witness (used to make merkle paths)
    pub witness_map: HashMap<usize, IncrementalWitness<Node>>,
    /// The set of note positions that have been spent
    pub spents: HashSet<usize>,
    /// Maps asset types to their decodings
    pub asset_types: HashMap<AssetType, AssetData>,
    /// Maps note positions to their corresponding viewing keys
    pub vk_map: HashMap<usize, ViewingKey>,
    /// Maps a shielded tx to the index of its first output note.
    pub tx_note_map: BTreeMap<IndexedTx, usize>,
    /// A cache of fetched indexed txs.
    pub unscanned: Unscanned,
    /// The sync state of the context
    pub sync_status: ContextSyncStatus,
}

/// Default implementation to ease construction of TxContexts. Derive cannot be
/// used here due to CommitmentTree not implementing Default.
impl<U: ShieldedUtils + Default> Default for ShieldedContext<U> {
    fn default() -> ShieldedContext<U> {
        ShieldedContext::<U> {
            utils: U::default(),
            vk_heights: BTreeMap::new(),
            tx_note_map: BTreeMap::default(),
            tree: CommitmentTree::empty(),
            pos_map: HashMap::default(),
            nf_map: HashMap::default(),
            note_map: HashMap::default(),
            memo_map: HashMap::default(),
            div_map: HashMap::default(),
            witness_map: HashMap::default(),
            spents: HashSet::default(),
            asset_types: HashMap::default(),
            vk_map: HashMap::default(),
            unscanned: Default::default(),
            sync_status: ContextSyncStatus::Confirmed,
        }
    }
}

impl<U: ShieldedUtils + MaybeSend + MaybeSync> ShieldedContext<U> {
    /// Try to load the last saved shielded context from the given context
    /// directory. If this fails, then leave the current context unchanged.
    pub async fn load(&mut self) -> std::io::Result<()> {
        self.utils.clone().load(self, false).await
    }

    /// Try to load the last saved confirmed shielded context from the given
    /// context directory. If this fails, then leave the current context
    /// unchanged.
    pub async fn load_confirmed(&mut self) -> std::io::Result<()> {
        self.utils.clone().load(self, true).await?;

        Ok(())
    }

    /// Save this shielded context into its associated context directory. If the
    /// state to be saved is confirmed than also delete the speculative one (if
    /// available)
    pub async fn save(&self) -> std::io::Result<()> {
        self.utils.save(self).await
    }

    /// Update the merkle tree of witnesses the first time we
    /// scan new MASP transactions.
    fn update_witness_map(
        &mut self,
        indexed_tx: IndexedTx,
        shielded: &[Transaction],
    ) -> Result<(), Error> {
        let mut note_pos = self.tree.size();
        self.tx_note_map.insert(indexed_tx, note_pos);

        for tx in shielded {
            for so in
                tx.sapling_bundle().map_or(&vec![], |x| &x.shielded_outputs)
            {
                // Create merkle tree leaf node from note commitment
                let node = Node::new(so.cmu.to_repr());
                // Update each merkle tree in the witness map with the latest
                // addition
                for (_, witness) in self.witness_map.iter_mut() {
                    witness.append(node).map_err(|()| {
                        Error::Other("note commitment tree is full".to_string())
                    })?;
                }
                self.tree.append(node).map_err(|()| {
                    Error::Other("note commitment tree is full".to_string())
                })?;
                // Finally, make it easier to construct merkle paths to this new
                // note
                let witness = IncrementalWitness::<Node>::from_tree(&self.tree);
                self.witness_map.insert(note_pos, witness);
                note_pos += 1;
            }
        }
        Ok(())
    }

    /// Fetch the current state of the multi-asset shielded pool into a
    /// ShieldedContext
    #[allow(clippy::too_many_arguments)]
    pub async fn fetch<C: Client + Sync, IO: Io>(
        &mut self,
        client: &C,
        logger: &impl ProgressLogger<IO>,
        start_query_height: Option<BlockHeight>,
        last_query_height: Option<BlockHeight>,
        // NOTE: do not remove this argument, it will be used once the indexer
        // is ready
        _batch_size: u64,
        sks: &[ExtendedSpendingKey],
        fvks: &[ViewingKey],
    ) -> Result<(), Error> {
        // add new viewing keys
        // Reload the state from file to get the last confirmed state and
        // discard any speculative data, we cannot fetch on top of a
        // speculative state
        // Always reload the confirmed context or initialize a new one if not
        // found
        if self.load_confirmed().await.is_err() {
            // Initialize a default context if we couldn't load a valid one
            // from storage
            *self = Self {
                utils: std::mem::take(&mut self.utils),
                ..Default::default()
            };
        }

        for esk in sks {
            let vk = to_viewing_key(esk).vk;
            self.vk_heights.entry(vk).or_default();
        }
        for vk in fvks {
            self.vk_heights.entry(*vk).or_default();
        }
        let _ = self.save().await;
        // the latest block height which has been added to the witness Merkle
        // tree
        let Some(least_idx) = self.vk_heights.values().min().cloned() else {
            return Ok(());
        };
        let last_witnessed_tx = self.tx_note_map.keys().max().cloned();
        // get the bounds on the block heights to fetch
        let start_idx =
            std::cmp::min(last_witnessed_tx.as_ref(), least_idx.as_ref())
                .map(|ix| ix.height);
        let start_idx = start_query_height.or(start_idx);
        // Load all transactions accepted until this point
        // N.B. the cache is a hash map
        self.unscanned.extend(
            self.fetch_shielded_transfers(
                client,
                logger,
                start_idx,
                last_query_height,
            )
            .await?,
        );
        // persist the cache in case of interruptions.
        let _ = self.save().await;

        let txs = logger.scan(self.unscanned.clone());
        for (ref indexed_tx, ref stx) in txs {
            if Some(indexed_tx) > last_witnessed_tx.as_ref() {
                self.update_witness_map(indexed_tx.to_owned(), stx)?;
            }
            let mut vk_heights = BTreeMap::new();
            std::mem::swap(&mut vk_heights, &mut self.vk_heights);
            for (vk, h) in vk_heights
                .iter_mut()
                .filter(|(_vk, h)| h.as_ref() < Some(indexed_tx))
            {
                self.scan_tx(indexed_tx.to_owned(), stx, vk)?;
                *h = Some(indexed_tx.to_owned());
            }
            // possibly remove unneeded elements from the cache.
            self.unscanned.scanned(indexed_tx);
            std::mem::swap(&mut vk_heights, &mut self.vk_heights);
            let _ = self.save().await;
        }

        Ok(())
    }

    /// Obtain a chronologically-ordered list of all accepted shielded
    /// transactions from a node.
    pub async fn fetch_shielded_transfers<C: Client + Sync, IO: Io>(
        &self,
        client: &C,
        logger: &impl ProgressLogger<IO>,
        last_indexed_tx: Option<BlockHeight>,
        last_query_height: Option<BlockHeight>,
    ) -> Result<IndexedNoteData, Error> {
        // Query for the last produced block height
        let last_block_height = query_block(client)
            .await?
            .map_or_else(BlockHeight::first, |block| block.height);
        let last_query_height = last_query_height.unwrap_or(last_block_height);

        let mut shielded_txs = BTreeMap::new();
        // Fetch all the transactions we do not have yet
        let first_height_to_query =
            last_indexed_tx.map_or_else(|| 1, |last| last.0);
        let heights = logger.fetch(first_height_to_query..=last_query_height.0);
        for height in heights {
            if self.unscanned.contains_height(height) {
                continue;
            }

            let txs_results = match get_indexed_masp_events_at_height(
                client,
                height.into(),
                None,
            )
            .await?
            {
                Some(events) => events,
                None => continue,
            };

            // Query the actual block to get the txs bytes. If we only need one
            // tx it might be slightly better to query the /tx endpoint to
            // reduce the amount of data sent over the network, but this is a
            // minimal improvement and it's even hard to tell how many times
            // we'd need a single masp tx to make this worth it
            let block = client
                .block(height)
                .await
                .map_err(|e| Error::from(QueryError::General(e.to_string())))?
                .block
                .data;

            for (idx, masp_sections_refs) in txs_results {
                let tx = Tx::try_from(block[idx.0 as usize].as_ref())
                    .map_err(|e| Error::Other(e.to_string()))?;
                let extracted_masp_txs =
                    Self::extract_masp_tx(&tx, &masp_sections_refs).await?;
                // Collect the current transactions
                shielded_txs.insert(
                    IndexedTx {
                        height: height.into(),
                        index: idx,
                    },
                    extracted_masp_txs,
                );
            }
        }

        Ok(shielded_txs)
    }

    /// Extract the relevant shield portions of a [`Tx`], if any.
    async fn extract_masp_tx(
        tx: &Tx,
        masp_section_refs: &MaspTxRefs,
    ) -> Result<Vec<Transaction>, Error> {
        // NOTE: simply looking for masp sections attached to the tx
        // is not safe. We don't validate the sections attached to a
        // transaction se we could end up with transactions carrying
        // an unnecessary masp section. We must instead look for the
        // required masp sections coming from the events

        masp_section_refs
            .0
            .iter()
            .try_fold(vec![], |mut acc, hash| {
                match tx.get_masp_section(hash).cloned().ok_or_else(|| {
                    Error::Other(
                        "Missing expected masp transaction".to_string(),
                    )
                }) {
                    Ok(transaction) => {
                        acc.push(transaction);
                        Ok(acc)
                    }
                    Err(e) => Err(e),
                }
            })
    }

    /// Applies the given transaction to the supplied context. More precisely,
    /// the shielded transaction's outputs are added to the commitment tree.
    /// Newly discovered notes are associated to the supplied viewing keys. Note
    /// nullifiers are mapped to their originating notes. Note positions are
    /// associated to notes, memos, and diversifiers. And the set of notes that
    /// we have spent are updated. The witness map is maintained to make it
    /// easier to construct note merkle paths in other code. See
    /// <https://zips.z.cash/protocol/protocol.pdf#scan>
    pub fn scan_tx(
        &mut self,
        indexed_tx: IndexedTx,
        shielded: &[Transaction],
        vk: &ViewingKey,
    ) -> Result<(), Error> {
        // For tracking the account changes caused by this Transaction
        let mut transaction_delta = TransactionDelta::new();
        if let ContextSyncStatus::Confirmed = self.sync_status {
            let mut note_pos = self.tx_note_map[&indexed_tx];
            // Listen for notes sent to our viewing keys, only if we are syncing
            // (i.e. in a confirmed status)
            for tx in shielded {
                for so in
                    tx.sapling_bundle().map_or(&vec![], |x| &x.shielded_outputs)
                {
                    // Let's try to see if this viewing key can decrypt latest
                    // note
                    let notes = self.pos_map.entry(*vk).or_default();
                    let decres = try_sapling_note_decryption::<_, OutputDescription<<<Authorized as Authorization>::SaplingAuth as masp_primitives::transaction::components::sapling::Authorization>::Proof>>(
                &NETWORK,
                1.into(),
                &PreparedIncomingViewingKey::new(&vk.ivk()),
                so,
            );
                    // So this current viewing key does decrypt this current
                    // note...
                    if let Some((note, pa, memo)) = decres {
                        // Add this note to list of notes decrypted by this
                        // viewing key
                        notes.insert(note_pos);
                        // Compute the nullifier now to quickly recognize when
                        // spent
                        let nf = note.nf(
                            &vk.nk,
                            note_pos.try_into().map_err(|_| {
                                Error::Other(
                                    "Can not get nullifier".to_string(),
                                )
                            })?,
                        );
                        self.note_map.insert(note_pos, note);
                        self.memo_map.insert(note_pos, memo);
                        // The payment address' diversifier is required to spend
                        // note
                        self.div_map.insert(note_pos, *pa.diversifier());
                        self.nf_map.insert(nf, note_pos);
                        // Note the account changes
                        let balance = transaction_delta
                            .entry(*vk)
                            .or_insert_with(I128Sum::zero);
                        *balance += I128Sum::from_nonnegative(
                            note.asset_type,
                            note.value as i128,
                        )
                        .map_err(|()| {
                            Error::Other(
                                "found note with invalid value or asset type"
                                    .to_string(),
                            )
                        })?;
                        self.vk_map.insert(note_pos, *vk);
                    }
                    note_pos += 1;
                }
            }
        }

        // Cancel out those of our notes that have been spent
        for tx in shielded {
            for ss in
                tx.sapling_bundle().map_or(&vec![], |x| &x.shielded_spends)
            {
                // If the shielded spend's nullifier is in our map, then target
                // note is rendered unusable
                if let Some(note_pos) = self.nf_map.get(&ss.nullifier) {
                    self.spents.insert(*note_pos);
                    // Note the account changes
                    let balance = transaction_delta
                        .entry(self.vk_map[note_pos])
                        .or_insert_with(I128Sum::zero);
                    let note = self.note_map[note_pos];

                    *balance -= I128Sum::from_nonnegative(
                        note.asset_type,
                        note.value as i128,
                    )
                    .map_err(|()| {
                        Error::Other(
                            "found note with invalid value or asset type"
                                .to_string(),
                        )
                    })?;
                }
            }
        }

        Ok(())
    }

    /// Compute the total unspent notes associated with the viewing key in the
    /// context. If the key is not in the context, then we do not know the
    /// balance and hence we return None.
    pub async fn compute_shielded_balance(
        &mut self,
        vk: &ViewingKey,
    ) -> Result<Option<I128Sum>, Error> {
        // Cannot query the balance of a key that's not in the map
        if !self.pos_map.contains_key(vk) {
            return Ok(None);
        }
        let mut val_acc = I128Sum::zero();
        // Retrieve the notes that can be spent by this key
        if let Some(avail_notes) = self.pos_map.get(vk) {
            for note_idx in avail_notes {
                // Spent notes cannot contribute a new transaction's pool
                if self.spents.contains(note_idx) {
                    continue;
                }
                // Get note associated with this ID
                let note = self.note_map.get(note_idx).ok_or_else(|| {
                    Error::Other(format!("Unable to get note {note_idx}"))
                })?;
                // Finally add value to multi-asset accumulator
                val_acc += I128Sum::from_nonnegative(
                    note.asset_type,
                    note.value as i128,
                )
                .map_err(|()| {
                    Error::Other(
                        "found note with invalid value or asset type"
                            .to_string(),
                    )
                })?
            }
        }
        Ok(Some(val_acc))
    }

    /// Use the addresses already stored in the wallet to precompute as many
    /// asset types as possible.
    pub async fn precompute_asset_types<C: Client + Sync>(
        &mut self,
        client: &C,
        tokens: Vec<&Address>,
    ) -> Result<(), Error> {
        // To facilitate lookups of human-readable token names
        for token in tokens {
            let Some(denom) = query_denom(client, token).await else {
                return Err(Error::Query(QueryError::General(format!(
                    "denomination for token {token}"
                ))));
            };
            for position in MaspDigitPos::iter() {
                let asset_type =
                    encode_asset_type(token.clone(), denom, position, None)
                        .map_err(|_| {
                            Error::Other(
                                "unable to create asset type".to_string(),
                            )
                        })?;
                self.asset_types.insert(
                    asset_type,
                    AssetData {
                        token: token.clone(),
                        denom,
                        position,
                        epoch: None,
                    },
                );
            }
        }
        Ok(())
    }

    /// Query the ledger for the decoding of the given asset type and cache it
    /// if it is found.
    pub async fn decode_asset_type<C: Client + Sync>(
        &mut self,
        client: &C,
        asset_type: AssetType,
    ) -> Option<AssetData> {
        // Try to find the decoding in the cache
        if let decoded @ Some(_) = self.asset_types.get(&asset_type) {
            return decoded.cloned();
        }
        // Query for the ID of the last accepted transaction
        let (token, denom, position, ep, _conv, _path): (
            Address,
            Denomination,
            MaspDigitPos,
            _,
            I128Sum,
            MerklePath<Node>,
        ) = rpc::query_conversion(client, asset_type).await?;
        let pre_asset_type = AssetData {
            token,
            denom,
            position,
            epoch: Some(ep),
        };
        self.asset_types.insert(asset_type, pre_asset_type.clone());
        Some(pre_asset_type)
    }

    /// Query the ledger for the conversion that is allowed for the given asset
    /// type and cache it.
    async fn query_allowed_conversion<'a, C: Client + Sync>(
        &'a mut self,
        client: &C,
        asset_type: AssetType,
        conversions: &'a mut Conversions,
    ) {
        if let btree_map::Entry::Vacant(conv_entry) =
            conversions.entry(asset_type)
        {
            // Query for the ID of the last accepted transaction
            let Some((token, denom, position, ep, conv, path)) =
                query_conversion(client, asset_type).await
            else {
                return;
            };
            self.asset_types.insert(
                asset_type,
                AssetData {
                    token,
                    denom,
                    position,
                    epoch: Some(ep),
                },
            );
            // If the conversion is 0, then we just have a pure decoding
            if !conv.is_zero() {
                conv_entry.insert((conv.into(), path, 0));
            }
        }
    }

    /// Compute the total unspent notes associated with the viewing key in the
    /// context and express that value in terms of the currently timestamped
    /// asset types. If the key is not in the context, then we do not know the
    /// balance and hence we return None.
    pub async fn compute_exchanged_balance(
        &mut self,
        client: &(impl Client + Sync),
        io: &impl Io,
        vk: &ViewingKey,
        target_epoch: MaspEpoch,
    ) -> Result<Option<I128Sum>, Error> {
        // First get the unexchanged balance
        if let Some(balance) = self.compute_shielded_balance(vk).await? {
            let exchanged_amount = self
                .compute_exchanged_amount(
                    client,
                    io,
                    balance,
                    target_epoch,
                    BTreeMap::new(),
                )
                .await?
                .0;
            // And then exchange balance into current asset types
            Ok(Some(exchanged_amount))
        } else {
            Ok(None)
        }
    }

    /// Try to convert as much of the given asset type-value pair using the
    /// given allowed conversion. usage is incremented by the amount of the
    /// conversion used, the conversions are applied to the given input, and
    /// the trace amount that could not be converted is moved from input to
    /// output.
    #[allow(clippy::too_many_arguments)]
    async fn apply_conversion(
        &mut self,
        io: &impl Io,
        conv: AllowedConversion,
        asset_type: AssetType,
        value: i128,
        usage: &mut i128,
        input: &mut I128Sum,
        output: &mut I128Sum,
        normed_asset_type: AssetType,
        normed_output: &mut I128Sum,
    ) -> Result<(), Error> {
        // we do not need to convert negative values
        if value <= 0 {
            return Ok(());
        }
        // If conversion if possible, accumulate the exchanged amount
        let conv: I128Sum = I128Sum::from_sum(conv.into());
        // The amount required of current asset to qualify for conversion
        let threshold = -conv[&asset_type];
        if threshold == 0 {
            edisplay_line!(
                io,
                "Asset threshold of selected conversion for asset type {} is \
                 0, this is a bug, please report it.",
                asset_type
            );
        }
        // We should use an amount of the AllowedConversion that almost
        // cancels the original amount
        let required = value / threshold;
        // Forget about the trace amount left over because we cannot
        // realize its value
        let trace = I128Sum::from_pair(asset_type, value % threshold);
        let normed_trace =
            I128Sum::from_pair(normed_asset_type, value % threshold);
        // Record how much more of the given conversion has been used
        *usage += required;
        // Apply the conversions to input and move the trace amount to output
        *input += conv * required - trace.clone();
        *output += trace;
        *normed_output += normed_trace;
        Ok(())
    }

    /// Convert the given amount into the latest asset types whilst making a
    /// note of the conversions that were used. Note that this function does
    /// not assume that allowed conversions from the ledger are expressed in
    /// terms of the latest asset types.
    pub async fn compute_exchanged_amount(
        &mut self,
        client: &(impl Client + Sync),
        io: &impl Io,
        mut input: I128Sum,
        target_epoch: MaspEpoch,
        mut conversions: Conversions,
    ) -> Result<(I128Sum, I128Sum, Conversions), Error> {
        // Where we will store our exchanged value
        let mut output = I128Sum::zero();
        // Where we will store our normed exchanged value
        let mut normed_output = I128Sum::zero();
        // Repeatedly exchange assets until it is no longer possible
        while let Some((asset_type, value)) =
            input.components().next().map(cloned_pair)
        {
            // Get the equivalent to the current asset in the target epoch and
            // note whether this equivalent chronologically comes after the
            // current asset
            let (target_asset_type, forward_conversion) = self
                .decode_asset_type(client, asset_type)
                .await
                .map(|mut pre_asset_type| {
                    let old_epoch = pre_asset_type.redate(target_epoch);
                    pre_asset_type
                        .encode()
                        .map(|asset_type| {
                            (
                                asset_type,
                                old_epoch.map_or(false, |epoch| {
                                    target_epoch >= epoch
                                }),
                            )
                        })
                        .map_err(|_| {
                            Error::Other(
                                "unable to create asset type".to_string(),
                            )
                        })
                })
                .transpose()?
                .unwrap_or((asset_type, false));
            let at_target_asset_type = target_asset_type == asset_type;
            let trace_asset_type = if forward_conversion {
                // If we are doing a forward conversion, then we can assume that
                // the trace left over in the older epoch has at least a 1-to-1
                // conversion to the newer epoch.
                target_asset_type
            } else {
                // If we are not doing a forward conversion, then we cannot
                // lower bound what the asset type will be worth in the target
                // asset type. So leave the asset type fixed.
                asset_type
            };
            // Fetch and store the required conversions
            self.query_allowed_conversion(
                client,
                target_asset_type,
                &mut conversions,
            )
            .await;
            self.query_allowed_conversion(client, asset_type, &mut conversions)
                .await;
            if let (Some((conv, _wit, usage)), false) =
                (conversions.get_mut(&asset_type), at_target_asset_type)
            {
                display_line!(
                    io,
                    "converting current asset type to latest asset type..."
                );
                // Not at the target asset type, not at the latest asset
                // type. Apply conversion to get from
                // current asset type to the latest
                // asset type.
                self.apply_conversion(
                    io,
                    conv.clone(),
                    asset_type,
                    value,
                    usage,
                    &mut input,
                    &mut output,
                    trace_asset_type,
                    &mut normed_output,
                )
                .await?;
            } else if let (Some((conv, _wit, usage)), false) = (
                conversions.get_mut(&target_asset_type),
                at_target_asset_type,
            ) {
                display_line!(
                    io,
                    "converting latest asset type to target asset type..."
                );
                // Not at the target asset type, yet at the latest asset
                // type. Apply inverse conversion to get
                // from latest asset type to the target
                // asset type.
                self.apply_conversion(
                    io,
                    conv.clone(),
                    asset_type,
                    value,
                    usage,
                    &mut input,
                    &mut output,
                    trace_asset_type,
                    &mut normed_output,
                )
                .await?;
            } else {
                // At the target asset type. Then move component over to
                // output.
                let comp = input.project(asset_type);
                output += comp.clone();
                normed_output += comp.clone();
                input -= comp;
            }
        }
        Ok((output, normed_output, conversions))
    }

    /// Collect enough unspent notes in this context to exceed the given amount
    /// of the specified asset type. Return the total value accumulated plus
    /// notes and the corresponding diversifiers/merkle paths that were used to
    /// achieve the total value. Updates the changes map.
    #[allow(clippy::too_many_arguments)]
    pub async fn collect_unspent_notes(
        &mut self,
        context: &impl Namada,
        spent_notes: &mut SpentNotesTracker,
        sk: namada_core::masp::ExtendedSpendingKey,
        is_native_token: bool,
        target: I128Sum,
        target_epoch: MaspEpoch,
        changes: &mut Changes,
    ) -> Result<
        (
            I128Sum,
            Vec<(Diversifier, Note, MerklePath<Node>)>,
            Conversions,
        ),
        Error,
    > {
        let vk = &to_viewing_key(&sk.into()).vk;
        // TODO: we should try to use the smallest notes possible to fund the
        // transaction to allow people to fetch less often
        // Establish connection with which to do exchange rate queries
        let mut conversions = BTreeMap::new();
        let mut val_acc = I128Sum::zero();
        let mut normed_val_acc = I128Sum::zero();
        let mut notes = Vec::new();

        // Retrieve the notes that can be spent by this key
        if let Some(avail_notes) = self.pos_map.get(vk).cloned() {
            for note_idx in &avail_notes {
                // Skip spend notes already used in this transaction
                if spent_notes
                    .get(vk)
                    .is_some_and(|set| set.contains(note_idx))
                {
                    continue;
                }
                // No more transaction inputs are required once we have met
                // the target amount
                if normed_val_acc >= target {
                    break;
                }
                // Spent notes from the shielded context (i.e. from previous
                // transactions) cannot contribute a new transaction's pool
                if self.spents.contains(note_idx) {
                    continue;
                }
                // Get note, merkle path, diversifier associated with this ID
                let note = *self.note_map.get(note_idx).ok_or_else(|| {
                    Error::Other(format!("Unable to get note {note_idx}"))
                })?;

                // The amount contributed by this note before conversion
                let pre_contr =
                    I128Sum::from_pair(note.asset_type, note.value as i128);
                let (contr, normed_contr, proposed_convs) = self
                    .compute_exchanged_amount(
                        context.client(),
                        context.io(),
                        pre_contr,
                        target_epoch,
                        conversions.clone(),
                    )
                    .await?;

                let opt_delta = if is_native_token {
                    None
                } else {
                    Some(contr.clone())
                };
                // Use this note only if it brings us closer to our target
                if let Some(change) = is_amount_required(
                    normed_val_acc.clone(),
                    target.clone(),
                    normed_contr.clone(),
                    opt_delta,
                ) {
                    // Be sure to record the conversions used in computing
                    // accumulated value
                    val_acc += contr;
                    normed_val_acc += normed_contr;

                    // Update the changes
                    changes
                        .entry(sk)
                        .and_modify(|amt| *amt += &change)
                        .or_insert(change);

                    // Commit the conversions that were used to exchange
                    conversions = proposed_convs;
                    let merkle_path = self
                        .witness_map
                        .get(note_idx)
                        .ok_or_else(|| {
                            Error::Other(format!(
                                "Unable to get note {note_idx}"
                            ))
                        })?
                        .path()
                        .ok_or_else(|| {
                            Error::Other(format!(
                                "Unable to get path: {}",
                                line!()
                            ))
                        })?;
                    let diversifier =
                        self.div_map.get(note_idx).ok_or_else(|| {
                            Error::Other(format!(
                                "Unable to get note {note_idx}"
                            ))
                        })?;
                    // Commit this note to our transaction
                    notes.push((*diversifier, note, merkle_path));
                    // Append the note the list of used ones
                    spent_notes
                        .entry(vk.to_owned())
                        .and_modify(|set| {
                            set.insert(*note_idx);
                        })
                        .or_insert([*note_idx].into_iter().collect());
                }
            }
        }
        Ok((val_acc, notes, conversions))
    }

    /// Convert an amount whose units are AssetTypes to one whose units are
    /// Addresses that they decode to. All asset types not corresponding to
    /// the given epoch are ignored.
    pub async fn decode_combine_sum_to_epoch<C: Client + Sync>(
        &mut self,
        client: &C,
        amt: I128Sum,
        target_epoch: MaspEpoch,
    ) -> (ValueSum<Address, token::Change>, I128Sum) {
        let mut res = ValueSum::zero();
        let mut undecoded = ValueSum::zero();
        for (asset_type, val) in amt.components() {
            // Decode the asset type
            let decoded = self.decode_asset_type(client, *asset_type).await;
            // Only assets with the target timestamp count
            match decoded {
                Some(pre_asset_type)
                    if pre_asset_type
                        .epoch
                        .map_or(true, |epoch| epoch <= target_epoch) =>
                {
                    let decoded_change = token::Change::from_masp_denominated(
                        *val,
                        pre_asset_type.position,
                    )
                    .expect("expected this to fit");
                    res += ValueSum::from_pair(
                        pre_asset_type.token,
                        decoded_change,
                    );
                }
                None => {
                    undecoded += ValueSum::from_pair(*asset_type, *val);
                }
                _ => {}
            }
        }
        (res, undecoded)
    }

    /// Convert an amount whose units are AssetTypes to one whose units are
    /// Addresses that they decode to and combine the denominations.
    pub async fn decode_combine_sum<C: Client + Sync>(
        &mut self,
        client: &C,
        amt: I128Sum,
    ) -> (MaspAmount, I128Sum) {
        let mut res = MaspAmount::zero();
        let mut undecoded = ValueSum::zero();
        for (asset_type, val) in amt.components() {
            // Decode the asset type
            if let Some(decoded) =
                self.decode_asset_type(client, *asset_type).await
            {
                let decoded_change = token::Change::from_masp_denominated(
                    *val,
                    decoded.position,
                )
                .expect("expected this to fit");
                res += MaspAmount::from_pair(
                    (decoded.epoch, decoded.token),
                    decoded_change,
                );
            } else {
                undecoded += ValueSum::from_pair(*asset_type, *val);
            }
        }
        (res, undecoded)
    }

    /// Convert an amount whose units are AssetTypes to one whose units are
    /// Addresses that they decode to.
    pub async fn decode_sum<C: Client + Sync>(
        &mut self,
        client: &C,
        amt: I128Sum,
    ) -> ValueSum<(AssetType, AssetData), i128> {
        let mut res = ValueSum::zero();
        for (asset_type, val) in amt.components() {
            // Decode the asset type
            if let Some(decoded) =
                self.decode_asset_type(client, *asset_type).await
            {
                res += ValueSum::from_pair((*asset_type, decoded), *val);
            }
        }
        res
    }

    /// Make shielded components to embed within a Transfer object. If no
    /// shielded payment address nor spending key is specified, then no
    /// shielded components are produced. Otherwise a transaction containing
    /// nullifiers and/or note commitments are produced. Dummy transparent
    /// UTXOs are sometimes used to make transactions balanced, but it is
    /// understood that transparent account changes are effected only by the
    /// amounts and signatures specified by the containing Transfer object.
    pub async fn gen_shielded_transfer(
        context: &impl Namada,
        data: Vec<MaspTransferData>,
        fee_data: Option<MaspFeeData>,
        update_ctx: bool,
    ) -> Result<Option<ShieldedTransfer>, TransferErr> {
        // Try to get a seed from env var, if any.
        #[allow(unused_mut)]
        let mut rng = StdRng::from_rng(OsRng).unwrap();
        #[cfg(feature = "testing")]
        let mut rng = if let Ok(seed) = env::var(ENV_VAR_MASP_TEST_SEED)
            .map_err(|e| Error::Other(e.to_string()))
            .and_then(|seed| {
                let exp_str =
                    format!("Env var {ENV_VAR_MASP_TEST_SEED} must be a u64.");
                let parsed_seed: u64 =
                    seed.parse().map_err(|_| Error::Other(exp_str))?;
                Ok(parsed_seed)
            }) {
            tracing::warn!(
                "UNSAFE: Using a seed from {ENV_VAR_MASP_TEST_SEED} env var \
                 to build proofs."
            );
            StdRng::seed_from_u64(seed)
        } else {
            rng
        };

        // TODO: if the user requested the default expiration, there might be a
        // small discrepancy between the datetime we calculate here and the one
        // we set for the transaction. This should be small enough to not cause
        // any issue, in case refactor this function to request the precise
        // datetime to the caller
        let expiration_height: u32 =
            match context.tx_builder().expiration.to_datetime() {
                Some(expiration) => {
                    // Try to match a DateTime expiration with a plausible
                    // corresponding block height
                    let last_block_height: u64 =
                        crate::rpc::query_block(context.client())
                            .await?
                            .map_or_else(|| 1, |block| u64::from(block.height));
                    #[allow(clippy::disallowed_methods)]
                    let current_time = DateTimeUtc::now();
                    let delta_time =
                        expiration.0.signed_duration_since(current_time.0);

                    let max_block_time =
                        crate::rpc::query_max_block_time_estimate(context)
                            .await?;

                    let delta_blocks = u32::try_from(
                        delta_time.num_seconds() / max_block_time.0 as i64,
                    )
                    .map_err(|e| Error::Other(e.to_string()))?;
                    u32::try_from(last_block_height)
                        .map_err(|e| Error::Other(e.to_string()))?
                        + delta_blocks
                }
                None => {
                    // NOTE: The masp library doesn't support optional
                    // expiration so we set the max to mimic
                    // a never-expiring tx. We also need to
                    // remove 20 which is going to be added back by the builder
                    u32::MAX - 20
                }
            };
        let mut builder = Builder::<Network, _>::new(
            NETWORK,
            // NOTE: this is going to add 20 more blocks to the actual
            // expiration but there's no other exposed function that we could
            // use from the masp crate to specify the expiration better
            expiration_height.into(),
        );
        // Determine epoch in which to submit potential shielded transaction
        let epoch = rpc::query_masp_epoch(context.client()).await?;

        let mut notes_tracker = SpentNotesTracker::new();
        {
            // Load the current shielded context given
            // the spending key we possess
            let mut shielded = context.shielded_mut().await;
            let _ = shielded.load().await;
        }

        let Some(MaspTxReorderedData {
            source_data,
            target_data,
            mut denoms,
        }) = Self::reorder_data_for_masp_transfer(context, data).await?
        else {
            // No shielded components are needed when neither source nor
            // destination are shielded
            return Ok(None);
        };
        let mut changes = Changes::default();

        for (MaspSourceTransferData { source, token }, amount) in &source_data {
            Self::add_inputs(
                context,
                &mut builder,
                source,
                token,
                amount,
                epoch,
                &denoms,
                &mut notes_tracker,
                &mut changes,
            )
            .await?;
        }

        for (
            MaspTargetTransferData {
                source,
                target,
                token,
            },
            amount,
        ) in target_data
        {
            Self::add_outputs(
                context,
                &mut builder,
                source,
                &target,
                token,
                amount,
                epoch,
                &denoms,
            )
            .await?;
        }

        // Collect the fees if needed
        if let Some(MaspFeeData {
            sources,
            target,
            token,
            amount,
        }) = fee_data
        {
            Self::add_fees(
                context,
                &mut builder,
                &source_data,
                sources,
                &target,
                &token,
                &amount,
                epoch,
                &mut denoms,
                &mut notes_tracker,
                &mut changes,
            )
            .await?;
        }

        // Finally, add outputs representing the change from this payment.
        Self::add_changes(&mut builder, changes)?;

        let builder_clone = builder.clone().map_builder(WalletMap);
        // Build and return the constructed transaction
        #[cfg(not(feature = "testing"))]
        let prover = context.shielded().await.utils.local_tx_prover();
        #[cfg(feature = "testing")]
        let prover = testing::MockTxProver(std::sync::Mutex::new(OsRng));
        let (masp_tx, metadata) = builder
            .build(
                &prover,
                &FeeRule::non_standard(U64Sum::zero()),
                &mut rng,
                &mut RngBuildParams::new(OsRng),
            )
            .map_err(|error| TransferErr::Build { error, data: None })?;

        if update_ctx {
            // Cache the generated transfer
            let mut shielded_ctx = context.shielded_mut().await;
            shielded_ctx
                .pre_cache_transaction(context, &[masp_tx.clone()])
                .await?;
        }

        Ok(Some(ShieldedTransfer {
            builder: builder_clone,
            masp_tx,
            metadata,
            epoch,
        }))
    }

    // Group all the information for every source/token and target/token couple,
    // and extract the denominations for all the tokens involved (expect the one
    // involved in the fees if needed). This step is required so that we can
    // collect the amount required for every couple and pass it to the
    // appropriate function so that notes can be collected based on the correct
    // amount.
    async fn reorder_data_for_masp_transfer(
        context: &impl Namada,
        data: Vec<MaspTransferData>,
    ) -> Result<Option<MaspTxReorderedData>, TransferErr> {
        let mut source_data =
            HashMap::<MaspSourceTransferData, token::DenominatedAmount>::new();
        let mut target_data =
            HashMap::<MaspTargetTransferData, token::DenominatedAmount>::new();
        let mut denoms = HashMap::new();

        for MaspTransferData {
            source,
            target,
            token,
            amount,
        } in data
        {
            let spending_key = source.spending_key();
            let payment_address = target.payment_address();
            // No shielded components are needed when neither source nor
            // destination are shielded
            if spending_key.is_none() && payment_address.is_none() {
                return Ok(None);
            }

            if denoms.get(&token).is_none() {
                if let Some(denom) = query_denom(context.client(), &token).await
                {
                    denoms.insert(token.clone(), denom);
                } else {
                    return Err(TransferErr::General(Error::from(
                        QueryError::General(format!(
                            "denomination for token {token}"
                        )),
                    )));
                };
            }

            let key = MaspSourceTransferData {
                source: source.clone(),
                token: token.clone(),
            };
            match source_data.get_mut(&key) {
                Some(prev_amount) => {
                    *prev_amount = checked!(prev_amount.to_owned() + amount)
                        .map_err(|e| TransferErr::General(e.into()))?;
                }
                None => {
                    source_data.insert(key, amount);
                }
            }

            let key = MaspTargetTransferData {
                source,
                target,
                token,
            };
            match target_data.get_mut(&key) {
                Some(prev_amount) => {
                    *prev_amount = checked!(prev_amount.to_owned() + amount)
                        .map_err(|e| TransferErr::General(e.into()))?;
                }
                None => {
                    target_data.insert(key, amount);
                }
            }
        }

        Ok(Some(MaspTxReorderedData {
            source_data,
            target_data,
            denoms,
        }))
    }

    // Add the necessary transaction inputs to the builder.
    #[allow(clippy::too_many_arguments)]
    async fn add_inputs(
        context: &impl Namada,
        builder: &mut Builder<Network>,
        source: &TransferSource,
        token: &Address,
        amount: &token::DenominatedAmount,
        epoch: MaspEpoch,
        denoms: &HashMap<Address, Denomination>,
        notes_tracker: &mut SpentNotesTracker,
        changes: &mut Changes,
    ) -> Result<Option<I128Sum>, TransferErr> {
        // We want to fund our transaction solely from supplied spending key
        let spending_key = source.spending_key();

        // Now we build up the transaction within this object

        // Convert transaction amount into MASP types
        // Ok to unwrap cause we've already seen the token before, the
        // denomination must be there
        let denom = denoms.get(token).unwrap();
        let (asset_types, masp_amount) = {
            let mut shielded = context.shielded_mut().await;
            // Do the actual conversion to an asset type
            let amount = shielded
                .convert_namada_amount_to_masp(
                    context.client(),
                    epoch,
                    token,
                    denom.to_owned(),
                    amount.amount(),
                )
                .await?;
            // Make sure to save any decodings of the asset types used so
            // that balance queries involving them are
            // successful
            let _ = shielded.save().await;
            amount
        };

        // If there are shielded inputs
        let added_amt = if let Some(sk) = spending_key {
            let is_native_token =
                &query_native_token(context.client()).await? == token;
            // Locate unspent notes that can help us meet the transaction
            // amount
            let (added_amount, unspent_notes, used_convs) = context
                .shielded_mut()
                .await
                .collect_unspent_notes(
                    context,
                    notes_tracker,
                    sk,
                    is_native_token,
                    I128Sum::from_sum(masp_amount),
                    epoch,
                    changes,
                )
                .await?;
            // Commit the notes found to our transaction
            for (diversifier, note, merkle_path) in unspent_notes {
                builder
                    .add_sapling_spend(
                        sk.into(),
                        diversifier,
                        note,
                        merkle_path,
                    )
                    .map_err(|e| TransferErr::Build {
                        error: builder::Error::SaplingBuild(e),
                        data: None,
                    })?;
            }
            // Commit the conversion notes used during summation
            for (conv, wit, value) in used_convs.values() {
                if value.is_positive() {
                    builder
                        .add_sapling_convert(
                            conv.clone(),
                            *value as u64,
                            wit.clone(),
                        )
                        .map_err(|e| TransferErr::Build {
                            error: builder::Error::SaplingBuild(e),
                            data: None,
                        })?;
                }
            }

            Some(added_amount)
        } else {
            // We add a dummy UTXO to our transaction, but only the source
            // of the parent Transfer object is used to
            // validate fund availability
            let script = source
                .t_addr_data()
                .ok_or_else(|| {
                    Error::Other(
                        "source address should be transparent".to_string(),
                    )
                })?
                .taddress();

            for (digit, asset_type) in
                MaspDigitPos::iter().zip(asset_types.iter())
            {
                let amount_part = digit.denominate(&amount.amount());
                // Skip adding an input if its value is 0
                if amount_part != 0 {
                    builder
                        .add_transparent_input(TxOut {
                            asset_type: *asset_type,
                            value: amount_part,
                            address: script,
                        })
                        .map_err(|e| TransferErr::Build {
                            error: builder::Error::TransparentBuild(e),
                            data: None,
                        })?;
                }
            }

            None
        };

        Ok(added_amt)
    }

    // Add the necessary transaction outputs to the builder
    #[allow(clippy::too_many_arguments)]
    async fn add_outputs(
        context: &impl Namada,
        builder: &mut Builder<Network>,
        source: TransferSource,
        target: &TransferTarget,
        token: Address,
        amount: token::DenominatedAmount,
        epoch: MaspEpoch,
        denoms: &HashMap<Address, Denomination>,
    ) -> Result<(), TransferErr> {
        // Anotate the asset type in the value balance with its decoding in
        // order to facilitate cross-epoch computations
        let value_balance = context
            .shielded_mut()
            .await
            .decode_sum(context.client(), builder.value_balance())
            .await;

        let payment_address = target.payment_address();

        // This indicates how many more assets need to be sent to the
        // receiver in order to satisfy the requested transfer
        // amount.
        let mut rem_amount = amount.amount().raw_amount().0;

        // Ok to unwrap cause we've already seen the token before, the
        // denomination must be there
        let denom = denoms.get(&token).unwrap();

        // Now handle the outputs of this transaction
        // Loop through the value balance components and see which
        // ones can be given to the receiver
        for ((asset_type, decoded), val) in value_balance.components() {
            let rem_amount = &mut rem_amount[decoded.position as usize];
            // Only asset types with the correct token can contribute. But
            // there must be a demonstrated need for it.
            if decoded.token == token
                && &decoded.denom == denom
                && decoded.epoch.map_or(true, |vbal_epoch| vbal_epoch <= epoch)
                && *rem_amount > 0
            {
                let val = u128::try_from(*val).expect(
                    "value balance in absence of output descriptors should be \
                     non-negative",
                );
                // We want to take at most the remaining quota for the
                // current denomination to the receiver
                let contr = std::cmp::min(*rem_amount as u128, val) as u64;
                // If we are sending to a shielded address, we need the outgoing
                // viewing key in the following computations.
                let ovk_opt = source
                    .spending_key()
                    .map(|x| ExtendedSpendingKey::from(x).expsk.ovk);
                // Make transaction output tied to the current token,
                // denomination, and epoch.
                if let Some(pa) = payment_address {
                    // If there is a shielded output
                    builder
                        .add_sapling_output(
                            ovk_opt,
                            pa.into(),
                            *asset_type,
                            contr,
                            MemoBytes::empty(),
                        )
                        .map_err(|e| TransferErr::Build {
                            error: builder::Error::SaplingBuild(e),
                            data: None,
                        })?;
                } else if let Some(t_addr_data) = target.t_addr_data() {
                    // If there is a transparent output
                    builder
                        .add_transparent_output(
                            &t_addr_data.taddress(),
                            *asset_type,
                            contr,
                        )
                        .map_err(|e| TransferErr::Build {
                            error: builder::Error::TransparentBuild(e),
                            data: None,
                        })?;
                } else {
                    return Result::Err(TransferErr::from(Error::Other(
                        "transaction target must be a payment address or \
                         Namada address or IBC address"
                            .to_string(),
                    )));
                }
                // Lower what is required of the remaining contribution
                *rem_amount -= contr;
            }
        }

        // Nothing must remain to be included in output
        if rem_amount != [0; 4] {
            let (asset_types, _) = {
                let mut shielded = context.shielded_mut().await;
                // Do the actual conversion to an asset type
                let amount = shielded
                    .convert_namada_amount_to_masp(
                        context.client(),
                        epoch,
                        &token,
                        denom.to_owned(),
                        amount.amount(),
                    )
                    .await?;
                // Make sure to save any decodings of the asset types used so
                // that balance queries involving them are
                // successful
                let _ = shielded.save().await;
                amount
            };

            // Convert the shortfall into a I128Sum
            let mut shortfall = I128Sum::zero();
            for (asset_type, val) in asset_types.iter().zip(rem_amount) {
                shortfall += I128Sum::from_pair(*asset_type, val.into());
            }
            // Return an insufficient funds error
            return Result::Err(TransferErr::Build {
                error: builder::Error::InsufficientFunds(shortfall),
                data: Some(MaspDataLog {
                    source: Some(source),
                    token,
                    amount,
                }),
            });
        }

        Ok(())
    }

    // Add the necessary note to include a masp fee payment in the transaction.
    // Funds are gathered in the following order:
    //
    // 1. From the residual values of the already included spend notes (i.e.
    //    changes)
    // 2. From new spend notes of the transaction's sources
    // 3. From new spend notes of the optional gas spending keys
    #[allow(clippy::too_many_arguments)]
    async fn add_fees(
        context: &impl Namada,
        builder: &mut Builder<Network>,
        source_data: &HashMap<MaspSourceTransferData, token::DenominatedAmount>,
        sources: Vec<namada_core::masp::ExtendedSpendingKey>,
        target: &Address,
        token: &Address,
        amount: &token::DenominatedAmount,
        epoch: MaspEpoch,
        denoms: &mut HashMap<Address, Denomination>,
        notes_tracker: &mut SpentNotesTracker,
        changes: &mut Changes,
    ) -> Result<(), TransferErr> {
        if denoms.get(token).is_none() {
            if let Some(denom) = query_denom(context.client(), token).await {
                denoms.insert(token.to_owned(), denom);
            } else {
                return Err(TransferErr::General(Error::from(
                    QueryError::General(format!(
                        "denomination for token {token}"
                    )),
                )));
            };
        }

        let raw_amount = amount.amount().raw_amount().0;
        let (asset_types, _) = {
            let mut shielded = context.shielded_mut().await;
            // Do the actual conversion to an asset type
            let (asset_types, amount) = shielded
                .convert_namada_amount_to_masp(
                    context.client(),
                    epoch,
                    token,
                    // Safe to unwrap
                    denoms.get(token).unwrap().to_owned(),
                    amount.amount(),
                )
                .await?;
            // Make sure to save any decodings of the asset types used so
            // that balance queries involving them are
            // successful
            let _ = shielded.save().await;
            (asset_types, amount)
        };

        let mut fees = I128Sum::zero();
        // Convert the shortfall into a I128Sum
        for (asset_type, val) in asset_types.iter().zip(raw_amount) {
            fees += I128Sum::from_nonnegative(*asset_type, val.into())
                .map_err(|()| {
                    TransferErr::General(Error::Other(
                        "Fee amount is expected expected to be non-negative"
                            .to_string(),
                    ))
                })?;
        }

        // 1. Try to use the change to pay fees
        let mut temp_changes = Changes::default();

        for (sp, changes) in changes.iter() {
            for (asset_type, change) in changes.components() {
                for (_, fee_amt) in fees
                    .clone()
                    .components()
                    .filter(|(axt, _)| *axt == asset_type)
                {
                    // Get the minimum between the available change and
                    // the due fee
                    let output_amt = I128Sum::from_nonnegative(
                        asset_type.to_owned(),
                        *change.min(fee_amt),
                    )
                    .map_err(|()| {
                        TransferErr::General(Error::Other(
                            "Fee amount is expected to be non-negative"
                                .to_string(),
                        ))
                    })?;
                    let denominated_output_amt = context
                        .shielded_mut()
                        .await
                        .convert_masp_amount_to_namada(
                            context.client(),
                            // Safe to unwrap
                            denoms.get(token).unwrap().to_owned(),
                            output_amt.clone(),
                        )
                        .await?;

                    Self::add_outputs(
                        context,
                        builder,
                        TransferSource::ExtendedSpendingKey(sp.to_owned()),
                        &TransferTarget::Address(target.clone()),
                        token.clone(),
                        denominated_output_amt,
                        epoch,
                        denoms,
                    )
                    .await?;

                    fees -= &output_amt;
                    // Update the changes
                    temp_changes
                        .entry(*sp)
                        .and_modify(|amt| *amt += &output_amt)
                        .or_insert(output_amt);
                }
            }

            if fees.is_zero() {
                break;
            }
        }

        // Decrease the changes by the amounts used for fee payment
        for (sp, temp_changes) in temp_changes.iter() {
            for (asset_type, temp_change) in temp_changes.components() {
                let output_amt = I128Sum::from_nonnegative(
                    asset_type.to_owned(),
                    *temp_change,
                )
                .map_err(|()| {
                    TransferErr::General(Error::Other(
                        "Fee amount is expected expected to be non-negative"
                            .to_string(),
                    ))
                })?;

                // Entry is guaranteed to be in the map
                changes.entry(*sp).and_modify(|amt| *amt -= &output_amt);
            }
        }

        if !fees.is_zero() {
            // 2. Look for unused spent notes of the sources and the optional
            //    gas spending keys (sources first)
            for fee_source in
                source_data.iter().map(|(src, _)| src.source.clone()).chain(
                    sources
                        .into_iter()
                        .map(TransferSource::ExtendedSpendingKey),
                )
            {
                for (asset_type, fee_amt) in fees.clone().components() {
                    let input_amt = I128Sum::from_nonnegative(
                        asset_type.to_owned(),
                        *fee_amt,
                    )
                    .map_err(|()| {
                        TransferErr::General(Error::Other(
                            "Fee amount is expected expected to be \
                             non-negative"
                                .to_string(),
                        ))
                    })?;
                    let denominated_fee = context
                        .shielded_mut()
                        .await
                        .convert_masp_amount_to_namada(
                            context.client(),
                            // Safe to unwrap
                            denoms.get(token).unwrap().to_owned(),
                            input_amt.clone(),
                        )
                        .await?;

                    let Some(found_amt) = Self::add_inputs(
                        context,
                        builder,
                        &fee_source,
                        token,
                        &denominated_fee,
                        epoch,
                        denoms,
                        notes_tracker,
                        changes,
                    )
                    .await?
                    else {
                        continue;
                    };
                    // Pick the minimum between the due fee and the amount found
                    let output_amt = match found_amt.partial_cmp(&input_amt) {
                        None | Some(Ordering::Less) => found_amt,
                        _ => input_amt.clone(),
                    };
                    let denom_amt = context
                        .shielded_mut()
                        .await
                        .convert_masp_amount_to_namada(
                            context.client(),
                            // Safe to unwrap
                            denoms.get(token).unwrap().to_owned(),
                            output_amt.clone(),
                        )
                        .await?;

                    Self::add_outputs(
                        context,
                        builder,
                        fee_source.clone(),
                        &TransferTarget::Address(target.clone()),
                        token.clone(),
                        denom_amt,
                        epoch,
                        denoms,
                    )
                    .await?;

                    fees -= &output_amt;
                }

                if fees.is_zero() {
                    break;
                }
            }
        }

        if !fees.is_zero() {
            return Result::Err(TransferErr::Build {
                error: builder::Error::InsufficientFunds(fees),
                data: Some(MaspDataLog {
                    source: None,
                    token: token.to_owned(),
                    amount: *amount,
                }),
            });
        }

        Ok(())
    }

    // Consumes the changes and adds them back to the original sources to
    // balance the transaction. This function has to be called after
    // `add_fees` cause we might have some change coming from there too
    #[allow(clippy::result_large_err)]
    fn add_changes(
        builder: &mut Builder<Network>,
        changes: Changes,
    ) -> Result<(), TransferErr> {
        for (sp, changes) in changes.into_iter() {
            for (asset_type, amt) in changes.components() {
                if let Ordering::Greater = amt.cmp(&0) {
                    let sk = ExtendedSpendingKey::from(sp.to_owned());
                    // Send the change in this asset type back to the sender
                    builder
                        .add_sapling_output(
                            Some(sk.expsk.ovk),
                            sk.default_address().1,
                            *asset_type,
                            *amt as u64,
                            MemoBytes::empty(),
                        )
                        .map_err(|e| TransferErr::Build {
                            error: builder::Error::SaplingBuild(e),
                            data: None,
                        })?;
                }
            }
        }

        // Final safety check on the value balance to verify that the
        // transaction is balanced
        let value_balance = builder.value_balance();
        if !value_balance.is_zero() {
            return Result::Err(TransferErr::Build {
                error: builder::Error::InsufficientFunds(value_balance),
                data: None,
            });
        }

        Ok(())
    }

    // Updates the internal state with the data of the newly generated
    // transaction. More specifically invalidate the spent notes, but do not
    // cache the newly produced output descriptions and therefore the merkle
    // tree
    async fn pre_cache_transaction(
        &mut self,
        context: &impl Namada,
        masp_tx: &[Transaction],
    ) -> Result<(), Error> {
        let vks: Vec<_> = context
            .wallet()
            .await
            .get_viewing_keys()
            .values()
            .map(|evk| ExtendedFullViewingKey::from(*evk).fvk.vk)
            .collect();
        let last_witnessed_tx = self.tx_note_map.keys().max();
        // This data will be discarded at the next fetch so we don't need to
        // populate it accurately
        let indexed_tx =
            last_witnessed_tx.map_or_else(IndexedTx::default, |indexed| {
                IndexedTx {
                    height: indexed.height,
                    index: indexed
                        .index
                        .checked_add(1)
                        .expect("Tx index shouldn't overflow"),
                }
            });
        self.sync_status = ContextSyncStatus::Speculative;
        for vk in vks {
            self.vk_heights.entry(vk).or_default();

            self.scan_tx(indexed_tx.clone(), masp_tx, &vk)?;
        }
        // Save the speculative state for future usage
        self.save().await.map_err(|e| Error::Other(e.to_string()))?;

        Ok(())
    }

    /// Get the asset type with the given epoch, token, and denomination. If it
    /// does not exist in the protocol, then remove the timestamp. Make sure to
    /// store the derived AssetType so that future decoding is possible.
    pub async fn get_asset_type<C: Client + Sync>(
        &mut self,
        client: &C,
        decoded: &mut AssetData,
    ) -> Result<AssetType, Error> {
        let mut asset_type = decoded.encode().map_err(|_| {
            Error::Other("unable to create asset type".to_string())
        })?;
        if self.decode_asset_type(client, asset_type).await.is_none() {
            // If we fail to decode the epoched asset type, then remove the
            // epoch
            decoded.undate();
            asset_type = decoded.encode().map_err(|_| {
                Error::Other("unable to create asset type".to_string())
            })?;
            self.asset_types.insert(asset_type, decoded.clone());
        }
        Ok(asset_type)
    }

    /// Convert Namada amount and token type to MASP equivalents
    async fn convert_namada_amount_to_masp<C: Client + Sync>(
        &mut self,
        client: &C,
        epoch: MaspEpoch,
        token: &Address,
        denom: Denomination,
        val: token::Amount,
    ) -> Result<([AssetType; 4], U64Sum), Error> {
        let mut amount = U64Sum::zero();
        let mut asset_types = Vec::new();
        for position in MaspDigitPos::iter() {
            let mut pre_asset_type = AssetData {
                epoch: Some(epoch),
                token: token.clone(),
                denom,
                position,
            };
            let asset_type =
                self.get_asset_type(client, &mut pre_asset_type).await?;
            // Combine the value and unit into one amount
            amount +=
                U64Sum::from_nonnegative(asset_type, position.denominate(&val))
                    .map_err(|_| {
                        Error::Other("invalid value for amount".to_string())
                    })?;
            asset_types.push(asset_type);
        }
        Ok((
            asset_types
                .try_into()
                .expect("there must be exactly 4 denominations"),
            amount,
        ))
    }

    /// Convert MASP amount to Namada equivalent
    async fn convert_masp_amount_to_namada<C: Client + Sync>(
        &mut self,
        client: &C,
        denom: Denomination,
        amt: I128Sum,
    ) -> Result<token::DenominatedAmount, Error> {
        let mut amount = token::Amount::zero();
        let value_sum = self.decode_sum(client, amt).await;

        for ((_, decoded), val) in value_sum.components() {
            let positioned_amt = token::Amount::from_masp_denominated_i128(
                *val,
                decoded.position,
            )
            .unwrap_or_default();
            amount = checked!(amount + positioned_amt)?;
        }

        Ok(token::DenominatedAmount::new(amount, denom))
    }
}

// Retrieves all the indexes at the specified height which refer
// to a valid masp transaction. If an index is given, it filters only the
// transactions with an index equal or greater to the provided one.
async fn get_indexed_masp_events_at_height<C: Client + Sync>(
    client: &C,
    height: BlockHeight,
    first_idx_to_query: Option<TxIndex>,
) -> Result<Option<Vec<(TxIndex, MaspTxRefs)>>, Error> {
    let first_idx_to_query = first_idx_to_query.unwrap_or_default();

    Ok(client
        .block_results(height.0)
        .await
        .map_err(|e| Error::from(QueryError::General(e.to_string())))?
        .end_block_events
        .map(|events| {
            events
                .into_iter()
                .filter_map(|event| {
                    let tx_index =
                        MaspTxBlockIndexAttr::read_from_event_attributes(
                            &event.attributes,
                        )
                        .ok()?;

                    if tx_index >= first_idx_to_query {
                        // Extract the references to the correct masp sections
                        let masp_section_refs =
                            MaspTxBatchRefsAttr::read_from_event_attributes(
                                &event.attributes,
                            )
                            .ok()?;

                        Some((tx_index, masp_section_refs))
                    } else {
                        None
                    }
                })
                .collect::<Vec<_>>()
        }))
}

#[cfg(test)]
mod tests {
    use masp_proofs::bls12_381::Bls12;

    use super::*;

    /// quick and dirty test. will fail on size check
    #[test]
    #[should_panic(expected = "parameter file size is not correct")]
    fn test_wrong_masp_params() {
        use std::io::Write;

        let tempdir = tempfile::tempdir()
            .expect("expected a temp dir")
            .into_path();
        let fake_params_paths =
            [SPEND_NAME, OUTPUT_NAME, CONVERT_NAME].map(|p| tempdir.join(p));
        for path in &fake_params_paths {
            let mut f =
                std::fs::File::create(path).expect("expected a temp file");
            f.write_all(b"fake params")
                .expect("expected a writable temp file");
            f.sync_all()
                .expect("expected a writable temp file (on sync)");
        }

        std::env::set_var(ENV_VAR_MASP_PARAMS_DIR, tempdir.as_os_str());
        // should panic here
        masp_proofs::load_parameters(
            &fake_params_paths[0],
            &fake_params_paths[1],
            &fake_params_paths[2],
        );
    }

    /// a more involved test, using dummy parameters with the right
    /// size but the wrong hash.
    #[test]
    #[should_panic(expected = "parameter file is not correct")]
    fn test_wrong_masp_params_hash() {
        use masp_primitives::ff::PrimeField;
        use masp_proofs::bellman::groth16::{
            generate_random_parameters, Parameters,
        };
        use masp_proofs::bellman::{Circuit, ConstraintSystem, SynthesisError};
        use masp_proofs::bls12_381::Scalar;

        struct FakeCircuit<E: PrimeField> {
            x: E,
        }

        impl<E: PrimeField> Circuit<E> for FakeCircuit<E> {
            fn synthesize<CS: ConstraintSystem<E>>(
                self,
                cs: &mut CS,
            ) -> Result<(), SynthesisError> {
                let x = cs.alloc(|| "x", || Ok(self.x)).unwrap();
                cs.enforce(
                    || {
                        "this is an extra long constraint name so that rustfmt \
                         is ok with wrapping the params of enforce()"
                    },
                    |lc| lc + x,
                    |lc| lc + x,
                    |lc| lc + x,
                );
                Ok(())
            }
        }

        let dummy_circuit = FakeCircuit { x: Scalar::zero() };
        let mut rng = rand::thread_rng();
        let fake_params: Parameters<Bls12> =
            generate_random_parameters(dummy_circuit, &mut rng)
                .expect("expected to generate fake params");

        let tempdir = tempfile::tempdir()
            .expect("expected a temp dir")
            .into_path();
        // TODO: get masp to export these consts
        let fake_params_paths = [
            (SPEND_NAME, 49848572u64),
            (OUTPUT_NAME, 16398620u64),
            (CONVERT_NAME, 22570940u64),
        ]
        .map(|(p, s)| (tempdir.join(p), s));
        for (path, size) in &fake_params_paths {
            let mut f =
                std::fs::File::create(path).expect("expected a temp file");
            fake_params
                .write(&mut f)
                .expect("expected a writable temp file");
            // the dummy circuit has one constraint, and therefore its
            // params should always be smaller than the large masp
            // circuit params. so this truncate extends the file, and
            // extra bytes at the end do not make it invalid.
            f.set_len(*size)
                .expect("expected to truncate the temp file");
            f.sync_all()
                .expect("expected a writable temp file (on sync)");
        }

        std::env::set_var(ENV_VAR_MASP_PARAMS_DIR, tempdir.as_os_str());
        // should panic here
        masp_proofs::load_parameters(
            &fake_params_paths[0].0,
            &fake_params_paths[1].0,
            &fake_params_paths[2].0,
        );
    }
}

#[cfg(any(test, feature = "testing"))]
/// Tests and strategies for transactions
pub mod testing {
    use std::ops::AddAssign;
    use std::sync::Mutex;

    use masp_primitives::consensus::testing::arb_height;
    use masp_primitives::constants::SPENDING_KEY_GENERATOR;
    use masp_primitives::group::GroupEncoding;
    use masp_primitives::sapling::prover::TxProver;
    use masp_primitives::sapling::redjubjub::{PublicKey, Signature};
    use masp_primitives::sapling::{ProofGenerationKey, Rseed};
    use masp_primitives::transaction::components::sapling::builder::StoredBuildParams;
    use masp_primitives::transaction::components::GROTH_PROOF_SIZE;
    use masp_primitives::transaction::TransparentAddress;
    use masp_proofs::bellman::groth16::Proof;
    use masp_proofs::bls12_381;
    use masp_proofs::bls12_381::{Bls12, G1Affine, G2Affine};
    use proptest::prelude::*;
    use proptest::sample::SizeRange;
    use proptest::test_runner::TestRng;
    use proptest::{collection, option, prop_compose};

    use super::*;
    use crate::address::testing::arb_address;
    use crate::masp_primitives::consensus::BranchId;
    use crate::masp_primitives::constants::VALUE_COMMITMENT_RANDOMNESS_GENERATOR;
    use crate::masp_primitives::merkle_tree::FrozenCommitmentTree;
    use crate::masp_primitives::sapling::keys::OutgoingViewingKey;
    use crate::masp_primitives::sapling::redjubjub::PrivateKey;
    use crate::masp_primitives::transaction::components::transparent::testing::arb_transparent_address;
    use crate::token::testing::arb_denomination;

    /// This function computes `value` in the exponent of the value commitment
    /// base
    fn masp_compute_value_balance(
        asset_type: AssetType,
        value: i128,
    ) -> Option<jubjub::ExtendedPoint> {
        // Compute the absolute value (failing if -i128::MAX is
        // the value)
        let abs = match value.checked_abs() {
            Some(a) => a as u128,
            None => return None,
        };

        // Is it negative? We'll have to negate later if so.
        let is_negative = value.is_negative();

        // Compute it in the exponent
        let mut abs_bytes = [0u8; 32];
        abs_bytes[0..16].copy_from_slice(&abs.to_le_bytes());
        let mut value_balance = asset_type.value_commitment_generator()
            * jubjub::Fr::from_bytes(&abs_bytes).unwrap();

        // Negate if necessary
        if is_negative {
            value_balance = -value_balance;
        }

        // Convert to unknown order point
        Some(value_balance.into())
    }

    /// A context object for creating the Sapling components of a Zcash
    /// transaction.
    pub struct SaplingProvingContext {
        bsk: jubjub::Fr,
        // (sum of the Spend value commitments) - (sum of the Output value
        // commitments)
        cv_sum: jubjub::ExtendedPoint,
    }

    /// An implementation of TxProver that does everything except generating
    /// valid zero-knowledge proofs. Uses the supplied source of randomness to
    /// carry out its operations.
    pub struct MockTxProver<R: RngCore>(pub Mutex<R>);

    impl<R: RngCore> TxProver for MockTxProver<R> {
        type SaplingProvingContext = SaplingProvingContext;

        fn new_sapling_proving_context(&self) -> Self::SaplingProvingContext {
            SaplingProvingContext {
                bsk: jubjub::Fr::zero(),
                cv_sum: jubjub::ExtendedPoint::identity(),
            }
        }

        fn spend_proof(
            &self,
            ctx: &mut Self::SaplingProvingContext,
            proof_generation_key: ProofGenerationKey,
            _diversifier: Diversifier,
            _rseed: Rseed,
            ar: jubjub::Fr,
            asset_type: AssetType,
            value: u64,
            _anchor: bls12_381::Scalar,
            _merkle_path: MerklePath<Node>,
            rcv: jubjub::Fr,
        ) -> Result<
            ([u8; GROTH_PROOF_SIZE], jubjub::ExtendedPoint, PublicKey),
            (),
        > {
            // Accumulate the value commitment randomness in the context
            {
                let mut tmp = rcv;
                tmp.add_assign(&ctx.bsk);

                // Update the context
                ctx.bsk = tmp;
            }

            // Construct the value commitment
            let value_commitment = asset_type.value_commitment(value, rcv);

            // This is the result of the re-randomization, we compute it for the
            // caller
            let rk = PublicKey(proof_generation_key.ak.into())
                .randomize(ar, SPENDING_KEY_GENERATOR);

            // Compute value commitment
            let value_commitment: jubjub::ExtendedPoint =
                value_commitment.commitment().into();

            // Accumulate the value commitment in the context
            ctx.cv_sum += value_commitment;

            let mut zkproof = [0u8; GROTH_PROOF_SIZE];
            let proof = Proof::<Bls12> {
                a: G1Affine::generator(),
                b: G2Affine::generator(),
                c: G1Affine::generator(),
            };
            proof
                .write(&mut zkproof[..])
                .expect("should be able to serialize a proof");
            Ok((zkproof, value_commitment, rk))
        }

        fn output_proof(
            &self,
            ctx: &mut Self::SaplingProvingContext,
            _esk: jubjub::Fr,
            _payment_address: masp_primitives::sapling::PaymentAddress,
            _rcm: jubjub::Fr,
            asset_type: AssetType,
            value: u64,
            rcv: jubjub::Fr,
        ) -> ([u8; GROTH_PROOF_SIZE], jubjub::ExtendedPoint) {
            // Accumulate the value commitment randomness in the context
            {
                let mut tmp = rcv.neg(); // Outputs subtract from the total.
                tmp.add_assign(&ctx.bsk);

                // Update the context
                ctx.bsk = tmp;
            }

            // Construct the value commitment for the proof instance
            let value_commitment = asset_type.value_commitment(value, rcv);

            // Compute the actual value commitment
            let value_commitment_point: jubjub::ExtendedPoint =
                value_commitment.commitment().into();

            // Accumulate the value commitment in the context. We do this to
            // check internal consistency.
            ctx.cv_sum -= value_commitment_point; // Outputs subtract from the total.

            let mut zkproof = [0u8; GROTH_PROOF_SIZE];
            let proof = Proof::<Bls12> {
                a: G1Affine::generator(),
                b: G2Affine::generator(),
                c: G1Affine::generator(),
            };
            proof
                .write(&mut zkproof[..])
                .expect("should be able to serialize a proof");

            (zkproof, value_commitment_point)
        }

        fn convert_proof(
            &self,
            ctx: &mut Self::SaplingProvingContext,
            allowed_conversion: AllowedConversion,
            value: u64,
            _anchor: bls12_381::Scalar,
            _merkle_path: MerklePath<Node>,
            rcv: jubjub::Fr,
        ) -> Result<([u8; GROTH_PROOF_SIZE], jubjub::ExtendedPoint), ()>
        {
            // Accumulate the value commitment randomness in the context
            {
                let mut tmp = rcv;
                tmp.add_assign(&ctx.bsk);

                // Update the context
                ctx.bsk = tmp;
            }

            // Construct the value commitment
            let value_commitment =
                allowed_conversion.value_commitment(value, rcv);

            // Compute value commitment
            let value_commitment: jubjub::ExtendedPoint =
                value_commitment.commitment().into();

            // Accumulate the value commitment in the context
            ctx.cv_sum += value_commitment;

            let mut zkproof = [0u8; GROTH_PROOF_SIZE];
            let proof = Proof::<Bls12> {
                a: G1Affine::generator(),
                b: G2Affine::generator(),
                c: G1Affine::generator(),
            };
            proof
                .write(&mut zkproof[..])
                .expect("should be able to serialize a proof");

            Ok((zkproof, value_commitment))
        }

        fn binding_sig(
            &self,
            ctx: &mut Self::SaplingProvingContext,
            assets_and_values: &I128Sum,
            sighash: &[u8; 32],
        ) -> Result<Signature, ()> {
            // Initialize secure RNG
            let mut rng = self.0.lock().unwrap();

            // Grab the current `bsk` from the context
            let bsk = PrivateKey(ctx.bsk);

            // Grab the `bvk` using DerivePublic.
            let bvk = PublicKey::from_private(
                &bsk,
                VALUE_COMMITMENT_RANDOMNESS_GENERATOR,
            );

            // In order to check internal consistency, let's use the accumulated
            // value commitments (as the verifier would) and apply
            // value_balance to compare against our derived bvk.
            {
                let final_bvk = assets_and_values
                    .components()
                    .map(|(asset_type, value_balance)| {
                        // Compute value balance for each asset
                        // Error for bad value balances (-INT128_MAX value)
                        masp_compute_value_balance(*asset_type, *value_balance)
                    })
                    .try_fold(ctx.cv_sum, |tmp, value_balance| {
                        // Compute cv_sum minus sum of all value balances
                        Result::<_, ()>::Ok(tmp - value_balance.ok_or(())?)
                    })?;

                // The result should be the same, unless the provided
                // valueBalance is wrong.
                if bvk.0 != final_bvk {
                    return Err(());
                }
            }

            // Construct signature message
            let mut data_to_be_signed = [0u8; 64];
            data_to_be_signed[0..32].copy_from_slice(&bvk.0.to_bytes());
            data_to_be_signed[32..64].copy_from_slice(&sighash[..]);

            // Sign
            Ok(bsk.sign(
                &data_to_be_signed,
                &mut *rng,
                VALUE_COMMITMENT_RANDOMNESS_GENERATOR,
            ))
        }
    }

    #[derive(Debug, Clone)]
    /// Adapts a CSPRNG from a PRNG for proptesting
    pub struct TestCsprng<R: RngCore>(R);

    impl<R: RngCore> CryptoRng for TestCsprng<R> {}

    impl<R: RngCore> RngCore for TestCsprng<R> {
        fn next_u32(&mut self) -> u32 {
            self.0.next_u32()
        }

        fn next_u64(&mut self) -> u64 {
            self.0.next_u64()
        }

        fn fill_bytes(&mut self, dest: &mut [u8]) {
            self.0.fill_bytes(dest)
        }

        fn try_fill_bytes(
            &mut self,
            dest: &mut [u8],
        ) -> Result<(), rand::Error> {
            self.0.try_fill_bytes(dest)
        }
    }

    prop_compose! {
        /// Expose a random number generator
        pub fn arb_rng()(rng in Just(()).prop_perturb(|(), rng| rng)) -> TestRng {
            rng
        }
    }

    prop_compose! {
        /// Generate an arbitrary output description with the given value
        pub fn arb_output_description(
            asset_type: AssetType,
            value: u64,
        )(
            mut rng in arb_rng().prop_map(TestCsprng),
        ) -> (Option<OutgoingViewingKey>, masp_primitives::sapling::PaymentAddress, AssetType, u64, MemoBytes) {
            let mut spending_key_seed = [0; 32];
            rng.fill_bytes(&mut spending_key_seed);
            let spending_key = masp_primitives::zip32::ExtendedSpendingKey::master(spending_key_seed.as_ref());

            let viewing_key = ExtendedFullViewingKey::from(&spending_key).fvk.vk;
            let (div, _g_d) = find_valid_diversifier(&mut rng);
            let payment_addr = viewing_key
                .to_payment_address(div)
                .expect("a PaymentAddress");

            (None, payment_addr, asset_type, value, MemoBytes::empty())
        }
    }

    prop_compose! {
        /// Generate an arbitrary spend description with the given value
        pub fn arb_spend_description(
            asset_type: AssetType,
            value: u64,
        )(
            address in arb_transparent_address(),
            expiration_height in arb_height(BranchId::MASP, &Network),
            mut rng in arb_rng().prop_map(TestCsprng),
            bparams_rng in arb_rng().prop_map(TestCsprng),
            prover_rng in arb_rng().prop_map(TestCsprng),
        ) -> (ExtendedSpendingKey, Diversifier, Note, Node) {
            let mut spending_key_seed = [0; 32];
            rng.fill_bytes(&mut spending_key_seed);
            let spending_key = masp_primitives::zip32::ExtendedSpendingKey::master(spending_key_seed.as_ref());

            let viewing_key = ExtendedFullViewingKey::from(&spending_key).fvk.vk;
            let (div, _g_d) = find_valid_diversifier(&mut rng);
            let payment_addr = viewing_key
                .to_payment_address(div)
                .expect("a PaymentAddress");

            let mut builder = Builder::<Network, _>::new(
                NETWORK,
                // NOTE: this is going to add 20 more blocks to the actual
                // expiration but there's no other exposed function that we could
                // use from the masp crate to specify the expiration better
                expiration_height.unwrap(),
            );
            // Add a transparent input to support our desired shielded output
            builder.add_transparent_input(TxOut { asset_type, value, address }).unwrap();
            // Finally add the shielded output that we need
            builder.add_sapling_output(None, payment_addr, asset_type, value, MemoBytes::empty()).unwrap();
            // Build a transaction in order to get its shielded outputs
            let (transaction, metadata) = builder.build(
                &MockTxProver(Mutex::new(prover_rng)),
                &FeeRule::non_standard(U64Sum::zero()),
                &mut rng,
                &mut RngBuildParams::new(bparams_rng),
            ).unwrap();
            // Extract the shielded output from the transaction
            let shielded_output = &transaction
                .sapling_bundle()
                .unwrap()
                .shielded_outputs[metadata.output_index(0).unwrap()];

            // Let's now decrypt the constructed notes
            let (note, pa, _memo) = try_sapling_note_decryption::<_, OutputDescription<<<Authorized as Authorization>::SaplingAuth as masp_primitives::transaction::components::sapling::Authorization>::Proof>>(
                &NETWORK,
                1.into(),
                &PreparedIncomingViewingKey::new(&viewing_key.ivk()),
                shielded_output,
            ).unwrap();
            assert_eq!(payment_addr, pa);
            // Make a path to out new note
            let node = Node::new(shielded_output.cmu.to_repr());
            (spending_key, div, note, node)
        }
    }

    prop_compose! {
        /// Generate an arbitrary MASP denomination
        pub fn arb_masp_digit_pos()(denom in 0..4u8) -> MaspDigitPos {
            MaspDigitPos::from(denom)
        }
    }

    // Maximum value for a note partition
    const MAX_MONEY: u64 = 100;
    // Maximum number of partitions for a note
    const MAX_SPLITS: usize = 3;

    prop_compose! {
        /// Arbitrarily partition the given vector of integers into sets and sum
        /// them
        pub fn arb_partition(values: Vec<u64>)(buckets in ((!values.is_empty()) as usize)..=values.len())(
            values in Just(values.clone()),
            assigns in collection::vec(0..buckets, values.len()),
            buckets in Just(buckets),
        ) -> Vec<u64> {
            let mut buckets = vec![0; buckets];
            for (bucket, value) in assigns.iter().zip(values) {
                buckets[*bucket] += value;
            }
            buckets
        }
    }

    prop_compose! {
        /// Generate arbitrary spend descriptions with the given asset type
        /// partitioning the given values
        pub fn arb_spend_descriptions(
            asset: AssetData,
            values: Vec<u64>,
        )(partition in arb_partition(values))(
            spend_description in partition
                .iter()
                .map(|value| arb_spend_description(
                    encode_asset_type(
                        asset.token.clone(),
                        asset.denom,
                        asset.position,
                        asset.epoch,
                    ).unwrap(),
                    *value,
                )).collect::<Vec<_>>()
        ) -> Vec<(ExtendedSpendingKey, Diversifier, Note, Node)> {
            spend_description
        }
    }

    prop_compose! {
        /// Generate arbitrary output descriptions with the given asset type
        /// partitioning the given values
        pub fn arb_output_descriptions(
            asset: AssetData,
            values: Vec<u64>,
        )(partition in arb_partition(values))(
            output_description in partition
                .iter()
                .map(|value| arb_output_description(
                    encode_asset_type(
                        asset.token.clone(),
                        asset.denom,
                        asset.position,
                        asset.epoch,
                    ).unwrap(),
                    *value,
                )).collect::<Vec<_>>()
        ) -> Vec<(Option<OutgoingViewingKey>, masp_primitives::sapling::PaymentAddress, AssetType, u64, MemoBytes)> {
            output_description
        }
    }

    prop_compose! {
        /// Generate arbitrary spend descriptions with the given asset type
        /// partitioning the given values
        pub fn arb_txouts(
            asset: AssetData,
            values: Vec<u64>,
            address: TransparentAddress,
        )(
            partition in arb_partition(values),
        ) -> Vec<TxOut> {
            partition
                .iter()
                .map(|value| TxOut {
                    asset_type: encode_asset_type(
                        asset.token.clone(),
                        asset.denom,
                        asset.position,
                        asset.epoch,
                    ).unwrap(),
                    value: *value,
                    address,
                }).collect::<Vec<_>>()
        }
    }

    prop_compose! {
        /// Generate an arbitrary shielded MASP transaction builder
        pub fn arb_shielded_builder(asset_range: impl Into<SizeRange>)(
            assets in collection::hash_map(
                arb_pre_asset_type(),
                collection::vec(..MAX_MONEY, ..MAX_SPLITS),
                asset_range,
            ),
        )(
            expiration_height in arb_height(BranchId::MASP, &Network),
            spend_descriptions in assets
                .iter()
                .map(|(asset, values)| arb_spend_descriptions(asset.clone(), values.clone()))
                .collect::<Vec<_>>(),
            output_descriptions in assets
                .iter()
                .map(|(asset, values)| arb_output_descriptions(asset.clone(), values.clone()))
                .collect::<Vec<_>>(),
            assets in Just(assets),
        ) -> (
            Builder::<Network>,
            HashMap<AssetData, u64>,
        ) {
            let mut builder = Builder::<Network, _>::new(
                NETWORK,
                // NOTE: this is going to add 20 more blocks to the actual
                // expiration but there's no other exposed function that we could
                // use from the masp crate to specify the expiration better
                expiration_height.unwrap(),
            );
            let mut leaves = Vec::new();
            // First construct a Merkle tree containing all notes to be used
            for (_esk, _div, _note, node) in spend_descriptions.iter().flatten() {
                leaves.push(*node);
            }
            let tree = FrozenCommitmentTree::new(&leaves);
            // Then use the notes knowing that they all have the same anchor
            for (idx, (esk, div, note, _node)) in spend_descriptions.iter().flatten().enumerate() {
                builder.add_sapling_spend(*esk, *div, *note, tree.path(idx)).unwrap();
            }
            for (ovk, payment_addr, asset_type, value, memo) in output_descriptions.into_iter().flatten() {
                builder.add_sapling_output(ovk, payment_addr, asset_type, value, memo).unwrap();
            }
            (builder, assets.into_iter().map(|(k, v)| (k, v.iter().sum())).collect())
        }
    }

    prop_compose! {
        /// Generate an arbitrary masp epoch
        pub fn arb_masp_epoch()(epoch: u64) -> MaspEpoch{
            MaspEpoch::new(epoch)
        }
    }

    prop_compose! {
        /// Generate an arbitrary pre-asset type
        pub fn arb_pre_asset_type()(
            token in arb_address(),
            denom in arb_denomination(),
            position in arb_masp_digit_pos(),
            epoch in option::of(arb_masp_epoch()),
        ) -> AssetData {
            AssetData {
                token,
                denom,
                position,
                epoch,
            }
        }
    }

    prop_compose! {
        /// Generate an arbitrary shielding MASP transaction builder
        pub fn arb_shielding_builder(
            source: TransparentAddress,
            asset_range: impl Into<SizeRange>,
        )(
            assets in collection::hash_map(
                arb_pre_asset_type(),
                collection::vec(..MAX_MONEY, ..MAX_SPLITS),
                asset_range,
            ),
        )(
            expiration_height in arb_height(BranchId::MASP, &Network),
            txins in assets
                .iter()
                .map(|(asset, values)| arb_txouts(asset.clone(), values.clone(), source))
                .collect::<Vec<_>>(),
            output_descriptions in assets
                .iter()
                .map(|(asset, values)| arb_output_descriptions(asset.clone(), values.clone()))
                .collect::<Vec<_>>(),
            assets in Just(assets),
        ) -> (
            Builder::<Network>,
            HashMap<AssetData, u64>,
        ) {
            let mut builder = Builder::<Network, _>::new(
                NETWORK,
                // NOTE: this is going to add 20 more blocks to the actual
                // expiration but there's no other exposed function that we could
                // use from the masp crate to specify the expiration better
                expiration_height.unwrap(),
            );
            for txin in txins.into_iter().flatten() {
                builder.add_transparent_input(txin).unwrap();
            }
            for (ovk, payment_addr, asset_type, value, memo) in output_descriptions.into_iter().flatten() {
                builder.add_sapling_output(ovk, payment_addr, asset_type, value, memo).unwrap();
            }
            (builder, assets.into_iter().map(|(k, v)| (k, v.iter().sum())).collect())
        }
    }

    prop_compose! {
        /// Generate an arbitrary deshielding MASP transaction builder
        pub fn arb_deshielding_builder(
            target: TransparentAddress,
            asset_range: impl Into<SizeRange>,
        )(
            assets in collection::hash_map(
                arb_pre_asset_type(),
                collection::vec(..MAX_MONEY, ..MAX_SPLITS),
                asset_range,
            ),
        )(
            expiration_height in arb_height(BranchId::MASP, &Network),
            spend_descriptions in assets
                .iter()
                .map(|(asset, values)| arb_spend_descriptions(asset.clone(), values.clone()))
                .collect::<Vec<_>>(),
            txouts in assets
                .iter()
                .map(|(asset, values)| arb_txouts(asset.clone(), values.clone(), target))
                .collect::<Vec<_>>(),
            assets in Just(assets),
        ) -> (
            Builder::<Network>,
            HashMap<AssetData, u64>,
        ) {
            let mut builder = Builder::<Network, _>::new(
                NETWORK,
                // NOTE: this is going to add 20 more blocks to the actual
                // expiration but there's no other exposed function that we could
                // use from the masp crate to specify the expiration better
                expiration_height.unwrap(),
            );
            let mut leaves = Vec::new();
            // First construct a Merkle tree containing all notes to be used
            for (_esk, _div, _note, node) in spend_descriptions.iter().flatten() {
                leaves.push(*node);
            }
            let tree = FrozenCommitmentTree::new(&leaves);
            // Then use the notes knowing that they all have the same anchor
            for (idx, (esk, div, note, _node)) in spend_descriptions.into_iter().flatten().enumerate() {
                builder.add_sapling_spend(esk, div, note, tree.path(idx)).unwrap();
            }
            for txout in txouts.into_iter().flatten() {
                builder.add_transparent_output(&txout.address, txout.asset_type, txout.value).unwrap();
            }
            (builder, assets.into_iter().map(|(k, v)| (k, v.iter().sum())).collect())
        }
    }

    prop_compose! {
        /// Generate an arbitrary MASP shielded transfer
        pub fn arb_shielded_transfer(
            asset_range: impl Into<SizeRange>,
        )(asset_range in Just(asset_range.into()))(
            (builder, asset_types) in arb_shielded_builder(asset_range),
            epoch in arb_masp_epoch(),
            prover_rng in arb_rng().prop_map(TestCsprng),
            mut rng in arb_rng().prop_map(TestCsprng),
            bparams_rng in arb_rng().prop_map(TestCsprng),
        ) -> (ShieldedTransfer, HashMap<AssetData, u64>, StoredBuildParams) {
            let mut rng_build_params = RngBuildParams::new(bparams_rng);
            let (masp_tx, metadata) = builder.clone().build(
                &MockTxProver(Mutex::new(prover_rng)),
                &FeeRule::non_standard(U64Sum::zero()),
                &mut rng,
                &mut rng_build_params,
            ).unwrap();
            (ShieldedTransfer {
                builder: builder.map_builder(WalletMap),
                metadata,
                masp_tx,
                epoch,
            }, asset_types, rng_build_params.to_stored().unwrap())
        }
    }

    prop_compose! {
        /// Generate an arbitrary MASP shielded transfer
        pub fn arb_shielding_transfer(
            source: TransparentAddress,
            asset_range: impl Into<SizeRange>,
        )(asset_range in Just(asset_range.into()))(
            (builder, asset_types) in arb_shielding_builder(
                source,
                asset_range,
            ),
            epoch in arb_masp_epoch(),
            prover_rng in arb_rng().prop_map(TestCsprng),
            mut rng in arb_rng().prop_map(TestCsprng),
            bparams_rng in arb_rng().prop_map(TestCsprng),
        ) -> (ShieldedTransfer, HashMap<AssetData, u64>, StoredBuildParams) {
            let mut rng_build_params = RngBuildParams::new(bparams_rng);
            let (masp_tx, metadata) = builder.clone().build(
                &MockTxProver(Mutex::new(prover_rng)),
                &FeeRule::non_standard(U64Sum::zero()),
                &mut rng,
                &mut rng_build_params,
            ).unwrap();
            (ShieldedTransfer {
                builder: builder.map_builder(WalletMap),
                metadata,
                masp_tx,
                epoch,
            }, asset_types, rng_build_params.to_stored().unwrap())
        }
    }

    prop_compose! {
        /// Generate an arbitrary MASP shielded transfer
        pub fn arb_deshielding_transfer(
            target: TransparentAddress,
            asset_range: impl Into<SizeRange>,
        )(asset_range in Just(asset_range.into()))(
            (builder, asset_types) in arb_deshielding_builder(
                target,
                asset_range,
            ),
            epoch in arb_masp_epoch(),
            prover_rng in arb_rng().prop_map(TestCsprng),
            mut rng in arb_rng().prop_map(TestCsprng),
            bparams_rng in arb_rng().prop_map(TestCsprng),
        ) -> (ShieldedTransfer, HashMap<AssetData, u64>, StoredBuildParams) {
            let mut rng_build_params = RngBuildParams::new(bparams_rng);
            let (masp_tx, metadata) = builder.clone().build(
                &MockTxProver(Mutex::new(prover_rng)),
                &FeeRule::non_standard(U64Sum::zero()),
                &mut rng,
                &mut rng_build_params,
            ).unwrap();
            (ShieldedTransfer {
                builder: builder.map_builder(WalletMap),
                metadata,
                masp_tx,
                epoch,
            }, asset_types, rng_build_params.to_stored().unwrap())
        }
    }
}

#[cfg(feature = "std")]
/// Implementation of MASP functionality depending on a standard filesystem
pub mod fs {
    use std::fs::{File, OpenOptions};
    use std::io::{Read, Write};

    use namada_token::validation::{
        get_params_dir, CONVERT_NAME, ENV_VAR_MASP_PARAMS_DIR, OUTPUT_NAME,
        SPEND_NAME,
    };

    use super::*;

    /// Shielded context file name
    const FILE_NAME: &str = "shielded.dat";
    const TMP_FILE_NAME: &str = "shielded.tmp";
    const SPECULATIVE_FILE_NAME: &str = "speculative_shielded.dat";
    const SPECULATIVE_TMP_FILE_NAME: &str = "speculative_shielded.tmp";

    #[derive(Debug, BorshSerialize, BorshDeserialize, Clone)]
    /// An implementation of ShieldedUtils for standard filesystems
    pub struct FsShieldedUtils {
        #[borsh(skip)]
        context_dir: PathBuf,
    }

    impl FsShieldedUtils {
        /// Initialize a shielded transaction context that identifies notes
        /// decryptable by any viewing key in the given set
        pub fn new(context_dir: PathBuf) -> ShieldedContext<Self> {
            // Make sure that MASP parameters are downloaded to enable MASP
            // transaction building and verification later on
            let params_dir = get_params_dir();
            let spend_path = params_dir.join(SPEND_NAME);
            let convert_path = params_dir.join(CONVERT_NAME);
            let output_path = params_dir.join(OUTPUT_NAME);
            if !(spend_path.exists()
                && convert_path.exists()
                && output_path.exists())
            {
                #[allow(clippy::print_stdout)]
                {
                    println!("MASP parameters not present, downloading...");
                }
                masp_proofs::download_masp_parameters(None)
                    .expect("MASP parameters not present or downloadable");
                #[allow(clippy::print_stdout)]
                {
                    println!(
                        "MASP parameter download complete, resuming \
                         execution..."
                    );
                }
            }
            // Finally initialize a shielded context with the supplied directory

            let sync_status =
                if std::fs::read(context_dir.join(SPECULATIVE_FILE_NAME))
                    .is_ok()
                {
                    // Load speculative state
                    ContextSyncStatus::Speculative
                } else {
                    ContextSyncStatus::Confirmed
                };

            let utils = Self { context_dir };
            ShieldedContext {
                utils,
                sync_status,
                ..Default::default()
            }
        }
    }

    impl Default for FsShieldedUtils {
        fn default() -> Self {
            Self {
                context_dir: PathBuf::from(FILE_NAME),
            }
        }
    }

    #[cfg_attr(feature = "async-send", async_trait::async_trait)]
    #[cfg_attr(not(feature = "async-send"), async_trait::async_trait(?Send))]
    impl ShieldedUtils for FsShieldedUtils {
        fn local_tx_prover(&self) -> LocalTxProver {
            if let Ok(params_dir) = env::var(ENV_VAR_MASP_PARAMS_DIR) {
                let params_dir = PathBuf::from(params_dir);
                let spend_path = params_dir.join(SPEND_NAME);
                let convert_path = params_dir.join(CONVERT_NAME);
                let output_path = params_dir.join(OUTPUT_NAME);
                LocalTxProver::new(&spend_path, &output_path, &convert_path)
            } else {
                LocalTxProver::with_default_location()
                    .expect("unable to load MASP Parameters")
            }
        }

        /// Try to load the last saved shielded context from the given context
        /// directory. If this fails, then leave the current context unchanged.
        async fn load<U: ShieldedUtils + MaybeSend>(
            &self,
            ctx: &mut ShieldedContext<U>,
            force_confirmed: bool,
        ) -> std::io::Result<()> {
            // Try to load shielded context from file
            let file_name = if force_confirmed {
                FILE_NAME
            } else {
                match ctx.sync_status {
                    ContextSyncStatus::Confirmed => FILE_NAME,
                    ContextSyncStatus::Speculative => SPECULATIVE_FILE_NAME,
                }
            };
            let mut ctx_file = File::open(self.context_dir.join(file_name))?;
            let mut bytes = Vec::new();
            ctx_file.read_to_end(&mut bytes)?;
            // Fill the supplied context with the deserialized object
            *ctx = ShieldedContext {
                utils: ctx.utils.clone(),
                ..ShieldedContext::<U>::deserialize(&mut &bytes[..])?
            };
            Ok(())
        }

        /// Save this confirmed shielded context into its associated context
        /// directory. At the same time, delete the speculative file if present
        async fn save<U: ShieldedUtils + MaybeSync>(
            &self,
            ctx: &ShieldedContext<U>,
        ) -> std::io::Result<()> {
            // TODO: use mktemp crate?
            let (tmp_file_name, file_name) = match ctx.sync_status {
                ContextSyncStatus::Confirmed => (TMP_FILE_NAME, FILE_NAME),
                ContextSyncStatus::Speculative => {
                    (SPECULATIVE_TMP_FILE_NAME, SPECULATIVE_FILE_NAME)
                }
            };
            let tmp_path = self.context_dir.join(tmp_file_name);
            {
                // First serialize the shielded context into a temporary file.
                // Inability to create this file implies a simultaneuous write
                // is in progress. In this case, immediately
                // fail. This is unproblematic because the data
                // intended to be stored can always be re-fetched
                // from the blockchain.
                let mut ctx_file = OpenOptions::new()
                    .write(true)
                    .create_new(true)
                    .open(tmp_path.clone())?;
                let mut bytes = Vec::new();
                ctx.serialize(&mut bytes)
                    .expect("cannot serialize shielded context");
                ctx_file.write_all(&bytes[..])?;
            }
            // Atomically update the old shielded context file with new data.
            // Atomicity is required to prevent other client instances from
            // reading corrupt data.
            std::fs::rename(tmp_path, self.context_dir.join(file_name))?;

            // Remove the speculative file if present since it's state is
            // overruled by the confirmed one we just saved
            if let ContextSyncStatus::Confirmed = ctx.sync_status {
                let _ = std::fs::remove_file(
                    self.context_dir.join(SPECULATIVE_FILE_NAME),
                );
            }

            Ok(())
        }
    }
}

/// A enum to indicate how to log sync progress depending on
/// whether sync is currently fetch or scanning blocks.
#[derive(Debug, Copy, Clone)]
pub enum ProgressType {
    /// Fetch
    Fetch,
    /// Scan
    Scan,
}

#[allow(missing_docs)]
pub trait ProgressLogger<IO: Io> {
    type Fetch: Iterator<Item = u64>;
    type Scan: Iterator<Item = IndexedNoteEntry>;

    fn io(&self) -> &IO;

    fn fetch<I>(&self, items: I) -> Self::Fetch
    where
        I: IntoIterator<Item = u64>;

    fn scan<I>(&self, items: I) -> Self::Scan
    where
        I: IntoIterator<Item = IndexedNoteEntry>;
}

/// The default type for logging sync progress.
#[derive(Debug, Clone)]
pub struct DefaultLogger<'io, IO: Io> {
    io: &'io IO,
}

impl<'io, IO: Io> DefaultLogger<'io, IO> {
    /// Initialize default logger
    pub fn new(io: &'io IO) -> Self {
        Self { io }
    }
}

impl<'io, IO: Io> ProgressLogger<IO> for DefaultLogger<'io, IO> {
    type Fetch = <Vec<u64> as IntoIterator>::IntoIter;
    type Scan = <Vec<IndexedNoteEntry> as IntoIterator>::IntoIter;

    fn io(&self) -> &IO {
        self.io
    }

    fn fetch<I>(&self, items: I) -> Self::Fetch
    where
        I: IntoIterator<Item = u64>,
    {
        let items: Vec<_> = items.into_iter().collect();
        items.into_iter()
    }

    fn scan<I>(&self, items: I) -> Self::Scan
    where
        I: IntoIterator<Item = IndexedNoteEntry>,
    {
        let items: Vec<_> = items.into_iter().collect();
        items.into_iter()
    }
}<|MERGE_RESOLUTION|>--- conflicted
+++ resolved
@@ -41,11 +41,7 @@
 use namada_core::dec::Dec;
 pub use namada_core::masp::{
     encode_asset_type, AssetData, BalanceOwner, ExtendedViewingKey,
-<<<<<<< HEAD
-    PaymentAddress, TAddrData, TransferSource, TransferTarget,
-=======
-    PaymentAddress, TransferSource, TransferTarget, TxId,
->>>>>>> c7a45249
+    PaymentAddress, TAddrData, TransferSource, TransferTarget, TxId,
 };
 use namada_core::masp::{MaspEpoch, MaspTxRefs};
 use namada_core::storage::{BlockHeight, TxIndex};
