--- conflicted
+++ resolved
@@ -976,51 +976,9 @@
                             Error::Other("Missing masp transaction".to_string())
                         })?;
 
-<<<<<<< HEAD
                     Some((changed_keys, masp_tx))
                 } else {
                     None
-=======
-                    // We use the changed keys instead of the Transfer object
-                    // because those are what the masp validity predicate works
-                    // on
-                    let changed_keys =
-                        if let ExtractShieldedActionArg::Event(tx_event) =
-                            action_arg
-                        {
-                            let tx_result_str = tx_event
-                                .attributes
-                                .iter()
-                                .find_map(|attr| {
-                                    if attr.key == "inner_tx" {
-                                        Some(&attr.value)
-                                    } else {
-                                        None
-                                    }
-                                })
-                                .ok_or_else(|| {
-                                    Error::Other(
-                                        "Missing required tx result in event"
-                                            .to_string(),
-                                    )
-                                })?;
-                            TxResult::from_str(tx_result_str)
-                                .map_err(|e| Error::Other(e.to_string()))?
-                                .changed_keys
-                        } else {
-                            BTreeSet::default()
-                        };
-                    (changed_keys, masp_transaction)
-                }
-                Err(_) => {
-                    // This should be a MASP over IBC transaction, it
-                    // could be a ShieldedTransfer or an Envelope
-                    // message, need to try both
-                    extract_payload_from_shielded_action::<C>(
-                        &tx_data, action_arg,
-                    )
-                    .await?
->>>>>>> 86853c49
                 }
             }
             Err(_) => {
