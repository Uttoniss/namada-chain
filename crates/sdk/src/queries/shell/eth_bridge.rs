--- conflicted
+++ resolved
@@ -827,36 +827,20 @@
     use std::collections::BTreeMap;
 
     use assert_matches::assert_matches;
-<<<<<<< HEAD
     use namada_core::address::testing::{established_address_1, nam};
-    use namada_core::eth_abi::Encode;
     use namada_core::eth_bridge_pool::{
-        GasFee, PendingTransfer, TransferToEthereum, TransferToEthereumKind,
+        GasFee, TransferToEthereum, TransferToEthereumKind,
     };
-    use namada_core::ethereum_events::EthAddress;
-    use namada_core::storage::BlockHeight;
     use namada_core::voting_power::{
         EthBridgeVotingPower, FractionalVotingPower,
-=======
-    use namada_core::types::address::nam;
-    use namada_core::types::address::testing::established_address_1;
-    use namada_core::types::eth_bridge_pool::{
-        GasFee, TransferToEthereum, TransferToEthereumKind,
->>>>>>> 92fc1f67
     };
-    use namada_core::types::voting_power::EthBridgeVotingPower;
     use namada_ethereum_bridge::protocol::transactions::validator_set_update::aggregate_votes;
     use namada_ethereum_bridge::storage::bridge_pool::{
         get_pending_key, get_signed_root_key, BridgePoolTree,
     };
     use namada_ethereum_bridge::storage::proof::BridgePoolRootProof;
     use namada_ethereum_bridge::storage::whitelist;
-<<<<<<< HEAD
-    use namada_proof_of_stake::pos_queries::PosQueries;
     use namada_storage::mockdb::MockDBWriteBatch;
-=======
-    use namada_state::mockdb::MockDBWriteBatch;
->>>>>>> 92fc1f67
     use namada_storage::StorageWrite;
     use namada_vote_ext::validator_set_update;
     use namada_vote_ext::validator_set_update::{
@@ -1780,12 +1764,8 @@
 #[cfg(any(feature = "testing", test))]
 #[allow(dead_code)]
 mod test_utils {
-<<<<<<< HEAD
     use namada_core::address::Address;
-=======
-    use namada_core::types::address::Address;
     #[allow(unused_imports)]
->>>>>>> 92fc1f67
     pub use namada_ethereum_bridge::test_utils::*;
 
     /// An established user address for testing & development
