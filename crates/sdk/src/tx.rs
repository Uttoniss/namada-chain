//! SDK functions to construct different types of transactions

use std::borrow::Cow;
use std::collections::{BTreeMap, HashSet};
use std::fs::File;
use std::path::{Path, PathBuf};
use std::time::Duration;

use borsh::BorshSerialize;
use borsh_ext::BorshSerializeExt;
use masp_primitives::asset_type::AssetType;
use masp_primitives::transaction::builder;
use masp_primitives::transaction::builder::Builder;
use masp_primitives::transaction::components::sapling::fees::{
    ConvertView, InputView as SaplingInputView, OutputView as SaplingOutputView,
};
use masp_primitives::transaction::components::transparent::fees::{
    InputView as TransparentInputView, OutputView as TransparentOutputView,
};
use masp_primitives::transaction::components::I128Sum;
use namada_account::{InitAccount, UpdateAccount};
use namada_core::ibc::apps::transfer::types::msgs::transfer::MsgTransfer;
use namada_core::ibc::apps::transfer::types::packet::PacketData;
use namada_core::ibc::apps::transfer::types::PrefixedCoin;
use namada_core::ibc::core::channel::types::timeout::TimeoutHeight;
use namada_core::ibc::core::client::types::Height as IbcHeight;
use namada_core::ibc::core::host::types::identifiers::{ChannelId, PortId};
use namada_core::ibc::primitives::{Msg, Timestamp as IbcTimestamp};
use namada_core::types::address::{Address, InternalAddress, MASP};
use namada_core::types::dec::Dec;
use namada_core::types::hash::Hash;
use namada_core::types::ibc::{IbcShieldedTransfer, MsgShieldedTransfer};
use namada_core::types::key::*;
use namada_core::types::masp::{AssetData, TransferSource, TransferTarget};
use namada_core::types::storage::Epoch;
use namada_core::types::time::DateTimeUtc;
use namada_core::types::token::MaspDigitPos;
use namada_core::types::{storage, token};
use namada_governance::cli::onchain::{
    DefaultProposal, OnChainProposal, PgfFundingProposal, PgfStewardProposal,
};
use namada_governance::pgf::cli::steward::Commission;
use namada_governance::storage::proposal::{
    InitProposalData, ProposalType, VoteProposalData,
};
use namada_governance::storage::vote::ProposalVote;
use namada_ibc::storage::channel_key;
use namada_proof_of_stake::parameters::PosParams;
use namada_proof_of_stake::types::{CommissionPair, ValidatorState};
use namada_token::storage_key::balance_key;
use namada_tx::data::pgf::UpdateStewardCommission;
use namada_tx::data::{pos, ResultCode, TxResult};
pub use namada_tx::{Signature, *};

use crate::args::{self, InputAmount};
use crate::control_flow::time;
use crate::error::{EncodingError, Error, QueryError, Result, TxSubmitError};
use crate::io::Io;
use crate::masp::TransferErr::Build;
use crate::masp::{ShieldedContext, ShieldedTransfer};
use crate::queries::Client;
use crate::rpc::{
    self, query_denom, query_wasm_code_hash, validate_amount, InnerTxResult,
    TxBroadcastData, TxResponse,
};
use crate::signing::{self, SigningTxData, TxSourcePostBalance};
use crate::tendermint_rpc::endpoint::broadcast::tx_sync::Response;
use crate::tendermint_rpc::error::Error as RpcError;
use crate::wallet::WalletIo;
use crate::{display_line, edisplay_line, Namada};

/// Initialize account transaction WASM
pub const TX_INIT_ACCOUNT_WASM: &str = "tx_init_account.wasm";
/// Become validator transaction WASM path
pub const TX_BECOME_VALIDATOR_WASM: &str = "tx_become_validator.wasm";
/// Unjail validator transaction WASM path
pub const TX_UNJAIL_VALIDATOR_WASM: &str = "tx_unjail_validator.wasm";
/// Deactivate validator transaction WASM path
pub const TX_DEACTIVATE_VALIDATOR_WASM: &str = "tx_deactivate_validator.wasm";
/// Reactivate validator transaction WASM path
pub const TX_REACTIVATE_VALIDATOR_WASM: &str = "tx_reactivate_validator.wasm";
/// Initialize proposal transaction WASM path
pub const TX_INIT_PROPOSAL: &str = "tx_init_proposal.wasm";
/// Vote transaction WASM path
pub const TX_VOTE_PROPOSAL: &str = "tx_vote_proposal.wasm";
/// Reveal public key transaction WASM path
pub const TX_REVEAL_PK: &str = "tx_reveal_pk.wasm";
/// Update validity predicate WASM path
pub const TX_UPDATE_ACCOUNT_WASM: &str = "tx_update_account.wasm";
/// Transfer transaction WASM path
pub const TX_TRANSFER_WASM: &str = "tx_transfer.wasm";
/// IBC transaction WASM path
pub const TX_IBC_WASM: &str = "tx_ibc.wasm";
/// User validity predicate WASM path
pub const VP_USER_WASM: &str = "vp_user.wasm";
/// Bond WASM path
pub const TX_BOND_WASM: &str = "tx_bond.wasm";
/// Unbond WASM path
pub const TX_UNBOND_WASM: &str = "tx_unbond.wasm";
/// Withdraw WASM path
pub const TX_WITHDRAW_WASM: &str = "tx_withdraw.wasm";
/// Claim-rewards WASM path
pub const TX_CLAIM_REWARDS_WASM: &str = "tx_claim_rewards.wasm";
/// Bridge pool WASM path
pub const TX_BRIDGE_POOL_WASM: &str = "tx_bridge_pool.wasm";
/// Change commission WASM path
pub const TX_CHANGE_COMMISSION_WASM: &str =
    "tx_change_validator_commission.wasm";
/// Change consensus key WASM path
pub const TX_CHANGE_CONSENSUS_KEY_WASM: &str = "tx_change_consensus_key.wasm";
/// Change validator metadata WASM path
pub const TX_CHANGE_METADATA_WASM: &str = "tx_change_validator_metadata.wasm";
/// Resign steward WASM path
pub const TX_RESIGN_STEWARD: &str = "tx_resign_steward.wasm";
/// Update steward commission WASM path
pub const TX_UPDATE_STEWARD_COMMISSION: &str =
    "tx_update_steward_commission.wasm";
/// Redelegate transaction WASM path
pub const TX_REDELEGATE_WASM: &str = "tx_redelegate.wasm";

/// Default timeout in seconds for requests to the `/accepted`
/// and `/applied` ABCI query endpoints.
const DEFAULT_NAMADA_EVENTS_MAX_WAIT_TIME_SECONDS: u64 = 60;

/// Capture the result of running a transaction
#[derive(Debug)]
pub enum ProcessTxResponse {
    /// Result of submitting a transaction to the blockchain
    Applied(TxResponse),
    /// Result of submitting a transaction to the mempool
    Broadcast(Response),
    /// Result of dry running transaction
    DryRun(TxResult),
}

impl ProcessTxResponse {
    // Returns a `TxResult` if the transaction applied and was it accepted by
    // all VPs. Note that this always returns false for dry-run transactions.
    pub fn is_applied_and_valid(&self) -> Option<&TxResult> {
        match self {
            ProcessTxResponse::Applied(resp) => {
                if resp.code == ResultCode::Ok {
                    if let InnerTxResult::Success(result) =
                        resp.inner_tx_result()
                    {
                        return Some(result);
                    }
                }
                None
            }
            ProcessTxResponse::DryRun(_) | ProcessTxResponse::Broadcast(_) => {
                None
            }
        }
    }
}

/// Build and dump a transaction either to file or to screen
pub fn dump_tx<IO: Io>(io: &IO, args: &args::Tx, tx: Tx) {
    let tx_id = tx.header_hash();
    let serialized_tx = tx.serialize();
    match args.output_folder.to_owned() {
        Some(path) => {
            let tx_filename = format!("{}.tx", tx_id);
            let tx_path = path.join(tx_filename);
            let out = File::create(&tx_path).unwrap();
            serde_json::to_writer_pretty(out, &serialized_tx)
                .expect("Should be able to write to file.");
            display_line!(
                io,
                "Transaction serialized to {}.",
                tx_path.to_string_lossy()
            );
        }
        None => {
            display_line!(io, "Below the serialized transaction: \n");
            display_line!(io, "{}", serialized_tx)
        }
    }
}

/// Prepare a transaction for signing and submission by adding a wrapper header
/// to it.
#[allow(clippy::too_many_arguments)]
pub async fn prepare_tx(
    context: &impl Namada,
    args: &args::Tx,
    tx: &mut Tx,
    fee_payer: common::PublicKey,
    tx_source_balance: Option<TxSourcePostBalance>,
) -> Result<()> {
    if !args.dry_run {
        let epoch = rpc::query_epoch(context.client()).await?;

        signing::wrap_tx(context, tx, args, tx_source_balance, epoch, fee_payer)
            .await
    } else {
        Ok(())
    }
}

/// Submit transaction and wait for result. Returns a list of addresses
/// initialized in the transaction if any. In dry run, this is always empty.
pub async fn process_tx(
    context: &impl Namada,
    args: &args::Tx,
    tx: Tx,
) -> Result<ProcessTxResponse> {
    // NOTE: use this to print the request JSON body:

    // let request =
    // tendermint_rpc::endpoint::broadcast::tx_commit::Request::new(
    //     tx_bytes.clone().into(),
    // );
    // use tendermint_rpc::Request;
    // let request_body = request.into_json();
    // println!("HTTP request body: {}", request_body);

    if args.dry_run || args.dry_run_wrapper {
        expect_dry_broadcast(TxBroadcastData::DryRun(tx), context).await
    } else {
        // We use this to determine when the wrapper tx makes it on-chain
        let wrapper_hash = tx.header_hash().to_string();
        // We use this to determine when the decrypted inner tx makes it
        // on-chain
        let decrypted_hash = tx.raw_header_hash().to_string();
        let to_broadcast = TxBroadcastData::Live {
            tx,
            wrapper_hash,
            decrypted_hash,
        };
        // TODO: implement the code to resubmit the wrapper if it fails because
        // of masp epoch Either broadcast or submit transaction and
        // collect result into sum type
        if args.broadcast_only {
            broadcast_tx(context, &to_broadcast)
                .await
                .map(ProcessTxResponse::Broadcast)
        } else {
            match submit_tx(context, to_broadcast).await {
                Ok(resp) => {
                    if let InnerTxResult::Success(result) =
                        resp.inner_tx_result()
                    {
                        save_initialized_accounts(
                            context,
                            args,
                            result.initialized_accounts.clone(),
                        )
                        .await;
                    }
                    Ok(ProcessTxResponse::Applied(resp))
                }
                Err(x) => Err(x),
            }
        }
    }
}

/// Check if a reveal public key transaction is needed
pub async fn is_reveal_pk_needed<C: crate::queries::Client + Sync>(
    client: &C,
    address: &Address,
    force: bool,
) -> Result<bool>
where
    C: crate::queries::Client + Sync,
{
    // Check if PK revealed
    Ok(force || !has_revealed_pk(client, address).await?)
}

/// Check if the public key for the given address has been revealed
pub async fn has_revealed_pk<C: crate::queries::Client + Sync>(
    client: &C,
    address: &Address,
) -> Result<bool> {
    rpc::is_public_key_revealed(client, address).await
}

/// Submit transaction to reveal the given public key
pub async fn build_reveal_pk(
    context: &impl Namada,
    args: &args::Tx,
    public_key: &common::PublicKey,
) -> Result<(Tx, SigningTxData)> {
    let signing_data =
        signing::aux_signing_data(context, args, None, Some(public_key.into()))
            .await?;

    build(
        context,
        args,
        args.tx_reveal_code_path.clone(),
        public_key,
        do_nothing,
        &signing_data.fee_payer,
        None,
    )
    .await
    .map(|tx| (tx, signing_data))
}

/// Broadcast a transaction to be included in the blockchain and checks that
/// the tx has been successfully included into the mempool of a node
///
/// In the case of errors in any of those stages, an error message is returned
pub async fn broadcast_tx(
    context: &impl Namada,
    to_broadcast: &TxBroadcastData,
) -> Result<Response> {
    let (tx, wrapper_tx_hash, decrypted_tx_hash) = match to_broadcast {
        TxBroadcastData::Live {
            tx,
            wrapper_hash,
            decrypted_hash,
        } => Ok((tx, wrapper_hash, decrypted_hash)),
        TxBroadcastData::DryRun(tx) => {
            Err(TxSubmitError::ExpectLiveRun(tx.clone()))
        }
    }?;

    tracing::debug!(
        transaction = ?to_broadcast,
        "Broadcasting transaction",
    );

    // TODO: configure an explicit timeout value? we need to hack away at
    // `tendermint-rs` for this, which is currently using a hard-coded 30s
    // timeout.
    let response = lift_rpc_error(
        context.client().broadcast_tx_sync(tx.to_bytes()).await,
    )?;

    if response.code == 0.into() {
        display_line!(context.io(), "Transaction added to mempool.");
        tracing::debug!("Transaction mempool response: {response:#?}");
        // Print the transaction identifiers to enable the extraction of
        // acceptance/application results later
        {
            display_line!(
                context.io(),
                "Wrapper transaction hash: {wrapper_tx_hash}",
            );
            display_line!(
                context.io(),
                "Inner transaction hash: {decrypted_tx_hash}",
            );
        }
        Ok(response)
    } else {
        Err(Error::from(TxSubmitError::TxBroadcast(RpcError::server(
            serde_json::to_string(&response).map_err(|err| {
                Error::from(EncodingError::Serde(err.to_string()))
            })?,
        ))))
    }
}

/// Broadcast a transaction to be included in the blockchain.
///
/// Checks that
/// 1. The tx has been successfully included into the mempool of a validator
/// 2. The tx with encrypted payload has been included on the blockchain
/// 3. The decrypted payload of the tx has been included on the blockchain.
///
/// In the case of errors in any of those stages, an error message is returned
pub async fn submit_tx(
    context: &impl Namada,
    to_broadcast: TxBroadcastData,
) -> Result<TxResponse> {
    let (_, wrapper_hash, decrypted_hash) = match &to_broadcast {
        TxBroadcastData::Live {
            tx,
            wrapper_hash,
            decrypted_hash,
        } => Ok((tx, wrapper_hash, decrypted_hash)),
        TxBroadcastData::DryRun(tx) => {
            Err(TxSubmitError::ExpectLiveRun(tx.clone()))
        }
    }?;

    // Broadcast the supplied transaction
    broadcast_tx(context, &to_broadcast).await?;

    let deadline = time::Instant::now()
        + time::Duration::from_secs(
            DEFAULT_NAMADA_EVENTS_MAX_WAIT_TIME_SECONDS,
        );

    tracing::debug!(
        transaction = ?to_broadcast,
        ?deadline,
        "Awaiting transaction approval",
    );

    let response = {
        let wrapper_query = rpc::TxEventQuery::Accepted(wrapper_hash.as_str());
        let event =
            rpc::query_tx_status(context, wrapper_query, deadline).await?;
        let wrapper_resp = TxResponse::from_event(event);

        if display_wrapper_resp_and_get_result(context, &wrapper_resp) {
            display_line!(
                context.io(),
                "Waiting for inner transaction result..."
            );
            // The transaction is now on chain. We wait for it to be decrypted
            // and applied
            // We also listen to the event emitted when the encrypted
            // payload makes its way onto the blockchain
            let decrypted_query =
                rpc::TxEventQuery::Applied(decrypted_hash.as_str());
            let event =
                rpc::query_tx_status(context, decrypted_query, deadline)
                    .await?;
            let inner_resp = TxResponse::from_event(event);

            display_inner_resp(context, &inner_resp);
            Ok(inner_resp)
        } else {
            Ok(wrapper_resp)
        }
    };

    response
}

/// Display a result of a wrapper tx.
/// Returns true if the wrapper tx was successful.
pub fn display_wrapper_resp_and_get_result(
    context: &impl Namada,
    resp: &TxResponse,
) -> bool {
    let result = if resp.code != ResultCode::Ok {
        display_line!(
            context.io(),
            "Wrapper transaction failed with error code {}. Used {} gas.",
            resp.code,
            resp.gas_used,
        );
        false
    } else {
        display_line!(
            context.io(),
            "Wrapper transaction accepted at height {}. Used {} gas.",
            resp.height,
            resp.gas_used,
        );
        true
    };

    tracing::debug!(
        "Full wrapper result: {}",
        serde_json::to_string_pretty(resp).unwrap()
    );
    result
}

/// Display a result of an inner tx.
pub fn display_inner_resp(context: &impl Namada, resp: &TxResponse) {
    match resp.inner_tx_result() {
        InnerTxResult::Success(inner) => {
            display_line!(
                context.io(),
                "Transaction was successfully applied at height {}. Used {} \
                 gas.",
                resp.height,
                inner.gas_used,
            );
        }
        InnerTxResult::VpsRejected(inner) => {
            let changed_keys: Vec<_> = inner
                .changed_keys
                .iter()
                .map(storage::Key::to_string)
                .collect();
            edisplay_line!(
                context.io(),
                "Transaction was rejected by VPs: {}.\nChanged keys: {}",
                serde_json::to_string_pretty(&inner.vps_result.rejected_vps)
                    .unwrap(),
                serde_json::to_string_pretty(&changed_keys).unwrap(),
            );
        }
        InnerTxResult::OtherFailure => {
            edisplay_line!(
                context.io(),
                "Transaction failed.\nDetails: {}",
                serde_json::to_string_pretty(&resp).unwrap()
            );
        }
    }

    tracing::debug!(
        "Full result: {}",
        serde_json::to_string_pretty(&resp).unwrap()
    );
}

/// Save accounts initialized from a tx into the wallet, if any.
pub async fn save_initialized_accounts<N: Namada>(
    context: &N,
    args: &args::Tx,
    initialized_accounts: Vec<Address>,
) {
    let len = initialized_accounts.len();
    if len != 0 {
        // Store newly initialized account addresses in the wallet
        display_line!(
            context.io(),
            "The transaction initialized {} new account{}",
            len,
            if len == 1 { "" } else { "s" }
        );
        // Store newly initialized account addresses in the wallet
        for (ix, address) in initialized_accounts.iter().enumerate() {
            let encoded = address.encode();
            let alias: Cow<str> = match &args.initialized_account_alias {
                Some(initialized_account_alias) => {
                    if len == 1 {
                        // If there's only one account, use the
                        // alias as is
                        initialized_account_alias.into()
                    } else {
                        // If there're multiple accounts, use
                        // the alias as prefix, followed by
                        // index number
                        format!("{}{}", initialized_account_alias, ix).into()
                    }
                }
                None => N::WalletUtils::read_alias(&encoded).into(),
            };
            let alias = alias.into_owned();
            let added = context.wallet_mut().await.insert_address(
                alias.clone(),
                address.clone(),
                args.wallet_alias_force,
            );
            match added {
                Some(new_alias) if new_alias != encoded => {
                    display_line!(
                        context.io(),
                        "Added alias {} for address {}.",
                        new_alias,
                        encoded
                    );
                }
                _ => {
                    display_line!(
                        context.io(),
                        "No alias added for address {}.",
                        encoded
                    )
                }
            };
        }
    }
}

/// Submit validator commission rate change
pub async fn build_validator_commission_change(
    context: &impl Namada,
    args::CommissionRateChange {
        tx: tx_args,
        validator,
        rate,
        tx_code_path,
    }: &args::CommissionRateChange,
) -> Result<(Tx, SigningTxData)> {
    let default_signer = Some(validator.clone());
    let signing_data = signing::aux_signing_data(
        context,
        tx_args,
        Some(validator.clone()),
        default_signer,
    )
    .await?;

    let epoch = rpc::query_epoch(context.client()).await?;

    let params: PosParams = rpc::get_pos_params(context.client()).await?;

    let validator = validator.clone();
    if rpc::is_validator(context.client(), &validator).await? {
        if *rate < Dec::zero() || *rate > Dec::one() {
            edisplay_line!(
                context.io(),
                "Invalid new commission rate, received {}",
                rate
            );
            return Err(Error::from(TxSubmitError::InvalidCommissionRate(
                *rate,
            )));
        }

        let pipeline_epoch_minus_one = epoch + params.pipeline_len - 1;

        match rpc::query_commission_rate(
            context.client(),
            &validator,
            Some(pipeline_epoch_minus_one),
        )
        .await?
        {
            Some(CommissionPair {
                commission_rate,
                max_commission_change_per_epoch,
            }) => {
                if rate.is_negative() || *rate > Dec::one() {
                    edisplay_line!(
                        context.io(),
                        "New rate is outside of the allowed range of values \
                         between 0.0 and 1.0."
                    );
                    if !tx_args.force {
                        return Err(Error::from(
                            TxSubmitError::InvalidCommissionRate(*rate),
                        ));
                    }
                }
                if rate.abs_diff(&commission_rate)
                    > max_commission_change_per_epoch
                {
                    edisplay_line!(
                        context.io(),
                        "New rate is too large of a change with respect to \
                         the predecessor epoch in which the rate will take \
                         effect."
                    );
                    if !tx_args.force {
                        return Err(Error::from(
                            TxSubmitError::InvalidCommissionRate(*rate),
                        ));
                    }
                }
            }
            None => {
                edisplay_line!(context.io(), "Error retrieving from storage");
                if !tx_args.force {
                    return Err(Error::from(TxSubmitError::Retrieval));
                }
            }
        }
    } else {
        edisplay_line!(
            context.io(),
            "The given address {validator} is not a validator."
        );
        if !tx_args.force {
            return Err(Error::from(TxSubmitError::InvalidValidatorAddress(
                validator,
            )));
        }
    }

    let data = pos::CommissionChange {
        validator: validator.clone(),
        new_rate: *rate,
    };

    build(
        context,
        tx_args,
        tx_code_path.clone(),
        data,
        do_nothing,
        &signing_data.fee_payer,
        None,
    )
    .await
    .map(|tx| (tx, signing_data))
}

/// Submit validator metadata change
pub async fn build_validator_metadata_change(
    context: &impl Namada,
    args::MetaDataChange {
        tx: tx_args,
        validator,
        email,
        description,
        website,
        discord_handle,
        avatar,
        commission_rate,
        tx_code_path,
    }: &args::MetaDataChange,
) -> Result<(Tx, SigningTxData)> {
    let default_signer = Some(validator.clone());
    let signing_data = signing::aux_signing_data(
        context,
        tx_args,
        Some(validator.clone()),
        default_signer,
    )
    .await?;

    let epoch = rpc::query_epoch(context.client()).await?;

    let params: PosParams = rpc::get_pos_params(context.client()).await?;

    // The validator must actually be a validator
    let validator =
        known_validator_or_err(validator.clone(), tx_args.force, context)
            .await?;

    // If there is a new email, it cannot be an empty string that indicates to
    // remove the data (email data cannot be removed)
    if let Some(email) = email.as_ref() {
        if email.is_empty() {
            edisplay_line!(
                context.io(),
                "Cannot remove a validator's email, which was implied by the \
                 empty string"
            );
            return Err(Error::from(TxSubmitError::InvalidEmail));
        }
    }

    // If there's a new commission rate, it must be valid
    if let Some(rate) = commission_rate.as_ref() {
        if *rate < Dec::zero() || *rate > Dec::one() {
            edisplay_line!(
                context.io(),
                "Invalid new commission rate, received {}",
                rate
            );
            if !tx_args.force {
                return Err(Error::from(TxSubmitError::InvalidCommissionRate(
                    *rate,
                )));
            }
        }
        let pipeline_epoch_minus_one = epoch + params.pipeline_len - 1;

        match rpc::query_commission_rate(
            context.client(),
            &validator,
            Some(pipeline_epoch_minus_one),
        )
        .await?
        {
            Some(CommissionPair {
                commission_rate,
                max_commission_change_per_epoch,
            }) => {
                if rate.is_negative() || *rate > Dec::one() {
                    edisplay_line!(
                        context.io(),
                        "New rate is outside of the allowed range of values \
                         between 0.0 and 1.0."
                    );
                    if !tx_args.force {
                        return Err(Error::from(
                            TxSubmitError::InvalidCommissionRate(*rate),
                        ));
                    }
                }
                if rate.abs_diff(&commission_rate)
                    > max_commission_change_per_epoch
                {
                    edisplay_line!(
                        context.io(),
                        "New rate is too large of a change with respect to \
                         the predecessor epoch in which the rate will take \
                         effect."
                    );
                    if !tx_args.force {
                        return Err(Error::from(
                            TxSubmitError::InvalidCommissionRate(*rate),
                        ));
                    }
                }
            }
            None => {
                edisplay_line!(context.io(), "Error retrieving from storage");
                if !tx_args.force {
                    return Err(Error::from(TxSubmitError::Retrieval));
                }
            }
        }
    }

    let data = pos::MetaDataChange {
        validator: validator.clone(),
        email: email.clone(),
        website: website.clone(),
        description: description.clone(),
        discord_handle: discord_handle.clone(),
        avatar: avatar.clone(),
        commission_rate: *commission_rate,
    };

    build(
        context,
        tx_args,
        tx_code_path.clone(),
        data,
        do_nothing,
        &signing_data.fee_payer,
        None,
    )
    .await
    .map(|tx| (tx, signing_data))
}

/// Craft transaction to update a steward commission
pub async fn build_update_steward_commission(
    context: &impl Namada,
    args::UpdateStewardCommission {
        tx: tx_args,
        steward,
        commission,
        tx_code_path,
    }: &args::UpdateStewardCommission,
) -> Result<(Tx, SigningTxData)> {
    let default_signer = Some(steward.clone());
    let signing_data = signing::aux_signing_data(
        context,
        tx_args,
        Some(steward.clone()),
        default_signer,
    )
    .await?;

    if !rpc::is_steward(context.client(), steward).await && !tx_args.force {
        edisplay_line!(
            context.io(),
            "The given address {} is not a steward.",
            &steward
        );
        return Err(Error::from(TxSubmitError::InvalidSteward(
            steward.clone(),
        )));
    };

    let commission = Commission::try_from(commission.as_ref())
        .map_err(|e| TxSubmitError::InvalidStewardCommission(e.to_string()))?;

    if !commission.is_valid() && !tx_args.force {
        edisplay_line!(
            context.io(),
            "The sum of all percentage must not be greater than 1."
        );
        return Err(Error::from(TxSubmitError::InvalidStewardCommission(
            "Commission sum is greater than 1.".to_string(),
        )));
    }

    let data = UpdateStewardCommission {
        steward: steward.clone(),
        commission: commission.reward_distribution,
    };

    build(
        context,
        tx_args,
        tx_code_path.clone(),
        data,
        do_nothing,
        &signing_data.fee_payer,
        None,
    )
    .await
    .map(|tx| (tx, signing_data))
}

/// Craft transaction to resign as a steward
pub async fn build_resign_steward(
    context: &impl Namada,
    args::ResignSteward {
        tx: tx_args,
        steward,
        tx_code_path,
    }: &args::ResignSteward,
) -> Result<(Tx, SigningTxData)> {
    let default_signer = Some(steward.clone());
    let signing_data = signing::aux_signing_data(
        context,
        tx_args,
        Some(steward.clone()),
        default_signer,
    )
    .await?;

    if !rpc::is_steward(context.client(), steward).await && !tx_args.force {
        edisplay_line!(
            context.io(),
            "The given address {} is not a steward.",
            &steward
        );
        return Err(Error::from(TxSubmitError::InvalidSteward(
            steward.clone(),
        )));
    };

    build(
        context,
        tx_args,
        tx_code_path.clone(),
        steward.clone(),
        do_nothing,
        &signing_data.fee_payer,
        None,
    )
    .await
    .map(|tx| (tx, signing_data))
}

/// Submit transaction to unjail a jailed validator
pub async fn build_unjail_validator(
    context: &impl Namada,
    args::TxUnjailValidator {
        tx: tx_args,
        validator,
        tx_code_path,
    }: &args::TxUnjailValidator,
) -> Result<(Tx, SigningTxData)> {
    let default_signer = Some(validator.clone());
    let signing_data = signing::aux_signing_data(
        context,
        tx_args,
        Some(validator.clone()),
        default_signer,
    )
    .await?;

    if !rpc::is_validator(context.client(), validator).await? {
        edisplay_line!(
            context.io(),
            "The given address {} is not a validator.",
            &validator
        );
        if !tx_args.force {
            return Err(Error::from(TxSubmitError::InvalidValidatorAddress(
                validator.clone(),
            )));
        }
    }

    let params: PosParams = rpc::get_pos_params(context.client()).await?;
    let current_epoch = rpc::query_epoch(context.client()).await?;
    let pipeline_epoch = current_epoch + params.pipeline_len;

    let validator_state_at_pipeline = rpc::get_validator_state(
        context.client(),
        validator,
        Some(pipeline_epoch),
    )
    .await?;
    if validator_state_at_pipeline != Some(ValidatorState::Jailed) {
        edisplay_line!(
            context.io(),
            "The given validator address {} is not jailed at the pipeline \
             epoch when it would be restored to one of the validator sets.",
            &validator
        );
        if !tx_args.force {
            return Err(Error::from(
                TxSubmitError::ValidatorNotCurrentlyJailed(validator.clone()),
            ));
        }
    }

    let last_slash_epoch =
        rpc::query_last_infraction_epoch(context.client(), validator).await;
    match last_slash_epoch {
        Ok(Some(last_slash_epoch)) => {
            // Jailed due to slashing
            let eligible_epoch =
                last_slash_epoch + params.slash_processing_epoch_offset();
            if current_epoch < eligible_epoch {
                edisplay_line!(
                    context.io(),
                    "The given validator address {} is currently frozen and \
                     will be eligible to be unjailed starting at epoch {}.",
                    &validator,
                    eligible_epoch
                );
                if !tx_args.force {
                    return Err(Error::from(
                        TxSubmitError::ValidatorFrozenFromUnjailing(
                            validator.clone(),
                        ),
                    ));
                }
            }
        }
        Ok(None) => {
            // Jailed due to liveness only. No checks needed.
        }
        Err(err) => {
            if !tx_args.force {
                return Err(err);
            }
        }
    }

    build(
        context,
        tx_args,
        tx_code_path.clone(),
        validator.clone(),
        do_nothing,
        &signing_data.fee_payer,
        None,
    )
    .await
    .map(|tx| (tx, signing_data))
}

/// Submit transaction to deactivate a validator
pub async fn build_deactivate_validator(
    context: &impl Namada,
    args::TxDeactivateValidator {
        tx: tx_args,
        validator,
        tx_code_path,
    }: &args::TxDeactivateValidator,
) -> Result<(Tx, SigningTxData)> {
    let default_signer = Some(validator.clone());
    let signing_data = signing::aux_signing_data(
        context,
        tx_args,
        Some(validator.clone()),
        default_signer,
    )
    .await?;

    // Check if the validator address is actually a validator
    if !rpc::is_validator(context.client(), validator).await? {
        edisplay_line!(
            context.io(),
            "The given address {} is not a validator.",
            &validator
        );
        if !tx_args.force {
            return Err(Error::from(TxSubmitError::InvalidValidatorAddress(
                validator.clone(),
            )));
        }
    }

    let params: PosParams = rpc::get_pos_params(context.client()).await?;
    let current_epoch = rpc::query_epoch(context.client()).await?;
    let pipeline_epoch = current_epoch + params.pipeline_len;

    let validator_state_at_pipeline = rpc::get_validator_state(
        context.client(),
        validator,
        Some(pipeline_epoch),
    )
    .await?;
    if validator_state_at_pipeline == Some(ValidatorState::Inactive) {
        edisplay_line!(
            context.io(),
            "The given validator address {} is already inactive at the \
             pipeline epoch {}.",
            &validator,
            &pipeline_epoch
        );
        if !tx_args.force {
            return Err(Error::from(TxSubmitError::ValidatorInactive(
                validator.clone(),
                pipeline_epoch,
            )));
        }
    }

    build(
        context,
        tx_args,
        tx_code_path.clone(),
        validator.clone(),
        do_nothing,
        &signing_data.fee_payer,
        None,
    )
    .await
    .map(|tx| (tx, signing_data))
}

/// Submit transaction to deactivate a validator
pub async fn build_reactivate_validator(
    context: &impl Namada,
    args::TxReactivateValidator {
        tx: tx_args,
        validator,
        tx_code_path,
    }: &args::TxReactivateValidator,
) -> Result<(Tx, SigningTxData)> {
    let default_signer = Some(validator.clone());
    let signing_data = signing::aux_signing_data(
        context,
        tx_args,
        Some(validator.clone()),
        default_signer,
    )
    .await?;

    // Check if the validator address is actually a validator
    if !rpc::is_validator(context.client(), validator).await? {
        edisplay_line!(
            context.io(),
            "The given address {} is not a validator.",
            &validator
        );
        if !tx_args.force {
            return Err(Error::from(TxSubmitError::InvalidValidatorAddress(
                validator.clone(),
            )));
        }
    }

    let params: PosParams = rpc::get_pos_params(context.client()).await?;
    let current_epoch = rpc::query_epoch(context.client()).await?;
    let pipeline_epoch = current_epoch + params.pipeline_len;

    for epoch in Epoch::iter_bounds_inclusive(current_epoch, pipeline_epoch) {
        let validator_state =
            rpc::get_validator_state(context.client(), validator, Some(epoch))
                .await?;

        if validator_state != Some(ValidatorState::Inactive) {
            edisplay_line!(
                context.io(),
                "The given validator address {} is not inactive at epoch {}.",
                &validator,
                &epoch
            );
            if !tx_args.force {
                return Err(Error::from(TxSubmitError::ValidatorNotInactive(
                    validator.clone(),
                    epoch,
                )));
            }
        }
    }

    build(
        context,
        tx_args,
        tx_code_path.clone(),
        validator.clone(),
        do_nothing,
        &signing_data.fee_payer,
        None,
    )
    .await
    .map(|tx| (tx, signing_data))
}

/// Redelegate bonded tokens from one validator to another
pub async fn build_redelegation(
    context: &impl Namada,
    args::Redelegate {
        tx: tx_args,
        src_validator,
        dest_validator,
        owner,
        amount: redel_amount,
        tx_code_path,
    }: &args::Redelegate,
) -> Result<(Tx, SigningTxData)> {
    // Require a positive amount of tokens to be redelegated
    if redel_amount.is_zero() {
        edisplay_line!(
            context.io(),
            "The requested redelegation amount is 0. A positive amount must \
             be requested."
        );
        if !tx_args.force {
            return Err(Error::from(TxSubmitError::RedelegationIsZero));
        }
    }

    // The src and dest validators must actually be validators
    let src_validator =
        known_validator_or_err(src_validator.clone(), tx_args.force, context)
            .await?;
    let dest_validator =
        known_validator_or_err(dest_validator.clone(), tx_args.force, context)
            .await?;

    // The delegator (owner) must exist on-chain and must not be a validator
    let owner =
        source_exists_or_err(owner.clone(), tx_args.force, context).await?;
    if rpc::is_validator(context.client(), &owner).await? {
        edisplay_line!(
            context.io(),
            "The given address {} is a validator. A validator is prohibited \
             from redelegating its own bonds.",
            &owner
        );
        if !tx_args.force {
            return Err(Error::from(TxSubmitError::RedelegatorIsValidator(
                owner.clone(),
            )));
        }
    }

    // Prohibit redelegation to the same validator
    if src_validator == dest_validator {
        edisplay_line!(
            context.io(),
            "The provided source and destination validators are the same. \
             Redelegation is not allowed to the same validator."
        );
        if !tx_args.force {
            return Err(Error::from(TxSubmitError::RedelegationSrcEqDest));
        }
    }

    // Prohibit chained redelegations
    let params = rpc::get_pos_params(context.client()).await?;
    let incoming_redel_epoch = rpc::query_incoming_redelegations(
        context.client(),
        &src_validator,
        &owner,
    )
    .await?;
    let current_epoch = rpc::query_epoch(context.client()).await?;
    let is_not_chained = if let Some(redel_end_epoch) = incoming_redel_epoch {
        let last_contrib_epoch = redel_end_epoch.prev();
        last_contrib_epoch + params.slash_processing_epoch_offset()
            <= current_epoch
    } else {
        true
    };
    if !is_not_chained {
        edisplay_line!(
            context.io(),
            "The source validator {} has an incoming redelegation from the \
             delegator {} that may still be subject to future slashing. \
             Redelegation is not allowed until this is no longer the case.",
            &src_validator,
            &owner
        );
        if !tx_args.force {
            return Err(Error::from(
                TxSubmitError::IncomingRedelIsStillSlashable(
                    src_validator.clone(),
                    owner.clone(),
                ),
            ));
        }
    }

    // Give a redelegation warning based on the pipeline state of the dest
    // validator
    let pipeline_epoch = current_epoch + params.pipeline_len;
    let dest_validator_state_at_pipeline = rpc::get_validator_state(
        context.client(),
        &dest_validator,
        Some(pipeline_epoch),
    )
    .await?;
    if dest_validator_state_at_pipeline == Some(ValidatorState::Inactive)
        && !tx_args.force
    {
        edisplay_line!(
            context.io(),
            "WARNING: the given destination validator address {} is inactive \
             at the pipeline epoch {}. If you would still like to bond to the \
             inactive validator, use the --force option.",
            &dest_validator,
            &pipeline_epoch
        );
        return Err(Error::from(TxSubmitError::ValidatorInactive(
            dest_validator.clone(),
            pipeline_epoch,
        )));
    }

    // There must be at least as many tokens in the bond as the requested
    // redelegation amount
    let bond_amount =
        rpc::query_bond(context.client(), &owner, &src_validator, None).await?;
    if *redel_amount > bond_amount {
        edisplay_line!(
            context.io(),
            "There are not enough tokens available for the desired \
             redelegation at the current epoch {}. Requested to redelegate {} \
             tokens but only {} tokens are available.",
            current_epoch,
            redel_amount.to_string_native(),
            bond_amount.to_string_native()
        );
        if !tx_args.force {
            return Err(Error::from(
                TxSubmitError::RedelegationAmountTooLarge(
                    redel_amount.to_string_native(),
                    bond_amount.to_string_native(),
                ),
            ));
        }
    } else {
        display_line!(
            context.io(),
            "{} NAM tokens available for redelegation. Submitting \
             redelegation transaction for {} tokens...",
            bond_amount.to_string_native(),
            redel_amount.to_string_native()
        );
    }

    let default_address = owner.clone();
    let default_signer = Some(default_address.clone());
    let signing_data = signing::aux_signing_data(
        context,
        tx_args,
        Some(default_address),
        default_signer,
    )
    .await?;

    let data = pos::Redelegation {
        src_validator,
        dest_validator,
        owner,
        amount: *redel_amount,
    };

    build(
        context,
        tx_args,
        tx_code_path.clone(),
        data,
        do_nothing,
        &signing_data.fee_payer,
        None,
    )
    .await
    .map(|tx| (tx, signing_data))
}

/// Submit transaction to withdraw an unbond
pub async fn build_withdraw(
    context: &impl Namada,
    args::Withdraw {
        tx: tx_args,
        validator,
        source,
        tx_code_path,
    }: &args::Withdraw,
) -> Result<(Tx, SigningTxData)> {
    let default_address = source.clone().unwrap_or(validator.clone());
    let default_signer = Some(default_address.clone());
    let signing_data = signing::aux_signing_data(
        context,
        tx_args,
        Some(default_address),
        default_signer,
    )
    .await?;

    let epoch = rpc::query_epoch(context.client()).await?;

    // Check that the validator address is actually a validator
    let validator =
        known_validator_or_err(validator.clone(), tx_args.force, context)
            .await?;

    // Check that the source address exists on chain
    let source = match source.clone() {
        Some(source) => source_exists_or_err(source, tx_args.force, context)
            .await
            .map(Some),
        None => Ok(source.clone()),
    }?;

    // Check the source's current unbond amount
    let bond_source = source.clone().unwrap_or_else(|| validator.clone());
    let tokens = rpc::query_withdrawable_tokens(
        context.client(),
        &bond_source,
        &validator,
        Some(epoch),
    )
    .await?;

    if tokens.is_zero() {
        edisplay_line!(
            context.io(),
            "There are no unbonded bonds ready to withdraw in the current \
             epoch {}.",
            epoch
        );
        rpc::query_and_print_unbonds(context, &bond_source, &validator).await?;
        if !tx_args.force {
            return Err(Error::from(TxSubmitError::NoUnbondReady(epoch)));
        }
    } else {
        display_line!(
            context.io(),
            "Found {} tokens that can be withdrawn.",
            tokens.to_string_native()
        );
        display_line!(
            context.io(),
            "Submitting transaction to withdraw them..."
        );
    }

    let data = pos::Withdraw { validator, source };

    build(
        context,
        tx_args,
        tx_code_path.clone(),
        data,
        do_nothing,
        &signing_data.fee_payer,
        None,
    )
    .await
    .map(|tx| (tx, signing_data))
}

/// Submit transaction to withdraw an unbond
pub async fn build_claim_rewards(
    context: &impl Namada,
    args::ClaimRewards {
        tx: tx_args,
        validator,
        source,
        tx_code_path,
    }: &args::ClaimRewards,
) -> Result<(Tx, SigningTxData)> {
    let default_address = source.clone().unwrap_or(validator.clone());
    let default_signer = Some(default_address.clone());
    let signing_data = signing::aux_signing_data(
        context,
        tx_args,
        Some(default_address),
        default_signer,
    )
    .await?;

    // Check that the validator address is actually a validator
    let validator =
        known_validator_or_err(validator.clone(), tx_args.force, context)
            .await?;

    // Check that the source address exists on chain
    let source = match source.clone() {
        Some(source) => source_exists_or_err(source, tx_args.force, context)
            .await
            .map(Some),
        None => Ok(source.clone()),
    }?;

    let data = pos::ClaimRewards { validator, source };

    build(
        context,
        tx_args,
        tx_code_path.clone(),
        data,
        do_nothing,
        &signing_data.fee_payer,
        None,
    )
    .await
    .map(|tx| (tx, signing_data))
}

/// Submit a transaction to unbond
pub async fn build_unbond(
    context: &impl Namada,
    args::Unbond {
        tx: tx_args,
        validator,
        amount,
        source,
        tx_code_path,
    }: &args::Unbond,
) -> Result<(Tx, SigningTxData, Option<(Epoch, token::Amount)>)> {
    // Require a positive amount of tokens to be bonded
    if amount.is_zero() {
        edisplay_line!(
            context.io(),
            "The requested bond amount is 0. A positive amount must be \
             requested."
        );
        if !tx_args.force {
            return Err(Error::from(TxSubmitError::BondIsZero));
        }
    }

    // The validator must actually be a validator
    let validator =
        known_validator_or_err(validator.clone(), tx_args.force, context)
            .await?;

    // Check that the source address exists on chain
    let source = match source.clone() {
        Some(source) => source_exists_or_err(source, tx_args.force, context)
            .await
            .map(Some),
        None => Ok(source.clone()),
    }?;

    let default_address = source.clone().unwrap_or(validator.clone());
    let default_signer = Some(default_address.clone());
    let signing_data = signing::aux_signing_data(
        context,
        tx_args,
        Some(default_address),
        default_signer,
    )
    .await?;

    // Check the source's current bond amount
    let bond_source = source.clone().unwrap_or_else(|| validator.clone());

    let bond_amount =
        rpc::query_bond(context.client(), &bond_source, &validator, None)
            .await?;
    display_line!(
        context.io(),
        "Bond amount available for unbonding: {} NAM",
        bond_amount.to_string_native()
    );

    if *amount > bond_amount {
        edisplay_line!(
            context.io(),
            "The total bonds of the source {} is lower than the amount to be \
             unbonded. Amount to unbond is {} and the total bonds is {}.",
            bond_source,
            amount.to_string_native(),
            bond_amount.to_string_native(),
        );
    }

    // Query the unbonds before submitting the tx
    let unbonds = rpc::query_unbond_with_slashing(
        context.client(),
        &bond_source,
        &validator,
    )
    .await?;
    let mut withdrawable = BTreeMap::<Epoch, token::Amount>::new();
    for ((_start_epoch, withdraw_epoch), amount) in unbonds.into_iter() {
        let to_withdraw = withdrawable.entry(withdraw_epoch).or_default();
        *to_withdraw += amount;
    }
    let latest_withdrawal_pre = withdrawable.into_iter().last();

    let data = pos::Unbond {
        validator: validator.clone(),
        amount: *amount,
        source: source.clone(),
    };

    let tx = build(
        context,
        tx_args,
        tx_code_path.clone(),
        data,
        do_nothing,
        &signing_data.fee_payer,
        None,
    )
    .await?;
    Ok((tx, signing_data, latest_withdrawal_pre))
}

/// Query the unbonds post-tx
pub async fn query_unbonds(
    context: &impl Namada,
    args: args::Unbond,
    latest_withdrawal_pre: Option<(Epoch, token::Amount)>,
) -> Result<()> {
    let source = args.source.clone();
    // Check the source's current bond amount
    let bond_source = source.clone().unwrap_or_else(|| args.validator.clone());

    // Query the unbonds post-tx
    let unbonds = rpc::query_unbond_with_slashing(
        context.client(),
        &bond_source,
        &args.validator,
    )
    .await?;
    let mut withdrawable = BTreeMap::<Epoch, token::Amount>::new();
    for ((_start_epoch, withdraw_epoch), amount) in unbonds.into_iter() {
        let to_withdraw = withdrawable.entry(withdraw_epoch).or_default();
        *to_withdraw += amount;
    }
    let (latest_withdraw_epoch_post, latest_withdraw_amount_post) =
        withdrawable.into_iter().last().ok_or_else(|| {
            Error::Other("No withdrawable amount".to_string())
        })?;

    if let Some((latest_withdraw_epoch_pre, latest_withdraw_amount_pre)) =
        latest_withdrawal_pre
    {
        match latest_withdraw_epoch_post.cmp(&latest_withdraw_epoch_pre) {
            std::cmp::Ordering::Less => {
                if args.tx.force {
                    edisplay_line!(
                        context.io(),
                        "Unexpected behavior reading the unbonds data has \
                         occurred"
                    );
                } else {
                    return Err(Error::from(TxSubmitError::UnboundError));
                }
            }
            std::cmp::Ordering::Equal => {
                display_line!(
                    context.io(),
                    "Amount {} withdrawable starting from epoch {}",
                    (latest_withdraw_amount_post - latest_withdraw_amount_pre)
                        .to_string_native(),
                    latest_withdraw_epoch_post
                );
            }
            std::cmp::Ordering::Greater => {
                display_line!(
                    context.io(),
                    "Amount {} withdrawable starting from epoch {}",
                    latest_withdraw_amount_post.to_string_native(),
                    latest_withdraw_epoch_post,
                );
            }
        }
    } else {
        display_line!(
            context.io(),
            "Amount {} withdrawable starting from epoch {}",
            latest_withdraw_amount_post.to_string_native(),
            latest_withdraw_epoch_post,
        );
    }
    Ok(())
}

/// Submit a transaction to bond
pub async fn build_bond(
    context: &impl Namada,
    args::Bond {
        tx: tx_args,
        validator,
        amount,
        source,
        native_token,
        tx_code_path,
    }: &args::Bond,
) -> Result<(Tx, SigningTxData)> {
    // Require a positive amount of tokens to be bonded
    if amount.is_zero() {
        edisplay_line!(
            context.io(),
            "The requested bond amount is 0. A positive amount must be \
             requested."
        );
        if !tx_args.force {
            return Err(Error::from(TxSubmitError::BondIsZero));
        }
    }

    // The validator must actually be a validator
    let validator =
        known_validator_or_err(validator.clone(), tx_args.force, context)
            .await?;

    // Check that the source address exists on chain
    let source = match source.clone() {
        Some(source) => source_exists_or_err(source, tx_args.force, context)
            .await
            .map(Some),
        None => Ok(source.clone()),
    }?;

    // Give a bonding warning based on the pipeline state
    let params: PosParams = rpc::get_pos_params(context.client()).await?;
    let current_epoch = rpc::query_epoch(context.client()).await?;
    let pipeline_epoch = current_epoch + params.pipeline_len;
    let validator_state_at_pipeline = rpc::get_validator_state(
        context.client(),
        &validator,
        Some(pipeline_epoch),
    )
    .await?;
    if validator_state_at_pipeline == Some(ValidatorState::Inactive)
        && !tx_args.force
    {
        edisplay_line!(
            context.io(),
            "WARNING: the given validator address {} is inactive at the \
             pipeline epoch {}. If you would still like to bond to the \
             inactive validator, use the --force option.",
            &validator,
            &pipeline_epoch
        );
        return Err(Error::from(TxSubmitError::ValidatorInactive(
            validator.clone(),
            pipeline_epoch,
        )));
    }

    let default_address = source.clone().unwrap_or(validator.clone());
    let default_signer = Some(default_address.clone());
    let signing_data = signing::aux_signing_data(
        context,
        tx_args,
        Some(default_address.clone()),
        default_signer,
    )
    .await?;

    // Check bond's source (source for delegation or validator for self-bonds)
    // balance
    let bond_source = source.as_ref().unwrap_or(&validator);
    let balance_key = balance_key(native_token, bond_source);

    // TODO Should we state the same error message for the native token?
    let post_balance = check_balance_too_low_err(
        native_token,
        bond_source,
        *amount,
        balance_key,
        tx_args.force,
        context,
    )
    .await?;
    let tx_source_balance = Some(TxSourcePostBalance {
        post_balance,
        source: bond_source.clone(),
        token: native_token.clone(),
    });

    let data = pos::Bond {
        validator,
        amount: *amount,
        source,
    };

    build(
        context,
        tx_args,
        tx_code_path.clone(),
        data,
        do_nothing,
        &signing_data.fee_payer,
        tx_source_balance,
    )
    .await
    .map(|tx| (tx, signing_data))
}

/// Build a default proposal governance
pub async fn build_default_proposal(
    context: &impl Namada,
    args::InitProposal {
        tx,
        proposal_data: _,
        native_token: _,
        is_offline: _,
        is_pgf_stewards: _,
        is_pgf_funding: _,
        tx_code_path,
    }: &args::InitProposal,
    proposal: DefaultProposal,
) -> Result<(Tx, SigningTxData)> {
    let default_signer = Some(proposal.proposal.author.clone());
    let signing_data = signing::aux_signing_data(
        context,
        tx,
        Some(proposal.proposal.author.clone()),
        default_signer,
    )
    .await?;

    let init_proposal_data = InitProposalData::try_from(proposal.clone())
        .map_err(|e| TxSubmitError::InvalidProposal(e.to_string()))?;

    let push_data =
        |tx_builder: &mut Tx, init_proposal_data: &mut InitProposalData| {
            let (_, extra_section_hash) = tx_builder
                .add_extra_section(proposal_to_vec(proposal.proposal)?, None);
            init_proposal_data.content = extra_section_hash;

            if let Some(init_proposal_code) = proposal.data {
                let (_, extra_section_hash) =
                    tx_builder.add_extra_section(init_proposal_code, None);
                init_proposal_data.r#type =
                    ProposalType::Default(Some(extra_section_hash));
            };
            Ok(())
        };
    build(
        context,
        tx,
        tx_code_path.clone(),
        init_proposal_data,
        push_data,
        &signing_data.fee_payer,
        None, // TODO: need to pay the fee to submit a proposal
    )
    .await
    .map(|tx| (tx, signing_data))
}

/// Build a proposal vote
pub async fn build_vote_proposal(
    context: &impl Namada,
    args::VoteProposal {
        tx,
        proposal_id,
        vote,
        voter,
        is_offline: _,
        proposal_data: _,
        tx_code_path,
    }: &args::VoteProposal,
    epoch: Epoch,
) -> Result<(Tx, SigningTxData)> {
    let default_signer = Some(voter.clone());
    let signing_data = signing::aux_signing_data(
        context,
        tx,
        Some(voter.clone()),
        default_signer.clone(),
    )
    .await?;

    let proposal_vote = ProposalVote::try_from(vote.clone())
        .map_err(|_| TxSubmitError::InvalidProposalVote)?;

    let proposal_id = proposal_id.ok_or_else(|| {
        Error::Other("Proposal id must be defined.".to_string())
    })?;
    let proposal = if let Some(proposal) =
        rpc::query_proposal_by_id(context.client(), proposal_id).await?
    {
        proposal
    } else {
        return Err(Error::from(TxSubmitError::ProposalDoesNotExist(
            proposal_id,
        )));
    };

    let is_validator = rpc::is_validator(context.client(), voter).await?;

    if !proposal.can_be_voted(epoch, is_validator) {
        if tx.force {
            eprintln!("Invalid proposal {} vote period.", proposal_id);
        } else {
            return Err(Error::from(
                TxSubmitError::InvalidProposalVotingPeriod(proposal_id),
            ));
        }
    }

    let delegations = rpc::get_delegators_delegation_at(
        context.client(),
        voter,
        proposal.voting_start_epoch,
    )
    .await?
    .keys()
    .cloned()
    .collect::<Vec<Address>>();

    if delegations.is_empty() {
        return Err(Error::Other(
            "Voter address must have delegations".to_string(),
        ));
    }

    let data = VoteProposalData {
        id: proposal_id,
        vote: proposal_vote,
        voter: voter.clone(),
        delegations,
    };

    build(
        context,
        tx,
        tx_code_path.clone(),
        data,
        do_nothing,
        &signing_data.fee_payer,
        None,
    )
    .await
    .map(|tx| (tx, signing_data))
}

/// Build a pgf funding proposal governance
pub async fn build_pgf_funding_proposal(
    context: &impl Namada,
    args::InitProposal {
        tx,
        proposal_data: _,
        native_token: _,
        is_offline: _,
        is_pgf_stewards: _,
        is_pgf_funding: _,
        tx_code_path,
    }: &args::InitProposal,
    proposal: PgfFundingProposal,
) -> Result<(Tx, SigningTxData)> {
    let default_signer = Some(proposal.proposal.author.clone());
    let signing_data = signing::aux_signing_data(
        context,
        tx,
        Some(proposal.proposal.author.clone()),
        default_signer,
    )
    .await?;

    let init_proposal_data = InitProposalData::try_from(proposal.clone())
        .map_err(|e| TxSubmitError::InvalidProposal(e.to_string()))?;

    let add_section = |tx: &mut Tx, data: &mut InitProposalData| {
        let (_, extra_section_hash) =
            tx.add_extra_section(proposal_to_vec(proposal.proposal)?, None);
        data.content = extra_section_hash;
        Ok(())
    };
    build(
        context,
        tx,
        tx_code_path.clone(),
        init_proposal_data,
        add_section,
        &signing_data.fee_payer,
        None, // TODO: need to pay the fee to submit a proposal
    )
    .await
    .map(|tx| (tx, signing_data))
}

/// Build a pgf funding proposal governance
pub async fn build_pgf_stewards_proposal(
    context: &impl Namada,
    args::InitProposal {
        tx,
        proposal_data: _,
        native_token: _,
        is_offline: _,
        is_pgf_stewards: _,
        is_pgf_funding: _,
        tx_code_path,
    }: &args::InitProposal,
    proposal: PgfStewardProposal,
) -> Result<(Tx, SigningTxData)> {
    let default_signer = Some(proposal.proposal.author.clone());
    let signing_data = signing::aux_signing_data(
        context,
        tx,
        Some(proposal.proposal.author.clone()),
        default_signer,
    )
    .await?;

    let init_proposal_data = InitProposalData::try_from(proposal.clone())
        .map_err(|e| TxSubmitError::InvalidProposal(e.to_string()))?;

    let add_section = |tx: &mut Tx, data: &mut InitProposalData| {
        let (_, extra_section_hash) =
            tx.add_extra_section(proposal_to_vec(proposal.proposal)?, None);
        data.content = extra_section_hash;
        Ok(())
    };

    build(
        context,
        tx,
        tx_code_path.clone(),
        init_proposal_data,
        add_section,
        &signing_data.fee_payer,
        None, // TODO: need to pay the fee to submit a proposal
    )
    .await
    .map(|tx| (tx, signing_data))
}

/// Submit an IBC transfer
pub async fn build_ibc_transfer(
    context: &impl Namada,
    args: &args::TxIbcTransfer,
) -> Result<(Tx, SigningTxData, Option<Epoch>)> {
    let source = args.source.effective_address();
    let signing_data = signing::aux_signing_data(
        context,
        &args.tx,
        Some(source.clone()),
        Some(source.clone()),
    )
    .await?;
    // Check that the source address exists on chain
    let source =
        source_exists_or_err(source.clone(), args.tx.force, context).await?;
    // We cannot check the receiver

    // validate the amount given
    let validated_amount =
        validate_amount(context, args.amount, &args.token, args.tx.force)
            .await
            .expect("expected to validate amount");
    if validated_amount.canonical().denom().0 != 0 {
        return Err(Error::Other(format!(
            "The amount for the IBC transfer should be an integer: {}",
            validated_amount
        )));
    }

    // Check source balance
    let balance_key = balance_key(&args.token, &source);

    let post_balance = check_balance_too_low_err(
        &args.token,
        &source,
        validated_amount.amount(),
        balance_key,
        args.tx.force,
        context,
    )
    .await?;
    let tx_source_balance = Some(TxSourcePostBalance {
        post_balance,
        source: source.clone(),
        token: args.token.clone(),
    });

    let tx_code_hash =
        query_wasm_code_hash(context, args.tx_code_path.to_str().unwrap())
            .await
            .map_err(|e| Error::from(QueryError::Wasm(e.to_string())))?;

    // For transfer from a spending key
    let shielded_parts = construct_shielded_parts(
        context,
        &args.source,
        // The token will be escrowed to IBC address
        &TransferTarget::Address(Address::Internal(InternalAddress::Ibc)),
        &args.token,
        validated_amount,
    )
    .await?;
    let shielded_tx_epoch = shielded_parts.as_ref().map(|trans| trans.0.epoch);

    let ibc_denom =
        rpc::query_ibc_denom(context, &args.token.to_string(), Some(&source))
            .await;
    let token = PrefixedCoin {
        denom: ibc_denom.parse().expect("Invalid IBC denom"),
        // Set the IBC amount as an integer
        amount: validated_amount.into(),
    };
    let packet_data = PacketData {
        token,
        sender: source.to_string().into(),
        receiver: args.receiver.clone().into(),
        memo: args.memo.clone().unwrap_or_default().into(),
    };

    // this height should be that of the destination chain, not this chain
    let timeout_height = match args.timeout_height {
        Some(h) => {
            TimeoutHeight::At(IbcHeight::new(0, h).map_err(|err| {
                Error::Other(format!("Invalid height: {err}"))
            })?)
        }
        None => TimeoutHeight::Never,
    };

    let now: std::result::Result<
        crate::tendermint::Time,
        namada_core::tendermint::Error,
    > = DateTimeUtc::now().try_into();
    let now = now.map_err(|e| Error::Other(e.to_string()))?;
    let now: IbcTimestamp = now.into();
    let timeout_timestamp = if let Some(offset) = args.timeout_sec_offset {
        (now + Duration::new(offset, 0))
            .map_err(|e| Error::Other(e.to_string()))?
    } else if timeout_height == TimeoutHeight::Never {
        // we cannot set 0 to both the height and the timestamp
        (now + Duration::new(3600, 0))
            .map_err(|e| Error::Other(e.to_string()))?
    } else {
        IbcTimestamp::none()
    };

    let message = MsgTransfer {
        port_id_on_a: args.port_id.clone(),
        chan_id_on_a: args.channel_id.clone(),
        packet_data,
        timeout_height_on_b: timeout_height,
        timeout_timestamp_on_b: timeout_timestamp,
    };

    let chain_id = args.tx.chain_id.clone().unwrap();
    let mut tx = Tx::new(chain_id, args.tx.expiration);
    if let Some(memo) = &args.tx.memo {
        tx.add_memo(memo);
    }

    let data = match shielded_parts {
        Some((shielded_transfer, asset_types)) => {
            let masp_tx_hash =
                tx.add_masp_tx_section(shielded_transfer.masp_tx.clone()).1;
            let transfer = token::Transfer {
                source: source.clone(),
                // The token will be escrowed to IBC address
                target: Address::Internal(InternalAddress::Ibc),
                token: args.token.clone(),
                amount: validated_amount,
                // The address could be a payment address, but the address isn't
                // that of this chain.
                key: None,
                // Link the Transfer to the MASP Transaction by hash code
                shielded: Some(masp_tx_hash),
            };
            tx.add_masp_builder(MaspBuilder {
                asset_types,
                metadata: shielded_transfer.metadata,
                builder: shielded_transfer.builder,
                target: masp_tx_hash,
            });
            let shielded_transfer = IbcShieldedTransfer {
                transfer,
                masp_tx: shielded_transfer.masp_tx,
            };
            MsgShieldedTransfer {
                message,
                shielded_transfer,
            }
            .serialize_to_vec()
        }
        None => {
            let any_msg = message.to_any();
            let mut data = vec![];
            prost::Message::encode(&any_msg, &mut data)
                .map_err(TxSubmitError::EncodeFailure)?;
            data
        }
    };

    tx.add_code_from_hash(
        tx_code_hash,
        Some(args.tx_code_path.to_string_lossy().into_owned()),
    )
    .add_serialized_data(data);

    prepare_tx(
        context,
        &args.tx,
        &mut tx,
        signing_data.fee_payer.clone(),
        tx_source_balance,
    )
    .await?;

    Ok((tx, signing_data, shielded_tx_epoch))
}

/// Abstraction for helping build transactions
#[allow(clippy::too_many_arguments)]
pub async fn build<F, D>(
    context: &impl Namada,
    tx_args: &crate::args::Tx,
    path: PathBuf,
    data: D,
    on_tx: F,
    gas_payer: &common::PublicKey,
    tx_source_balance: Option<TxSourcePostBalance>,
) -> Result<Tx>
where
    F: FnOnce(&mut Tx, &mut D) -> Result<()>,
    D: BorshSerialize,
{
    build_pow_flag(
        context,
        tx_args,
        path,
        data,
        on_tx,
        gas_payer,
        tx_source_balance,
    )
    .await
}

#[allow(clippy::too_many_arguments)]
async fn build_pow_flag<F, D>(
    context: &impl Namada,
    tx_args: &crate::args::Tx,
    path: PathBuf,
    mut data: D,
    on_tx: F,
    gas_payer: &common::PublicKey,
    tx_source_balance: Option<TxSourcePostBalance>,
) -> Result<Tx>
where
    F: FnOnce(&mut Tx, &mut D) -> Result<()>,
    D: BorshSerialize,
{
    let chain_id = tx_args.chain_id.clone().unwrap();

    let mut tx_builder = Tx::new(chain_id, tx_args.expiration);
    if let Some(memo) = &tx_args.memo {
        tx_builder.add_memo(memo);
    }

    let tx_code_hash = query_wasm_code_hash(context, path.to_string_lossy())
        .await
        .map_err(|e| Error::from(QueryError::Wasm(e.to_string())))?;

    on_tx(&mut tx_builder, &mut data)?;

    tx_builder
        .add_code_from_hash(
            tx_code_hash,
            Some(path.to_string_lossy().into_owned()),
        )
        .add_data(data);

    prepare_tx(
        context,
        tx_args,
        &mut tx_builder,
        gas_payer.clone(),
        tx_source_balance,
    )
    .await?;
    Ok(tx_builder)
}

/// Try to decode the given asset type and add its decoding to the supplied set.
/// Returns true only if a new decoding has been added to the given set.
async fn add_asset_type(
    asset_types: &mut HashSet<AssetData>,
    context: &impl Namada,
    asset_type: AssetType,
) -> bool {
    if let Some(asset_type) = context
        .shielded_mut()
        .await
        .decode_asset_type(context.client(), asset_type)
        .await
    {
        asset_types.insert(asset_type)
    } else {
        false
    }
}

/// Collect the asset types used in the given Builder and decode them. This
/// function provides the data necessary for offline wallets to present asset
/// type information.
async fn used_asset_types<P, R, K, N>(
    context: &impl Namada,
    builder: &Builder<P, R, K, N>,
) -> std::result::Result<HashSet<AssetData>, RpcError> {
    let mut asset_types = HashSet::new();
    // Collect all the asset types used in the Sapling inputs
    for input in builder.sapling_inputs() {
        add_asset_type(&mut asset_types, context, input.asset_type()).await;
    }
    // Collect all the asset types used in the transparent inputs
    for input in builder.transparent_inputs() {
        add_asset_type(&mut asset_types, context, input.coin().asset_type())
            .await;
    }
    // Collect all the asset types used in the Sapling outputs
    for output in builder.sapling_outputs() {
        add_asset_type(&mut asset_types, context, output.asset_type()).await;
    }
    // Collect all the asset types used in the transparent outputs
    for output in builder.transparent_outputs() {
        add_asset_type(&mut asset_types, context, output.asset_type()).await;
    }
    // Collect all the asset types used in the Sapling converts
    for output in builder.sapling_converts() {
        for (asset_type, _) in
            I128Sum::from(output.conversion().clone()).components()
        {
            add_asset_type(&mut asset_types, context, *asset_type).await;
        }
    }
    Ok(asset_types)
}

/// Submit an ordinary transfer
pub async fn build_transfer<N: Namada>(
    context: &N,
    args: &mut args::TxTransfer,
) -> Result<(Tx, SigningTxData, Option<Epoch>)> {
    let default_signer = Some(args.source.effective_address());
    let signing_data = signing::aux_signing_data(
        context,
        &args.tx,
        Some(args.source.effective_address()),
        default_signer,
    )
    .await?;

    let source = args.source.effective_address();
    let target = args.target.effective_address();

    // Check that the source address exists on chain
    source_exists_or_err(source.clone(), args.tx.force, context).await?;
    // Check that the target address exists on chain
    target_exists_or_err(target.clone(), args.tx.force, context).await?;
    // Check source balance
    let balance_key = balance_key(&args.token, &source);

    // validate the amount given
    let validated_amount =
        validate_amount(context, args.amount, &args.token, args.tx.force)
            .await?;

    args.amount = InputAmount::Validated(validated_amount);
    let post_balance = check_balance_too_low_err(
        &args.token,
        &source,
        validated_amount.amount(),
        balance_key,
        args.tx.force,
        context,
    )
    .await?;
    let tx_source_balance = Some(TxSourcePostBalance {
        post_balance,
        source: source.clone(),
        token: args.token.clone(),
    });

    let masp_addr = MASP;

    // For MASP sources, use a special sentinel key recognized by VPs as default
    // signer. Also, if the transaction is shielded, redact the amount and token
    // types by setting the transparent value to 0 and token type to a constant.
    // This has no side-effect because transaction is to self.
    let (transparent_amount, transparent_token) =
        if source == masp_addr && target == masp_addr {
            // TODO Refactor me, we shouldn't rely on any specific token here.
            (token::Amount::zero().into(), args.native_token.clone())
        } else {
            (validated_amount, args.token.clone())
        };
    // Determine whether to pin this transaction to a storage key
    let key = match &args.target {
        TransferTarget::PaymentAddress(pa) if pa.is_pinned() => Some(pa.hash()),
        _ => None,
    };

    let shielded_parts = construct_shielded_parts(
        context,
        &args.source,
        &args.target,
        &args.token,
        validated_amount,
    )
    .await?;
    let shielded_tx_epoch = shielded_parts.as_ref().map(|trans| trans.0.epoch);

    // Construct the corresponding transparent Transfer object
    let transfer = token::Transfer {
        source: source.clone(),
        target: target.clone(),
        token: transparent_token.clone(),
        amount: transparent_amount,
        key: key.clone(),
        // Link the Transfer to the MASP Transaction by hash code
        shielded: None,
    };

    let add_shielded = |tx: &mut Tx, transfer: &mut token::Transfer| {
        // Add the MASP Transaction and its Builder to facilitate validation
        if let Some((
            ShieldedTransfer {
                builder,
                masp_tx,
                metadata,
                epoch: _,
            },
            asset_types,
        )) = shielded_parts
        {
            // Add a MASP Transaction section to the Tx and get the tx hash
            let masp_tx_hash = tx.add_masp_tx_section(masp_tx).1;
            transfer.shielded = Some(masp_tx_hash);

            tracing::debug!("Transfer data {:?}", transfer);

            tx.add_masp_builder(MaspBuilder {
                asset_types,
                // Store how the Info objects map to Descriptors/Outputs
                metadata,
                // Store the data that was used to construct the Transaction
                builder,
                // Link the Builder to the Transaction by hash code
                target: masp_tx_hash,
            });
        };
        Ok(())
    };
    let tx = build_pow_flag(
        context,
        &args.tx,
        args.tx_code_path.clone(),
        transfer,
        add_shielded,
        &signing_data.fee_payer,
        tx_source_balance,
    )
    .await?;
    Ok((tx, signing_data, shielded_tx_epoch))
}

// Construct the shielded part of the transaction, if any
async fn construct_shielded_parts<N: Namada>(
    context: &N,
    source: &TransferSource,
    target: &TransferTarget,
    token: &Address,
    amount: token::DenominatedAmount,
<<<<<<< HEAD
) -> Result<
    Option<(
        ShieldedTransfer,
        HashSet<(Address, MaspDenom, Option<Epoch>)>,
    )>,
> {
    // Precompute asset types to increase chances of success in decoding
    let _ = context
        .shielded_mut()
        .await
        .precompute_asset_types(&*context.wallet().await);
=======
) -> Result<Option<(ShieldedTransfer, HashSet<AssetData>)>> {
>>>>>>> 3a3cd920
    let stx_result =
        ShieldedContext::<N::ShieldedUtils>::gen_shielded_transfer(
            context, source, target, token, amount,
        )
        .await;

    let shielded_parts = match stx_result {
        Ok(Some(stx)) => stx,
        Ok(None) => return Ok(None),
        Err(Build(builder::Error::InsufficientFunds(_))) => {
            return Err(TxSubmitError::NegativeBalanceAfterTransfer(
                Box::new(source.effective_address()),
                amount.amount().to_string_native(),
                Box::new(token.clone()),
            )
            .into());
        }
        Err(err) => {
            return Err(TxSubmitError::MaspError(err.to_string()).into());
        }
    };

    // Get the decoded asset types used in the transaction to give offline
    // wallet users more information
    let asset_types = used_asset_types(context, &shielded_parts.builder)
        .await
        .unwrap_or_default();

    Ok(Some((shielded_parts, asset_types)))
}

/// Submit a transaction to initialize an account
pub async fn build_init_account(
    context: &impl Namada,
    args::TxInitAccount {
        tx: tx_args,
        vp_code_path,
        tx_code_path,
        public_keys,
        threshold,
    }: &args::TxInitAccount,
) -> Result<(Tx, SigningTxData)> {
    let signing_data =
        signing::aux_signing_data(context, tx_args, None, None).await?;

    let vp_code_hash = query_wasm_code_hash_buf(context, vp_code_path).await?;

    let threshold = match threshold {
        Some(threshold) => *threshold,
        None => {
            if public_keys.len() == 1 {
                1u8
            } else {
                return Err(Error::from(
                    TxSubmitError::MissingAccountThreshold,
                ));
            }
        }
    };

    let data = InitAccount {
        public_keys: public_keys.clone(),
        // We will add the hash inside the add_code_hash function
        vp_code_hash: Hash::zero(),
        threshold,
    };

    let add_code_hash = |tx: &mut Tx, data: &mut InitAccount| {
        let extra_section_hash = tx.add_extra_section_from_hash(
            vp_code_hash,
            Some(vp_code_path.to_string_lossy().into_owned()),
        );
        data.vp_code_hash = extra_section_hash;
        Ok(())
    };
    build(
        context,
        tx_args,
        tx_code_path.clone(),
        data,
        add_code_hash,
        &signing_data.fee_payer,
        None,
    )
    .await
    .map(|tx| (tx, signing_data))
}

/// Submit a transaction to update a VP
pub async fn build_update_account(
    context: &impl Namada,
    args::TxUpdateAccount {
        tx: tx_args,
        vp_code_path,
        tx_code_path,
        addr,
        public_keys,
        threshold,
    }: &args::TxUpdateAccount,
) -> Result<(Tx, SigningTxData)> {
    let default_signer = Some(addr.clone());
    let signing_data = signing::aux_signing_data(
        context,
        tx_args,
        Some(addr.clone()),
        default_signer,
    )
    .await?;

    let addr = if let Some(account) =
        rpc::get_account_info(context.client(), addr).await?
    {
        account.address
    } else if tx_args.force {
        addr.clone()
    } else {
        return Err(Error::from(TxSubmitError::LocationDoesNotExist(
            addr.clone(),
        )));
    };

    let vp_code_hash = match vp_code_path {
        Some(code_path) => {
            let vp_hash = query_wasm_code_hash_buf(context, code_path).await?;
            Some(vp_hash)
        }
        None => None,
    };

    let chain_id = tx_args.chain_id.clone().unwrap();
    let mut tx = Tx::new(chain_id, tx_args.expiration);
    if let Some(memo) = &tx_args.memo {
        tx.add_memo(memo);
    }
    let extra_section_hash = vp_code_path.as_ref().zip(vp_code_hash).map(
        |(code_path, vp_code_hash)| {
            tx.add_extra_section_from_hash(
                vp_code_hash,
                Some(code_path.to_string_lossy().into_owned()),
            )
        },
    );

    let data = UpdateAccount {
        addr,
        vp_code_hash: extra_section_hash,
        public_keys: public_keys.clone(),
        threshold: *threshold,
    };

    let add_code_hash = |tx: &mut Tx, data: &mut UpdateAccount| {
        let extra_section_hash = vp_code_path.as_ref().zip(vp_code_hash).map(
            |(code_path, vp_code_hash)| {
                tx.add_extra_section_from_hash(
                    vp_code_hash,
                    Some(code_path.to_string_lossy().into_owned()),
                )
            },
        );
        data.vp_code_hash = extra_section_hash;
        Ok(())
    };
    build(
        context,
        tx_args,
        tx_code_path.clone(),
        data,
        add_code_hash,
        &signing_data.fee_payer,
        None,
    )
    .await
    .map(|tx| (tx, signing_data))
}

/// Submit a custom transaction
pub async fn build_custom(
    context: &impl Namada,
    args::TxCustom {
        tx: tx_args,
        code_path,
        data_path,
        serialized_tx,
        owner,
    }: &args::TxCustom,
) -> Result<(Tx, SigningTxData)> {
    let default_signer = Some(owner.clone());
    let signing_data = signing::aux_signing_data(
        context,
        tx_args,
        Some(owner.clone()),
        default_signer,
    )
    .await?;

    let mut tx = if let Some(serialized_tx) = serialized_tx {
        Tx::deserialize(serialized_tx.as_ref()).map_err(|_| {
            Error::Other("Invalid tx deserialization.".to_string())
        })?
    } else {
        let code_path = code_path
            .as_ref()
            .ok_or(Error::Other("No code path supplied".to_string()))?;
        let tx_code_hash = query_wasm_code_hash_buf(context, code_path).await?;
        let chain_id = tx_args.chain_id.clone().unwrap();
        let mut tx = Tx::new(chain_id, tx_args.expiration);
        if let Some(memo) = &tx_args.memo {
            tx.add_memo(memo);
        }
        tx.add_code_from_hash(
            tx_code_hash,
            Some(code_path.to_string_lossy().into_owned()),
        );
        data_path.clone().map(|data| tx.add_serialized_data(data));
        tx
    };

    prepare_tx(
        context,
        tx_args,
        &mut tx,
        signing_data.fee_payer.clone(),
        None,
    )
    .await?;

    Ok((tx, signing_data))
}

/// Generate IBC shielded transfer
pub async fn gen_ibc_shielded_transfer<N: Namada>(
    context: &N,
    args: args::GenIbcShieldedTransafer,
) -> Result<Option<IbcShieldedTransfer>> {
    let key = match args.target.payment_address() {
        Some(pa) if pa.is_pinned() => Some(pa.hash()),
        Some(_) => None,
        None => return Ok(None),
    };
    let source = Address::Internal(InternalAddress::Ibc);
    let (src_port_id, src_channel_id) =
        get_ibc_src_port_channel(context, &args.port_id, &args.channel_id)
            .await?;
    let ibc_denom =
        rpc::query_ibc_denom(context, &args.token, Some(&source)).await;
    let prefixed_denom = ibc_denom
        .parse()
        .map_err(|_| Error::Other(format!("Invalid IBC denom: {ibc_denom}")))?;
    let token = namada_ibc::received_ibc_token(
        &prefixed_denom,
        &src_port_id,
        &src_channel_id,
        &args.port_id,
        &args.channel_id,
    )
    .map_err(|e| {
        Error::Other(format!("Getting IBC Token failed: error {e}"))
    })?;
    let validated_amount =
        validate_amount(context, args.amount, &token, false).await?;

    // Precompute asset types to increase chances of success in decoding
    let _ = context
        .shielded_mut()
        .await
        .precompute_asset_types(&*context.wallet().await);

    let shielded_transfer =
        ShieldedContext::<N::ShieldedUtils>::gen_shielded_transfer(
            context,
            &TransferSource::Address(source.clone()),
            &args.target,
            &token,
            validated_amount,
        )
        .await
        .map_err(|err| TxSubmitError::MaspError(err.to_string()))?;

    let transfer = token::Transfer {
        source: source.clone(),
        target: MASP,
        token: token.clone(),
        amount: validated_amount,
        key,
        shielded: None,
    };
    if let Some(shielded_transfer) = shielded_transfer {
<<<<<<< HEAD
=======
        let denom =
            query_denom(context.client(), &token).await.ok_or_else(|| {
                Error::Other(
                    "unable to determine token denomination".to_string(),
                )
            })?;
        // TODO: Workaround for decoding the asset_type later
        let mut shielded = context.shielded_mut().await;
        for position in MaspDigitPos::iter() {
            let mut decoded = AssetData {
                token: token.clone(),
                epoch: Some(shielded_transfer.epoch),
                denom,
                position,
            };
            shielded
                .get_asset_type(context.client(), &mut decoded)
                .await
                .map_err(|_| {
                    Error::Other("unable to create asset type".to_string())
                })?;
        }
        let _ = shielded.save().await;

>>>>>>> 3a3cd920
        Ok(Some(IbcShieldedTransfer {
            transfer,
            masp_tx: shielded_transfer.masp_tx,
        }))
    } else {
        Ok(None)
    }
}

async fn get_ibc_src_port_channel(
    context: &impl Namada,
    dest_port_id: &PortId,
    dest_channel_id: &ChannelId,
) -> Result<(PortId, ChannelId)> {
    use crate::ibc::core::channel::types::channel::ChannelEnd;
    use crate::ibc::primitives::proto::Protobuf;

    let channel_key = channel_key(dest_port_id, dest_channel_id);
    let bytes = rpc::query_storage_value_bytes(
        context.client(),
        &channel_key,
        None,
        false,
    )
    .await?
    .0
    .ok_or_else(|| {
        Error::Other(format!(
            "No channel end: port {dest_port_id}, channel {dest_channel_id}"
        ))
    })?;
    let channel = ChannelEnd::decode_vec(&bytes).map_err(|_| {
        Error::Other(format!(
            "Decoding channel end failed: port {dest_port_id}, channel \
             {dest_channel_id}",
        ))
    })?;
    channel
        .remote
        .channel_id()
        .map(|src_channel| {
            (channel.remote.port_id.clone(), src_channel.clone())
        })
        .ok_or_else(|| {
            Error::Other(format!(
                "The source channel doesn't exist: port {dest_port_id}, \
                 channel {dest_channel_id}"
            ))
        })
}

async fn expect_dry_broadcast(
    to_broadcast: TxBroadcastData,
    context: &impl Namada,
) -> Result<ProcessTxResponse> {
    match to_broadcast {
        TxBroadcastData::DryRun(tx) => {
            let result = rpc::dry_run_tx(context, tx.to_bytes()).await?;
            Ok(ProcessTxResponse::DryRun(result))
        }
        TxBroadcastData::Live {
            tx,
            wrapper_hash: _,
            decrypted_hash: _,
        } => Err(Error::from(TxSubmitError::ExpectDryRun(tx))),
    }
}

fn lift_rpc_error<T>(res: std::result::Result<T, RpcError>) -> Result<T> {
    res.map_err(|err| Error::from(TxSubmitError::TxBroadcast(err)))
}

/// Returns the given validator if the given address is a validator,
/// otherwise returns an error, force forces the address through even
/// if it isn't a validator
async fn known_validator_or_err(
    validator: Address,
    force: bool,
    context: &impl Namada,
) -> Result<Address> {
    // Check that the validator address exists on chain
    let is_validator = rpc::is_validator(context.client(), &validator).await?;
    if !is_validator {
        if force {
            edisplay_line!(
                context.io(),
                "The address {} doesn't belong to any known validator account.",
                validator
            );
            Ok(validator)
        } else {
            Err(Error::from(TxSubmitError::InvalidValidatorAddress(
                validator,
            )))
        }
    } else {
        Ok(validator)
    }
}

/// general pattern for checking if an address exists on the chain, or
/// throwing an error if it's not forced. Takes a generic error
/// message and the error type.
async fn address_exists_or_err<F>(
    addr: Address,
    force: bool,
    context: &impl Namada,
    message: String,
    err: F,
) -> Result<Address>
where
    F: FnOnce(Address) -> Error,
{
    let addr_exists = rpc::known_address(context.client(), &addr).await?;
    if !addr_exists {
        if force {
            edisplay_line!(context.io(), "{}", message);
            Ok(addr)
        } else {
            Err(err(addr))
        }
    } else {
        Ok(addr)
    }
}

/// Returns the given source address if the given address exists on chain
/// otherwise returns an error, force forces the address through even
/// if it isn't on chain
async fn source_exists_or_err(
    token: Address,
    force: bool,
    context: &impl Namada,
) -> Result<Address> {
    let message =
        format!("The source address {} doesn't exist on chain.", token);
    address_exists_or_err(token, force, context, message, |err| {
        Error::from(TxSubmitError::SourceDoesNotExist(err))
    })
    .await
}

/// Returns the given target address if the given address exists on chain
/// otherwise returns an error, force forces the address through even
/// if it isn't on chain
async fn target_exists_or_err(
    token: Address,
    force: bool,
    context: &impl Namada,
) -> Result<Address> {
    let message =
        format!("The target address {} doesn't exist on chain.", token);
    address_exists_or_err(token, force, context, message, |err| {
        Error::from(TxSubmitError::TargetLocationDoesNotExist(err))
    })
    .await
}

/// Checks the balance at the given address is enough to transfer the
/// given amount, along with the balance even existing. Force
/// overrides this. Returns the updated balance for fee check if necessary
async fn check_balance_too_low_err<N: Namada>(
    token: &Address,
    source: &Address,
    amount: token::Amount,
    balance_key: storage::Key,
    force: bool,
    context: &N,
) -> Result<token::Amount> {
    match rpc::query_storage_value::<N::Client, token::Amount>(
        context.client(),
        &balance_key,
    )
    .await
    {
        Ok(balance) => match balance.checked_sub(amount) {
            Some(diff) => Ok(diff),
            None => {
                if force {
                    edisplay_line!(
                        context.io(),
                        "The balance of the source {} of token {} is lower \
                         than the amount to be transferred. Amount to \
                         transfer is {} and the balance is {}.",
                        source,
                        token,
                        context.format_amount(token, amount).await,
                        context.format_amount(token, balance).await,
                    );
                    Ok(token::Amount::zero())
                } else {
                    Err(Error::from(TxSubmitError::BalanceTooLow(
                        source.clone(),
                        token.clone(),
                        amount.to_string_native(),
                        balance.to_string_native(),
                    )))
                }
            }
        },
        Err(Error::Query(
            QueryError::General(_) | QueryError::NoSuchKey(_),
        )) => {
            if force {
                edisplay_line!(
                    context.io(),
                    "No balance found for the source {} of token {}",
                    source,
                    token
                );
                Ok(token::Amount::zero())
            } else {
                Err(Error::from(TxSubmitError::NoBalanceForToken(
                    source.clone(),
                    token.clone(),
                )))
            }
        }
        // We're either facing a no response or a conversion error
        // either way propagate it up
        Err(err) => Err(err),
    }
}

async fn query_wasm_code_hash_buf(
    context: &impl Namada,
    path: &Path,
) -> Result<Hash> {
    query_wasm_code_hash(context, path.to_string_lossy()).await
}

/// A helper for [`fn build`] that can be used for `on_tx` arg that does nothing
fn do_nothing<D>(_tx: &mut Tx, _data: &mut D) -> Result<()>
where
    D: BorshSerialize,
{
    Ok(())
}

fn proposal_to_vec(proposal: OnChainProposal) -> Result<Vec<u8>> {
    borsh::to_vec(&proposal.content)
        .map_err(|e| Error::from(EncodingError::Conversion(e.to_string())))
}<|MERGE_RESOLUTION|>--- conflicted
+++ resolved
@@ -2426,21 +2426,12 @@
     target: &TransferTarget,
     token: &Address,
     amount: token::DenominatedAmount,
-<<<<<<< HEAD
-) -> Result<
-    Option<(
-        ShieldedTransfer,
-        HashSet<(Address, MaspDenom, Option<Epoch>)>,
-    )>,
-> {
+) -> Result<Option<(ShieldedTransfer, HashSet<AssetData>)>> {
     // Precompute asset types to increase chances of success in decoding
     let _ = context
         .shielded_mut()
         .await
         .precompute_asset_types(&*context.wallet().await);
-=======
-) -> Result<Option<(ShieldedTransfer, HashSet<AssetData>)>> {
->>>>>>> 3a3cd920
     let stx_result =
         ShieldedContext::<N::ShieldedUtils>::gen_shielded_transfer(
             context, source, target, token, amount,
@@ -2728,33 +2719,6 @@
         shielded: None,
     };
     if let Some(shielded_transfer) = shielded_transfer {
-<<<<<<< HEAD
-=======
-        let denom =
-            query_denom(context.client(), &token).await.ok_or_else(|| {
-                Error::Other(
-                    "unable to determine token denomination".to_string(),
-                )
-            })?;
-        // TODO: Workaround for decoding the asset_type later
-        let mut shielded = context.shielded_mut().await;
-        for position in MaspDigitPos::iter() {
-            let mut decoded = AssetData {
-                token: token.clone(),
-                epoch: Some(shielded_transfer.epoch),
-                denom,
-                position,
-            };
-            shielded
-                .get_asset_type(context.client(), &mut decoded)
-                .await
-                .map_err(|_| {
-                    Error::Other("unable to create asset type".to_string())
-                })?;
-        }
-        let _ = shielded.save().await;
-
->>>>>>> 3a3cd920
         Ok(Some(IbcShieldedTransfer {
             transfer,
             masp_tx: shielded_transfer.masp_tx,
