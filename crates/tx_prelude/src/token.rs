//! Shielded and transparent tokens related functions

use std::collections::BTreeMap;

use namada_core::address::Address;
use namada_events::{EmitEvents, EventLevel};
#[cfg(any(test, feature = "testing"))]
pub use namada_token::testing;
pub use namada_token::{
<<<<<<< HEAD
    storage_key, utils, Amount, DenominatedAmount, ShieldedTransfer,
    ShieldingMultiTransfer, ShieldingTransfer, TransparentTransfer,
    UnshieldingMultiTransfer, UnshieldingTransfer, UnshieldingTransferData,
=======
    storage_key, utils, Amount, DenominatedAmount, Transfer,
>>>>>>> 317b3ad2
};
use namada_tx_env::TxEnv;

use crate::{Ctx, TxResult};

/// A transparent token transfer that can be used in a transaction.
pub fn transfer(
    ctx: &mut Ctx,
    src: &Address,
    dest: &Address,
    token: &Address,
    amount: Amount,
) -> TxResult {
    use namada_token::event::{TokenEvent, TokenOperation, UserAccount};

    // The tx must be authorized by the source address
    ctx.insert_verifier(src)?;
    if token.is_internal() {
        // Established address tokens do not have VPs themselves, their
        // validation is handled by the `Multitoken` internal address, but
        // internal token addresses have to verify the transfer
        ctx.insert_verifier(token)?;
    }

    namada_token::transfer(ctx, token, src, dest, amount)?;

    ctx.emit(TokenEvent {
        descriptor: "transfer-from-wasm".into(),
        level: EventLevel::Tx,
        token: token.clone(),
        operation: TokenOperation::Transfer {
            amount: amount.into(),
            source: UserAccount::Internal(src.clone()),
            target: UserAccount::Internal(dest.clone()),
            source_post_balance: namada_token::read_balance(ctx, token, src)?
                .into(),
            target_post_balance: Some(
                namada_token::read_balance(ctx, token, dest)?.into(),
            ),
        },
    });

    Ok(())
}

/// A transparent token transfer that can be used in a transaction.
pub fn multi_transfer(
    ctx: &mut Ctx,
    sources: &BTreeMap<(Address, Address), Amount>,
    dests: &BTreeMap<(Address, Address), Amount>,
) -> TxResult {
    for (src, token) in sources.keys() {
        // The tx must be authorized by the source address
        ctx.insert_verifier(src)?;
        if token.is_internal() {
            // Established address tokens do not have VPs themselves, their
            // validation is handled by the `Multitoken` internal address, but
            // internal token addresses have to verify the transfer
            ctx.insert_verifier(token)?;
        }
    }

    for (_, token) in dests.keys() {
        if token.is_internal() {
            // Established address tokens do not have VPs themselves, their
            // validation is handled by the `Multitoken` internal address, but
            // internal token addresses have to verify the transfer
            ctx.insert_verifier(token)?;
        }
    }

    namada_token::multi_transfer(ctx, sources, dests)?;

    Ok(())
}<|MERGE_RESOLUTION|>--- conflicted
+++ resolved
@@ -7,13 +7,7 @@
 #[cfg(any(test, feature = "testing"))]
 pub use namada_token::testing;
 pub use namada_token::{
-<<<<<<< HEAD
-    storage_key, utils, Amount, DenominatedAmount, ShieldedTransfer,
-    ShieldingMultiTransfer, ShieldingTransfer, TransparentTransfer,
-    UnshieldingMultiTransfer, UnshieldingTransfer, UnshieldingTransferData,
-=======
     storage_key, utils, Amount, DenominatedAmount, Transfer,
->>>>>>> 317b3ad2
 };
 use namada_tx_env::TxEnv;
 
