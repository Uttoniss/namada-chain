--- conflicted
+++ resolved
@@ -266,13 +266,8 @@
         BERTHA,
         receiver.to_string(),
         ibc_denom,
-<<<<<<< HEAD
-        50000.0,
+        50_000_000_000.0,
         Some(BERTHA_KEY),
-=======
-        50_000_000_000.0,
-        BERTHA_KEY,
->>>>>>> 7212f7e1
         &port_id_b,
         &channel_id_b,
         None,
@@ -302,7 +297,6 @@
         NAM,
         10_000,
         ALBERT_KEY,
-        false,
     )?;
     shielded_sync(&test_a, AA_VIEWING_KEY)?;
     // Shieded transfer from Chain A to Chain B
@@ -1781,13 +1775,8 @@
         BERTHA,
         receiver.to_string(),
         ibc_denom,
-<<<<<<< HEAD
-        50000.0,
+        50_000_000_000.0,
         Some(BERTHA_KEY),
-=======
-        50_000_000_000.0,
-        BERTHA_KEY,
->>>>>>> 7212f7e1
         port_id_b,
         channel_id_b,
         None,
