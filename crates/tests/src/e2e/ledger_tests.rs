//! By default, these tests will run in release mode. This can be disabled
//! by setting environment variable `NAMADA_E2E_DEBUG=true`. For debugging,
//! you'll typically also want to set `RUST_BACKTRACE=1`, e.g.:
//!
//! ```ignore,shell
//! NAMADA_E2E_DEBUG=true RUST_BACKTRACE=1 cargo test e2e::ledger_tests -- --test-threads=1 --nocapture
//! ```
//!
//! To keep the temporary files created by a test, use env var
//! `NAMADA_E2E_KEEP_TEMP=true`.
#![allow(clippy::type_complexity)]

use std::fmt::Display;
use std::path::PathBuf;
use std::process::Command;
use std::str::FromStr;
use std::sync::Arc;
use std::time::{Duration, Instant};

use color_eyre::eyre::Result;
use color_eyre::owo_colors::OwoColorize;
use namada::core::address::Address;
use namada::core::storage::Epoch;
use namada::token;
use namada_apps::cli::context::ENV_VAR_CHAIN_ID;
use namada_apps::config::ethereum_bridge;
use namada_apps::config::utils::convert_tm_addr_to_socket_addr;
use namada_apps::facade::tendermint_config::net::Address as TendermintAddress;
use namada_core::chain::ChainId;
use namada_core::token::NATIVE_MAX_DECIMAL_PLACES;
use namada_sdk::masp::fs::FsShieldedUtils;
use namada_test_utils::TestWasms;
use serde::Serialize;
use serde_json::json;
use setup::constants::*;
use setup::Test;

use super::helpers::{
    epochs_per_year_from_min_duration, get_height, get_pregenesis_wallet,
    wait_for_block_height, wait_for_wasm_pre_compile,
};
use super::setup::{set_ethereum_bridge_mode, working_dir, NamadaCmd};
use crate::e2e::helpers::{
    epoch_sleep, find_address, find_bonded_stake, get_actor_rpc, get_epoch,
    is_debug_mode, parse_reached_epoch,
};
use crate::e2e::setup::{
    self, allow_duplicate_ips, default_port_offset, set_validators, sleep, Bin,
    Who,
};
use crate::strings::{
    LEDGER_SHUTDOWN, LEDGER_STARTED, NON_VALIDATOR_NODE, TX_APPLIED_SUCCESS,
    TX_REJECTED, VALIDATOR_NODE,
};
use crate::{run, run_as};

const ENV_VAR_NAMADA_SEED_NODES: &str = "NAMADA_SEED_NODES";

fn start_namada_ledger_node(
    test: &Test,
    idx: Option<u64>,
    timeout_sec: Option<u64>,
) -> Result<NamadaCmd> {
    let who = match idx {
        Some(idx) => Who::Validator(idx),
        _ => Who::NonValidator,
    };
    let mut node = run_as!(test, who, Bin::Node, &["ledger"], timeout_sec)?;
    node.exp_string(LEDGER_STARTED)?;
    if let Who::Validator(_) = who {
        node.exp_string(VALIDATOR_NODE)?;
    } else {
        node.exp_string(NON_VALIDATOR_NODE)?;
    }
    Ok(node)
}

fn start_namada_ledger_node_wait_wasm(
    test: &Test,
    idx: Option<u64>,
    timeout_sec: Option<u64>,
) -> Result<NamadaCmd> {
    let mut node = start_namada_ledger_node(test, idx, timeout_sec)?;
    wait_for_wasm_pre_compile(&mut node)?;
    Ok(node)
}

/// Test that when we "run-ledger" with all the possible command
/// combinations from fresh state, the node starts-up successfully for both a
/// validator and non-validator user.
#[test]
fn run_ledger() -> Result<()> {
    let test = setup::single_node_net()?;

    set_ethereum_bridge_mode(
        &test,
        &test.net.chain_id,
        Who::Validator(0),
        ethereum_bridge::ledger::Mode::Off,
        None,
    );

    let cmd_combinations = vec![vec!["ledger"], vec!["ledger", "run"]];

    // Start the ledger as a validator
    for args in &cmd_combinations {
        let mut ledger =
            run_as!(test, Who::Validator(0), Bin::Node, args, Some(40))?;
        ledger.exp_string(LEDGER_STARTED)?;
        ledger.exp_string(VALIDATOR_NODE)?;
    }

    // Start the ledger as a non-validator
    for args in &cmd_combinations {
        let mut ledger =
            run_as!(test, Who::NonValidator, Bin::Node, args, Some(40))?;
        ledger.exp_string(LEDGER_STARTED)?;
        ledger.exp_string(NON_VALIDATOR_NODE)?;
    }

    Ok(())
}

/// In this test we:
/// 1. Run 2 genesis validator ledger nodes and 1 non-validator node
/// 2. Cross over epoch to check for consensus with multiple nodes
/// 3. Submit a valid token transfer tx
/// 4. Check that all the nodes processed the tx with the same result
#[test]
fn test_node_connectivity_and_consensus() -> Result<()> {
    // Setup 2 genesis validator nodes
    let test = setup::network(
        |genesis, base_dir| {
            setup::set_validators(2, genesis, base_dir, default_port_offset)
        },
        None,
    )?;

    allow_duplicate_ips(&test, &test.net.chain_id, Who::Validator(0));
    allow_duplicate_ips(&test, &test.net.chain_id, Who::Validator(1));

    set_ethereum_bridge_mode(
        &test,
        &test.net.chain_id,
        Who::Validator(0),
        ethereum_bridge::ledger::Mode::Off,
        None,
    );
    set_ethereum_bridge_mode(
        &test,
        &test.net.chain_id,
        Who::Validator(1),
        ethereum_bridge::ledger::Mode::Off,
        None,
    );

    // 1. Run 2 genesis validator ledger nodes and 1 non-validator node
    let bg_validator_0 =
        start_namada_ledger_node_wait_wasm(&test, Some(0), Some(40))?
            .background();
    let bg_validator_1 =
        start_namada_ledger_node_wait_wasm(&test, Some(1), Some(40))?
            .background();
    let _bg_non_validator =
        start_namada_ledger_node_wait_wasm(&test, None, Some(40))?.background();

    // 2. Cross over epoch to check for consensus with multiple nodes
    let validator_one_rpc = get_actor_rpc(&test, Who::Validator(0));
    let _ = epoch_sleep(&test, &validator_one_rpc, 720)?;

    // 3. Submit a valid token transfer tx
    let tx_args = [
        "transfer",
        "--source",
        BERTHA,
        "--target",
        ALBERT,
        "--token",
        NAM,
        "--amount",
        "10.1",
        "--gas-price",
        "0.00090",
        "--signing-keys",
        BERTHA_KEY,
        "--node",
        &validator_one_rpc,
    ];
    let mut client = run!(test, Bin::Client, tx_args, Some(40))?;
    client.exp_string(TX_APPLIED_SUCCESS)?;
    client.assert_success();

    // 4. Check that all the nodes processed the tx with the same result
    let mut validator_0 = bg_validator_0.foreground();
    let mut validator_1 = bg_validator_1.foreground();
    let expected_result = "successful inner txs: 1";
    // We cannot check this on non-validator node as it might sync without
    // applying the tx itself, but its state should be the same, checked below.
    validator_0.exp_string(expected_result)?;
    validator_1.exp_string(expected_result)?;
    let _bg_validator_0 = validator_0.background();
    let _bg_validator_1 = validator_1.background();

    let validator_0_rpc = get_actor_rpc(&test, Who::Validator(0));
    let non_validator_rpc = get_actor_rpc(&test, Who::NonValidator);

    // Find the block height on the validator
    let after_tx_height = get_height(&test, &validator_0_rpc)?;

    // Wait for the non-validator to be synced to at least the same height
    wait_for_block_height(&test, &non_validator_rpc, after_tx_height, 10)?;

    let query_balance_args = ["balance", "--owner", ALBERT, "--token", NAM];
    for who in
        [Who::Validator(0), Who::Validator(1), Who::NonValidator].into_iter()
    {
        let mut client =
            run_as!(test, who, Bin::Client, query_balance_args, Some(40))?;
        client.exp_string("nam: 2000010.1")?;
        client.assert_success();
    }

    Ok(())
}

/// In this test we:
/// 1. Start up the ledger
/// 2. Kill the tendermint process
/// 3. Check that the node detects this
/// 4. Check that the node shuts down
#[test]
fn test_namada_shuts_down_if_tendermint_dies() -> Result<()> {
    let test = setup::single_node_net()?;

    set_ethereum_bridge_mode(
        &test,
        &test.net.chain_id,
        Who::Validator(0),
        ethereum_bridge::ledger::Mode::Off,
        None,
    );

    // 1. Run the ledger node
    let mut ledger =
        start_namada_ledger_node_wait_wasm(&test, Some(0), Some(40))?;

    // 2. Kill the tendermint node
    sleep(1);
    Command::new("pkill")
        .args(["cometbft"])
        .spawn()
        .expect("Test failed")
        .wait()
        .expect("Test failed");

    // 3. Check that namada detects that the tendermint node is dead
    ledger.exp_string("Tendermint node is no longer running.")?;

    // 4. Check that the ledger node shuts down
    ledger.exp_string(LEDGER_SHUTDOWN)?;
    ledger.exp_eof()?;

    Ok(())
}

/// In this test we:
/// 1. Run the ledger node
/// 2. Shut it down
/// 3. Run the ledger again, it should load its previous state
/// 4. Shut it down
/// 5. Reset the ledger's state
/// 6. Run the ledger again, it should start from fresh state
#[test]
fn run_ledger_load_state_and_reset() -> Result<()> {
    let test = setup::single_node_net()?;

    set_ethereum_bridge_mode(
        &test,
        &test.net.chain_id,
        Who::Validator(0),
        ethereum_bridge::ledger::Mode::Off,
        None,
    );

    // 1. Run the ledger node
    let mut ledger = start_namada_ledger_node(&test, Some(0), Some(40))?;

    // There should be no previous state
    ledger.exp_string("No state could be found")?;
    // Wait to commit a block
    ledger.exp_regex(r"Committed block hash.*, height: [0-9]+")?;
    let bg_ledger = ledger.background();
    // Wait for a new epoch
    let validator_one_rpc = get_actor_rpc(&test, Who::Validator(0));
    epoch_sleep(&test, &validator_one_rpc, 30)?;

    // 2. Shut it down
    let mut ledger = bg_ledger.foreground();
    ledger.interrupt()?;
    // Wait for the node to stop running to finish writing the state and tx
    // queue
    ledger.exp_string(LEDGER_SHUTDOWN)?;
    ledger.exp_eof()?;
    drop(ledger);

    // 3. Run the ledger again, it should load its previous state
    let mut ledger = start_namada_ledger_node(&test, Some(0), Some(40))?;

    // There should be previous state now
    ledger.exp_string("Last state root hash:")?;

    // 4. Shut it down
    ledger.interrupt()?;
    // Wait for it to stop
    ledger.exp_eof()?;
    drop(ledger);

    // 5. Reset the ledger's state
    let mut session = run_as!(
        test,
        Who::Validator(0),
        Bin::Node,
        &["ledger", "reset"],
        Some(10),
    )?;
    session.exp_eof()?;

    // 6. Run the ledger again, it should start from fresh state
    let mut session = start_namada_ledger_node(&test, Some(0), Some(40))?;

    // There should be no previous state
    session.exp_string("No state could be found")?;

    Ok(())
}

/// This test makes sure the tool for migrating the DB
/// during a hard-fork works correctly.
///
/// 1. Run the ledger node, halting at height 2
/// 2. Update the db
/// 3. Run the ledger node, halting at height 4
/// 4. restart ledge with migrated db
/// 5. Check that a key was changed successfully
#[test]
fn test_db_migration() -> Result<()> {
    let test = setup::single_node_net()?;

    set_ethereum_bridge_mode(
        &test,
        &test.net.chain_id,
        Who::Validator(0),
        ethereum_bridge::ledger::Mode::Off,
        None,
    );

    // 1. Run the ledger node, halting at height 2
    let mut ledger = run_as!(
        test,
        Who::Validator(0),
        Bin::Node,
        &["ledger", "run-until", "--block-height", "2", "--halt",],
        Some(40)
    )?;
    // Wait to commit a block
    ledger.exp_string("Reached block height 2, halting the chain.")?;
    ledger.exp_string(LEDGER_SHUTDOWN)?;
    ledger.exp_eof()?;
    drop(ledger);
    let migrations_json_path = working_dir()
        .join("examples")
        .join("migration_example.json");
    // 2. Update the db
    let mut session = run_as!(
        test,
        Who::Validator(0),
        Bin::Node,
        &[
            "ledger",
            "update-db",
            "--path",
            migrations_json_path.to_string_lossy().as_ref(),
        ],
        Some(30),
    )?;
    session.exp_eof()?;

    let mut ledger =
        run_as!(test, Who::Validator(0), Bin::Node, &["ledger"], Some(40))?;
    ledger.exp_regex(r"Committed block hash.*, height: [0-9]+")?;
    // 5. Check that a key was changed successfully
    let mut query = run_as!(
        test,
        Who::Validator(0),
        Bin::Client,
        &[
            "balance",
            "--owner",
            "tnam1q9rhgyv3ydq0zu3whnftvllqnvhvhm270qxay5tn"
        ],
        Some(20),
    )?;
    query.exp_regex("nam: 3200000036910")?;
    ledger.interrupt()?;
    Ok(())
}

/// In this test we
///   1. Run the ledger node until a pre-configured height, at which point it
///      should suspend.
///   2. Check that we can still query the ledger.
///   3. Check that we can shutdown the ledger normally afterwards.
#[test]
fn suspend_ledger() -> Result<()> {
    let test = setup::single_node_net()?;
    // 1. Run the ledger node
    let mut ledger = run_as!(
        test,
        Who::Validator(0),
        Bin::Node,
        &["ledger", "run-until", "--block-height", "2", "--suspend",],
        Some(40)
    )?;

    ledger.exp_string(LEDGER_STARTED)?;
    // There should be no previous state
    ledger.exp_string("No state could be found")?;
    // Wait to commit a block
    ledger.exp_regex(r"Committed block hash.*, height: [0-9]+")?;
    ledger.exp_string("Reached block height 2, suspending.")?;
    let bg_ledger = ledger.background();

    // 2. Query the ledger
    let validator_one_rpc = get_actor_rpc(&test, Who::Validator(0));
    let mut client = run!(
        test,
        Bin::Client,
        &["epoch", "--ledger-address", &validator_one_rpc],
        Some(40)
    )?;
    client.exp_string("Last committed epoch: 0")?;

    // 3. Shut it down
    let mut ledger = bg_ledger.foreground();
    ledger.interrupt()?;
    // Wait for the node to stop running to finish writing the state and tx
    // queue
    ledger.exp_string(LEDGER_SHUTDOWN)?;
    ledger.exp_eof()?;
    Ok(())
}

/// Test that if we configure the ledger to
/// halt at a given height, it does indeed halt.
#[test]
fn stop_ledger_at_height() -> Result<()> {
    let test = setup::single_node_net()?;
    // 1. Run the ledger node
    let mut ledger = run_as!(
        test,
        Who::Validator(0),
        Bin::Node,
        &["ledger", "run-until", "--block-height", "2", "--halt",],
        Some(40)
    )?;

    ledger.exp_string(LEDGER_STARTED)?;
    // There should be no previous state
    ledger.exp_string("No state could be found")?;
    // Wait to commit a block
    ledger.exp_regex(r"Committed block hash.*, height: [0-9]+")?;
    ledger.exp_string("Reached block height 2, halting the chain.")?;
    ledger.exp_eof()?;
    Ok(())
}

/// Test the optional disposable keypair for wrapper signing
///
/// 1. Test that a tx requesting a disposable signer with a correct unshielding
/// operation is successful
/// 2. Test that a tx requesting a disposable signer
/// providing an insufficient unshielding fails
/// 3. Submit another transaction with valid fee unshielding and an inner
/// shielded transfer with the same source
#[test]
fn wrapper_disposable_signer() -> Result<()> {
    // Download the shielded pool parameters before starting node
    let _ = FsShieldedUtils::new(PathBuf::new());
    // Lengthen epoch to ensure that a transaction can be constructed and
    // submitted within the same block. Necessary to ensure that conversion is
    // not invalidated.
    let test = setup::network(
        |mut genesis, base_dir: &_| {
            genesis.parameters.parameters.epochs_per_year =
                epochs_per_year_from_min_duration(120);
            genesis.parameters.parameters.min_num_of_blocks = 1;
            set_validators(1, genesis, base_dir, default_port_offset)
        },
        None,
    )?;

    // 1. Run the ledger node
    let _bg_ledger =
        start_namada_ledger_node_wait_wasm(&test, Some(0), Some(40))?
            .background();

    let validator_one_rpc = get_actor_rpc(&test, Who::Validator(0));

    // Add the relevant viewing keys to the wallet otherwise the shielded
    // context won't precache the masp data
    let tx_args = vec![
        "add",
        "--alias",
        "alias_a",
        "--value",
        AA_VIEWING_KEY,
        "--unsafe-dont-encrypt",
    ];
    let mut client = run!(test, Bin::Wallet, tx_args, Some(120))?;
    client.assert_success();

    let _ep1 = epoch_sleep(&test, &validator_one_rpc, 720)?;

    // Produce three different output descriptions to spend
    for _ in 0..3 {
        let tx_args = vec![
            "transfer",
            "--source",
            ALBERT,
            "--target",
            AA_PAYMENT_ADDRESS,
            "--token",
            NAM,
            "--amount",
            "50",
            "--ledger-address",
            &validator_one_rpc,
        ];
        let mut client = run!(test, Bin::Client, tx_args, Some(720))?;
        client.exp_string(TX_APPLIED_SUCCESS)?;
    }

    let _ep1 = epoch_sleep(&test, &validator_one_rpc, 720)?;
    let tx_args = vec!["shielded-sync", "--node", &validator_one_rpc];
    let mut client = run!(test, Bin::Client, tx_args, Some(120))?;
    client.assert_success();

    let tx_args = vec![
        "shielded-sync",
        "--viewing-keys",
        AA_VIEWING_KEY,
        "--node",
        &validator_one_rpc,
    ];
    let mut client = run!(test, Bin::Client, tx_args, Some(120))?;
    client.assert_success();

    let tx_args = vec![
        "transfer",
        "--source",
        ALBERT,
        "--target",
        BERTHA,
        "--token",
        NAM,
        "--amount",
        "1",
        "--gas-limit",
        "20000",
        "--gas-spending-key",
        A_SPENDING_KEY,
        "--disposable-gas-payer",
        "--ledger-address",
        &validator_one_rpc,
    ];
    let mut client = run!(test, Bin::Client, tx_args, Some(720))?;

    client.exp_string(TX_APPLIED_SUCCESS)?;
    let _ep1 = epoch_sleep(&test, &validator_one_rpc, 720)?;
    let tx_args = vec!["shielded-sync", "--node", &validator_one_rpc];
    let mut client = run!(test, Bin::Client, tx_args, Some(120))?;
    client.assert_success();
    let tx_args = vec![
        "transfer",
        "--source",
        ALBERT,
        "--target",
        BERTHA,
        "--token",
        NAM,
        "--amount",
        "1",
        "--gas-limit",
        "20000",
        "--gas-price",
        "90000000",
        "--gas-spending-key",
        A_SPENDING_KEY,
        "--disposable-gas-payer",
        "--ledger-address",
        &validator_one_rpc,
        // NOTE: Forcing the transaction will make the client produce a
        // transfer without a masp object attached to it, so don't expect a
        // failure from the masp vp here but from the check_fees function
        "--force",
    ];
    let mut client = run!(test, Bin::Client, tx_args, Some(720))?;
    client.exp_string("Error while processing transaction's fees")?;

    // Try another valid fee unshielding and masp transaction in the same tx,
    // with the same source. This tests that the client can properly
    // construct multiple transactions together
    let _ep1 = epoch_sleep(&test, &validator_one_rpc, 720)?;
    let tx_args = vec![
        "transfer",
        "--source",
        A_SPENDING_KEY,
        "--target",
        AB_PAYMENT_ADDRESS,
        "--token",
        NAM,
        "--amount",
        "1",
        "--gas-limit",
        "20000",
        "--gas-spending-key",
        A_SPENDING_KEY,
        "--disposable-gas-payer",
        "--ledger-address",
        &validator_one_rpc,
    ];
    let mut client = run!(test, Bin::Client, tx_args, Some(720))?;

    client.exp_string(TX_APPLIED_SUCCESS)?;
    Ok(())
}

/// PoS bonding, unbonding and withdrawal tests. In this test we:
///
/// 1. Run the ledger node with shorter epochs for faster progression
/// 2. Submit a self-bond for the first genesis validator
/// 3. Submit a delegation to the first genesis validator
/// 4. Submit a re-delegation from the first to the second genesis validator
/// 5. Submit an unbond of the self-bond
/// 6. Submit an unbond of the delegation from the first validator
/// 7. Submit an unbond of the re-delegation from the second validator
/// 8. Wait for the unbonding epoch
/// 9. Submit a withdrawal of the self-bond
/// 10. Submit a withdrawal of the delegation
/// 11. Submit an withdrawal of the re-delegation
#[test]
fn pos_bonds() -> Result<()> {
    let pipeline_len = 2;
    let unbonding_len = 4;
    let test = setup::network(
        |mut genesis, base_dir: &_| {
            genesis.parameters.pos_params.pipeline_len = pipeline_len;
            genesis.parameters.pos_params.unbonding_len = unbonding_len;
            genesis.parameters.parameters.min_num_of_blocks = 6;
            genesis.parameters.parameters.max_expected_time_per_block = 1;
            genesis.parameters.parameters.epochs_per_year = 31_536_000;
            let mut genesis = setup::set_validators(
                2,
                genesis,
                base_dir,
                default_port_offset,
            );
            genesis.transactions.bond = Some({
                let wallet = get_pregenesis_wallet(base_dir);
                let validator_1_address = wallet
                    .find_address("validator-1")
                    .expect("Failed to find validator-1 address");
                let mut bonds = genesis.transactions.bond.unwrap();
                bonds
                    .retain(|bond| bond.data.validator != *validator_1_address);
                bonds
            });
            genesis
        },
        None,
    )?;
    allow_duplicate_ips(&test, &test.net.chain_id, Who::Validator(0));
    allow_duplicate_ips(&test, &test.net.chain_id, Who::Validator(1));
    set_ethereum_bridge_mode(
        &test,
        &test.net.chain_id,
        Who::Validator(0),
        ethereum_bridge::ledger::Mode::Off,
        None,
    );

    // 1. Run the ledger node
    let _bg_validator_0 =
        start_namada_ledger_node_wait_wasm(&test, Some(0), Some(40))?
            .background();

    let rpc = get_actor_rpc(&test, Who::Validator(0));
    wait_for_block_height(&test, &rpc, 2, 30)?;

    let validator_0_rpc = get_actor_rpc(&test, Who::Validator(0));

    // 2. Submit a self-bond for the first genesis validator
    let tx_args = vec![
        "bond",
        "--validator",
        "validator-0",
        "--amount",
        "10000.0",
        "--signing-keys",
        "validator-0-balance-key",
        "--node",
        &validator_0_rpc,
    ];
    let mut client =
        run_as!(test, Who::Validator(0), Bin::Client, tx_args, Some(40))?;
    client.exp_string(TX_APPLIED_SUCCESS)?;
    client.assert_success();

    // 3. Submit a delegation to the first genesis validator
    let tx_args = vec![
        "bond",
        "--validator",
        "validator-0",
        "--source",
        BERTHA,
        "--amount",
        "5000.0",
        "--signing-keys",
        BERTHA_KEY,
        "--node",
        &validator_0_rpc,
    ];
    let mut client = run!(test, Bin::Client, tx_args, Some(40))?;
    client.exp_string(TX_APPLIED_SUCCESS)?;
    client.assert_success();

    // 4. Submit a re-delegation from the first to the second genesis validator
    let tx_args = vec![
        "redelegate",
        "--source-validator",
        "validator-0",
        "--destination-validator",
        "validator-1",
        "--owner",
        BERTHA,
        "--amount",
        "2500.0",
        "--signing-keys",
        BERTHA_KEY,
        "--node",
        &validator_0_rpc,
    ];
    let mut client = run!(test, Bin::Client, tx_args, Some(40))?;
    client.exp_string(TX_APPLIED_SUCCESS)?;
    client.assert_success();

    // 5. Submit an unbond of the self-bond
    let tx_args = vec![
        "unbond",
        "--validator",
        "validator-0",
        "--amount",
        "5100.0",
        "--signing-keys",
        "validator-0-balance-key",
        "--node",
        &validator_0_rpc,
    ];
    let mut client =
        run_as!(test, Who::Validator(0), Bin::Client, tx_args, Some(40))?;
    client
        .exp_string("Amount 5100.000000 withdrawable starting from epoch ")?;
    client.assert_success();

    // 6. Submit an unbond of the delegation from the first validator
    let tx_args = vec![
        "unbond",
        "--validator",
        "validator-0",
        "--source",
        BERTHA,
        "--amount",
        "1600.",
        "--signing-keys",
        BERTHA_KEY,
        "--node",
        &validator_0_rpc,
    ];
    let mut client = run!(test, Bin::Client, tx_args, Some(40))?;
    let expected = "Amount 1600.000000 withdrawable starting from epoch ";
    let _ = client.exp_regex(&format!("{expected}.*\n"))?;
    client.assert_success();

    // 7. Submit an unbond of the re-delegation from the second validator
    let tx_args = vec![
        "unbond",
        "--validator",
        "validator-1",
        "--source",
        BERTHA,
        "--amount",
        "1600.",
        "--signing-keys",
        BERTHA_KEY,
        "--node",
        &validator_0_rpc,
    ];
    let mut client = run!(test, Bin::Client, tx_args, Some(40))?;
    let expected = "Amount 1600.000000 withdrawable starting from epoch ";
    let (_unread, matched) = client.exp_regex(&format!("{expected}.*\n"))?;
    let epoch_raw = matched.trim().split_once(expected).unwrap().1;
    let delegation_withdrawable_epoch = Epoch::from_str(epoch_raw).unwrap();
    client.assert_success();

    // 8. Wait for the delegation withdrawable epoch (the self-bond was unbonded
    // before it)
    let epoch = get_epoch(&test, &validator_0_rpc)?;

    println!(
        "Current epoch: {}, earliest epoch for withdrawal: {}",
        epoch, delegation_withdrawable_epoch
    );
    #[allow(clippy::disallowed_methods)]
    let start = Instant::now();
    let loop_timeout = Duration::new(120, 0);
    loop {
        if {
            #[allow(clippy::disallowed_methods)]
            Instant::now()
        }
        .duration_since(start)
            > loop_timeout
        {
            panic!(
                "Timed out waiting for epoch: {}",
                delegation_withdrawable_epoch
            );
        }
        let epoch = epoch_sleep(&test, &validator_0_rpc, 40)?;
        if epoch >= delegation_withdrawable_epoch {
            break;
        }
    }

    // 9. Submit a withdrawal of the self-bond
    let tx_args = vec![
        "withdraw",
        "--validator",
        "validator-0",
        "--signing-keys",
        "validator-0-balance-key",
        "--node",
        &validator_0_rpc,
    ];
    let mut client =
        run_as!(test, Who::Validator(0), Bin::Client, tx_args, Some(40))?;
    client.exp_string(TX_APPLIED_SUCCESS)?;
    client.assert_success();

    // 10. Submit a withdrawal of the delegation
    let tx_args = vec![
        "withdraw",
        "--validator",
        "validator-0",
        "--source",
        BERTHA,
        "--signing-keys",
        BERTHA_KEY,
        "--node",
        &validator_0_rpc,
    ];
    let mut client = run!(test, Bin::Client, tx_args, Some(40))?;
    client.exp_string(TX_APPLIED_SUCCESS)?;
    client.assert_success();

    // 11. Submit an withdrawal of the re-delegation
    let tx_args = vec![
        "withdraw",
        "--validator",
        "validator-1",
        "--source",
        BERTHA,
        "--signing-keys",
        BERTHA_KEY,
        "--node",
        &validator_0_rpc,
    ];
    let mut client = run!(test, Bin::Client, tx_args, Some(40))?;
    client.exp_string(TX_APPLIED_SUCCESS)?;
    client.assert_success();

    Ok(())
}

/// PoS validator creation test. In this test we:
///
/// 1. Run the ledger node with shorter epochs for faster progression
/// 2. Initialize a new validator account
/// 3. Submit a delegation to the new validator
/// 4. Transfer some NAM to the new validator
/// 5. Submit a self-bond for the new validator
/// 6. Wait for the pipeline epoch
/// 7. Check the new validator's bonded stake
#[test]
fn pos_init_validator() -> Result<()> {
    let pipeline_len = 1;
    let validator_stake = token::Amount::native_whole(100000_u64);
    let test = setup::network(
        |mut genesis, base_dir: &_| {
            genesis.parameters.parameters.min_num_of_blocks = 4;
            genesis.parameters.parameters.epochs_per_year = 31_536_000;
            genesis.parameters.parameters.max_expected_time_per_block = 1;
            genesis.parameters.pos_params.pipeline_len = pipeline_len;
            genesis.parameters.pos_params.unbonding_len = 2;
            let genesis = setup::set_validators(
                1,
                genesis,
                base_dir,
                default_port_offset,
            );
            println!("{:?}", genesis.transactions.bond);
            let stake = genesis
                .transactions
                .bond
                .as_ref()
                .unwrap()
                .iter()
                .map(|bond| {
                    bond.data
                        .amount
                        .increase_precision(NATIVE_MAX_DECIMAL_PLACES.into())
                        .unwrap()
                        .amount()
                })
                .sum::<token::Amount>();
            assert_eq!(
                stake, validator_stake,
                "Assuming this stake, we give the same amount to the new \
                 validator to have half of voting power",
            );
            genesis
        },
        None,
    )?;

    // 1. Run a validator and non-validator ledger node
    let mut validator_0 =
        start_namada_ledger_node_wait_wasm(&test, Some(0), Some(60))?;
    let mut non_validator =
        start_namada_ledger_node_wait_wasm(&test, None, Some(60))?;

    // Wait for a first block
    validator_0.exp_string("Committed block hash")?;
    let _bg_validator_0 = validator_0.background();
    non_validator.exp_string("Committed block hash")?;
    let bg_non_validator = non_validator.background();

    let non_validator_rpc = get_actor_rpc(&test, Who::NonValidator);

    // 2. Initialize a new validator account with the non-validator node
    let new_validator = "new-validator";
    let _new_validator_key = format!("{}-key", new_validator);
    let tx_args = vec![
        "init-validator",
        "--alias",
        new_validator,
        "--account-keys",
        "bertha-key",
        "--commission-rate",
        "0.05",
        "--max-commission-rate-change",
        "0.01",
        "--email",
        "null@null.net",
        "--signing-keys",
        "bertha-key",
        "--node",
        &non_validator_rpc,
        "--unsafe-dont-encrypt",
    ];
    let mut client = run!(test, Bin::Client, tx_args, Some(40))?;
    client.exp_string(TX_APPLIED_SUCCESS)?;
    client.assert_success();

    // 3. Submit a delegation to the new validator First, transfer some tokens
    //    to the validator's key for fees:
    let tx_args = vec![
        "transfer",
        "--source",
        BERTHA,
        "--target",
        new_validator,
        "--token",
        NAM,
        "--amount",
        "10000.5",
        "--signing-keys",
        BERTHA_KEY,
        "--node",
        &non_validator_rpc,
    ];
    let mut client = run!(test, Bin::Client, tx_args, Some(40))?;
    client.exp_string(TX_APPLIED_SUCCESS)?;
    client.assert_success();
    //     Then self-bond the tokens:
    let delegation = 5_u64;
    let delegation_str = &delegation.to_string();
    let tx_args = vec![
        "bond",
        "--validator",
        new_validator,
        "--source",
        BERTHA,
        "--amount",
        delegation_str,
        "--signing-keys",
        BERTHA_KEY,
        "--node",
        &non_validator_rpc,
    ];
    let mut client = run!(test, Bin::Client, tx_args, Some(40))?;
    client.exp_string(TX_APPLIED_SUCCESS)?;
    client.assert_success();

    // 4. Transfer some NAM to the new validator
    let validator_stake_str = &validator_stake.to_string_native();
    let tx_args = vec![
        "transfer",
        "--source",
        BERTHA,
        "--target",
        new_validator,
        "--token",
        NAM,
        "--amount",
        validator_stake_str,
        "--signing-keys",
        BERTHA_KEY,
        "--node",
        &non_validator_rpc,
    ];
    let mut client = run!(test, Bin::Client, tx_args, Some(40))?;
    client.exp_string(TX_APPLIED_SUCCESS)?;
    client.assert_success();

    // 5. Submit a self-bond for the new validator
    let tx_args = vec![
        "bond",
        "--validator",
        new_validator,
        "--amount",
        validator_stake_str,
        "--node",
        &non_validator_rpc,
    ];
    let mut client = run!(test, Bin::Client, tx_args, Some(40))?;
    client.exp_string(TX_APPLIED_SUCCESS)?;
    client.assert_success();

    // Stop the non-validator node and run it as the new validator
    let mut non_validator = bg_non_validator.foreground();
    non_validator.interrupt()?;
    non_validator.exp_eof()?;

    // it takes a bit before the node is shutdown. We dont want flasky test.
    if is_debug_mode() {
        sleep(10);
    } else {
        sleep(5);
    }

    let loc = format!("{}:{}", std::file!(), std::line!());
    let validator_1_base_dir = test.get_base_dir(Who::NonValidator);
    let mut validator_1 = setup::run_cmd(
        Bin::Node,
        ["ledger"],
        Some(60),
        &test.working_dir,
        validator_1_base_dir,
        loc,
    )?;

    validator_1.exp_string(LEDGER_STARTED)?;
    validator_1.exp_string(VALIDATOR_NODE)?;
    validator_1.exp_string("Committed block hash")?;
    let _bg_validator_1 = validator_1.background();

    // 6. Wait for the pipeline epoch when the validator's bonded stake should
    // be non-zero
    let epoch = get_epoch(&test, &non_validator_rpc)?;
    let earliest_update_epoch = epoch + pipeline_len;
    println!(
        "Current epoch: {}, earliest epoch with updated bonded stake: {}",
        epoch, earliest_update_epoch
    );
    #[allow(clippy::disallowed_methods)]
    let start = Instant::now();
    let loop_timeout = Duration::new(20, 0);
    loop {
        if {
            #[allow(clippy::disallowed_methods)]
            Instant::now()
        }
        .duration_since(start)
            > loop_timeout
        {
            panic!("Timed out waiting for epoch: {}", earliest_update_epoch);
        }
        let epoch = epoch_sleep(&test, &non_validator_rpc, 40)?;
        if epoch >= earliest_update_epoch {
            break;
        }
    }

    // 7. Check the new validator's bonded stake
    let bonded_stake =
        find_bonded_stake(&test, new_validator, &non_validator_rpc)?;
    assert_eq!(
        bonded_stake,
        token::Amount::native_whole(delegation) + validator_stake
    );
<<<<<<< HEAD
=======

    Ok(())
}

/// Test that multiple txs submitted in the same block all get the tx result.
///
/// In this test we:
/// 1. Run the ledger node with 10s consensus timeout
/// 2. Spawn threads each submitting token transfer tx
#[test]
fn ledger_many_txs_in_a_block() -> Result<()> {
    let test = Arc::new(setup::network(
        |genesis, base_dir: &_| {
            setup::set_validators(1, genesis, base_dir, |_| 0)
        },
        // Set 10s consensus timeout to have more time to submit txs
        Some("10s"),
    )?);

    set_ethereum_bridge_mode(
        &test,
        &test.net.chain_id,
        Who::Validator(0),
        ethereum_bridge::ledger::Mode::Off,
        None,
    );

    // 1. Run the ledger node
    let bg_ledger =
        start_namada_ledger_node_wait_wasm(&test, Some(0), Some(40))?
            .background();

    let validator_one_rpc = Arc::new(get_actor_rpc(&test, Who::Validator(0)));

    // A token transfer tx args
    let tx_args = Arc::new(vec![
        "transfer",
        "--source",
        BERTHA,
        "--target",
        ALBERT,
        "--token",
        NAM,
        "--amount",
        "1.01",
        "--signing-keys",
        BERTHA_KEY,
        "--node",
    ]);

    // 2. Spawn threads each submitting token transfer tx
    // We collect to run the threads in parallel.
    #[allow(clippy::needless_collect)]
    let tasks: Vec<std::thread::JoinHandle<_>> = (0..4)
        .map(|_| {
            let test = Arc::clone(&test);
            let validator_one_rpc = Arc::clone(&validator_one_rpc);
            let tx_args = Arc::clone(&tx_args);
            std::thread::spawn(move || {
                let mut args = (*tx_args).clone();
                args.push(&*validator_one_rpc);
                let mut client = run!(*test, Bin::Client, args, Some(80))?;
                client.exp_string(TX_ACCEPTED)?;
                client.exp_string(TX_APPLIED_SUCCESS)?;
                client.assert_success();
                let res: Result<()> = Ok(());
                res
            })
        })
        .collect();
    for task in tasks.into_iter() {
        task.join().unwrap()?;
    }
    // Wait to commit a block
    let mut ledger = bg_ledger.foreground();
    ledger.exp_regex(r"Committed block hash.*, height: [0-9]+")?;

    Ok(())
}

/// In this test we:
/// 1. Run the ledger node
/// 2. Submit a valid proposal
/// 3. Query the proposal
/// 4. Query token balance (submitted funds)
/// 5. Query governance address balance
/// 6. Submit an invalid proposal
/// 7. Check invalid proposal was not accepted
/// 8. Query token balance (funds shall not be submitted)
/// 9. Send a yay vote from a validator
/// 10. Send a yay vote from a normal user
/// 11. Query the proposal and check the result
/// 12. Wait proposal grace and check proposal author funds
/// 13. Check governance address funds are 0
#[test]
fn proposal_submission() -> Result<()> {
    let test = setup::network(
        |mut genesis, base_dir: &_| {
            genesis.parameters.gov_params.max_proposal_code_size = 600000;
            genesis.parameters.parameters.max_expected_time_per_block = 1;
            setup::set_validators(1, genesis, base_dir, |_| 0u16)
        },
        None,
    )?;
    set_ethereum_bridge_mode(
        &test,
        &test.net.chain_id,
        Who::Validator(0),
        ethereum_bridge::ledger::Mode::Off,
        None,
    );

    let namadac_help = vec!["--help"];

    let mut client = run!(test, Bin::Client, namadac_help, Some(40))?;
    client.exp_string("Namada client command line interface.")?;
    client.assert_success();

    // 1. Run the ledger node
    let bg_ledger =
        start_namada_ledger_node_wait_wasm(&test, Some(0), Some(40))?
            .background();

    let validator_0_rpc = get_actor_rpc(&test, Who::Validator(0));

    // 1.1 Delegate some token
    let tx_args = vec![
        "bond",
        "--validator",
        "validator-0",
        "--source",
        BERTHA,
        "--amount",
        "900",
        "--node",
        &validator_0_rpc,
    ];
    let mut client = run!(test, Bin::Client, tx_args, Some(40))?;
    client.exp_string(TX_APPLIED_SUCCESS)?;
    client.assert_success();

    // 2. Submit valid proposal
    let albert = find_address(&test, ALBERT)?;
    let valid_proposal_json_path = prepare_proposal_data(
        &test,
        0,
        albert,
        TestWasms::TxProposalCode.read_bytes(),
        12,
    );
    let validator_one_rpc = get_actor_rpc(&test, Who::Validator(0));

    let submit_proposal_args = vec![
        "init-proposal",
        "--data-path",
        valid_proposal_json_path.to_str().unwrap(),
        "--gas-limit",
        "2000000",
        "--node",
        &validator_one_rpc,
    ];
    let mut client = run!(test, Bin::Client, submit_proposal_args, Some(40))?;
    client.exp_string(TX_APPLIED_SUCCESS)?;
    client.assert_success();

    // Wait for the proposal to be committed
    let mut ledger = bg_ledger.foreground();
    ledger.exp_string("Committed block hash")?;
    let _bg_ledger = ledger.background();

    // 3. Query the proposal
    let proposal_query_args = vec![
        "query-proposal",
        "--proposal-id",
        "0",
        "--node",
        &validator_one_rpc,
    ];

    let mut client = run!(test, Bin::Client, proposal_query_args, Some(40))?;
    client.exp_string("Proposal Id: 0")?;
    client.assert_success();

    // 4. Query token balance proposal author (submitted funds)
    let query_balance_args = vec![
        "balance",
        "--owner",
        ALBERT,
        "--token",
        NAM,
        "--node",
        &validator_one_rpc,
    ];

    let mut client = run!(test, Bin::Client, query_balance_args, Some(40))?;
    client.exp_string("nam: 1999500")?;
    client.assert_success();

    // 5. Query token balance governance
    let query_balance_args = vec![
        "balance",
        "--owner",
        GOVERNANCE_ADDRESS,
        "--token",
        NAM,
        "--node",
        &validator_one_rpc,
    ];

    let mut client = run!(test, Bin::Client, query_balance_args, Some(40))?;
    client.exp_string("nam: 500")?;
    client.assert_success();

    // 6. Submit an invalid proposal
    // proposal is invalid due to voting_end_epoch - voting_start_epoch < 3
    let albert = find_address(&test, ALBERT)?;
    let invalid_proposal_json = prepare_proposal_data(
        &test,
        1,
        albert,
        TestWasms::TxProposalCode.read_bytes(),
        1,
    );

    let submit_proposal_args = vec![
        "init-proposal",
        "--data-path",
        invalid_proposal_json.to_str().unwrap(),
        "--node",
        &validator_one_rpc,
    ];
    let mut client = run!(test, Bin::Client, submit_proposal_args, Some(40))?;
    client.exp_regex(
        "Proposal data are invalid: Invalid proposal start epoch: 1 must be \
         greater than current epoch .* and a multiple of 3",
    )?;
    client.assert_failure();

    // 7. Check invalid proposal was not submitted
    let proposal_query_args = vec![
        "query-proposal",
        "--proposal-id",
        "1",
        "--node",
        &validator_one_rpc,
    ];

    let mut client = run!(test, Bin::Client, proposal_query_args, Some(40))?;
    client.exp_string("No proposal found with id: 1")?;
    client.assert_success();

    // 8. Query token balance (funds shall not be submitted)
    let query_balance_args = vec![
        "balance",
        "--owner",
        ALBERT,
        "--token",
        NAM,
        "--node",
        &validator_one_rpc,
    ];

    let mut client = run!(test, Bin::Client, query_balance_args, Some(40))?;
    client.exp_string("nam: 1999500")?;
    client.assert_success();

    // 9. Send a yay vote from a validator
    let mut epoch = get_epoch(&test, &validator_one_rpc).unwrap();
    while epoch.0 <= 13 {
        sleep(10);
        epoch = get_epoch(&test, &validator_one_rpc).unwrap();
    }

    let submit_proposal_vote = vec![
        "vote-proposal",
        "--proposal-id",
        "0",
        "--vote",
        "yay",
        "--address",
        "validator-0",
        "--node",
        &validator_one_rpc,
    ];

    let mut client = run_as!(
        test,
        Who::Validator(0),
        Bin::Client,
        submit_proposal_vote,
        Some(15)
    )?;
    client.exp_string(TX_APPLIED_SUCCESS)?;
    client.assert_success();

    let submit_proposal_vote_delagator = vec![
        "vote-proposal",
        "--proposal-id",
        "0",
        "--vote",
        "nay",
        "--address",
        BERTHA,
        "--node",
        &validator_one_rpc,
    ];

    let mut client =
        run!(test, Bin::Client, submit_proposal_vote_delagator, Some(40))?;
    client.exp_string(TX_APPLIED_SUCCESS)?;
    client.assert_success();

    // 10. Send a yay vote from a non-validator/non-delegator user
    let submit_proposal_vote = vec![
        "vote-proposal",
        "--proposal-id",
        "0",
        "--vote",
        "yay",
        "--address",
        ALBERT,
        "--node",
        &validator_one_rpc,
    ];

    // this is valid because the client filter ALBERT delegation and there are
    // none
    let mut client = run!(test, Bin::Client, submit_proposal_vote, Some(15))?;
    client.exp_string("Voter address must have delegations")?;
    client.assert_failure();

    // 11. Query the proposal and check the result
    let mut epoch = get_epoch(&test, &validator_one_rpc).unwrap();
    while epoch.0 <= 25 {
        sleep(10);
        epoch = get_epoch(&test, &validator_one_rpc).unwrap();
    }

    let query_proposal = vec![
        "query-proposal-result",
        "--proposal-id",
        "0",
        "--node",
        &validator_one_rpc,
    ];

    let mut client = run!(test, Bin::Client, query_proposal, Some(15))?;
    client.exp_string("Proposal Id: 0")?;
    client.exp_string(
        "passed with 100000.000000 yay votes, 900.000000 nay votes and \
         0.000000 abstain votes, total voting power: 100900.000000, threshold \
         (fraction) of total voting power needed to tally: 67266.666667 \
         (0.666666666669)",
    )?;
    client.assert_success();

    // 12. Wait proposal grace and check proposal author funds
    let mut epoch = get_epoch(&test, &validator_one_rpc).unwrap();
    while epoch.0 < 31 {
        sleep(10);
        epoch = get_epoch(&test, &validator_one_rpc).unwrap();
    }

    let query_balance_args = vec![
        "balance",
        "--owner",
        ALBERT,
        "--token",
        NAM,
        "--node",
        &validator_one_rpc,
    ];

    let mut client = run!(test, Bin::Client, query_balance_args, Some(30))?;
    client.exp_string("nam: 200000")?;
    client.assert_success();

    // 13. Check if governance funds are 0
    let query_balance_args = vec![
        "balance",
        "--owner",
        GOVERNANCE_ADDRESS,
        "--token",
        NAM,
        "--node",
        &validator_one_rpc,
    ];

    let mut client = run!(test, Bin::Client, query_balance_args, Some(30))?;
    client.exp_string("nam: 0")?;
    client.assert_success();

    // // 14. Query parameters
    let query_protocol_parameters =
        vec!["query-protocol-parameters", "--node", &validator_one_rpc];

    let mut client =
        run!(test, Bin::Client, query_protocol_parameters, Some(30))?;
    client.exp_regex(".*Min. proposal grace epochs: 9.*")?;
    client.assert_success();

    Ok(())
}

/// Test submission and vote of a PGF proposal
///
/// 1 - Submit two proposals
/// 2 - Check balance
/// 3 - Vote for the accepted proposals
/// 4 - Check one proposal passed and the other one didn't
/// 5 - Check funds
#[test]
fn pgf_governance_proposal() -> Result<()> {
    let test = setup::network(
        |mut genesis, base_dir: &_| {
            genesis.parameters.parameters.epochs_per_year =
                epochs_per_year_from_min_duration(1);
            genesis.parameters.parameters.max_proposal_bytes =
                Default::default();
            genesis.parameters.parameters.min_num_of_blocks = 4;
            genesis.parameters.parameters.max_expected_time_per_block = 1;
            setup::set_validators(1, genesis, base_dir, |_| 0)
        },
        None,
    )?;

    set_ethereum_bridge_mode(
        &test,
        &test.net.chain_id,
        Who::Validator(0),
        ethereum_bridge::ledger::Mode::Off,
        None,
    );

    let namadac_help = vec!["--help"];

    let mut client = run!(test, Bin::Client, namadac_help, Some(40))?;
    client.exp_string("Namada client command line interface.")?;
    client.assert_success();

    // Run the ledger node
    let mut ledger =
        start_namada_ledger_node_wait_wasm(&test, Some(0), Some(40))?;

    ledger.exp_string("Committed block hash")?;
    let _bg_ledger = ledger.background();

    let validator_one_rpc = get_actor_rpc(&test, Who::Validator(0));

    // Delegate some token
    let tx_args = vec![
        "bond",
        "--validator",
        "validator-0",
        "--source",
        BERTHA,
        "--amount",
        "900",
        "--ledger-address",
        &validator_one_rpc,
    ];
    let mut client = run!(test, Bin::Client, tx_args, Some(40))?;
    client.exp_string(TX_APPLIED_SUCCESS)?;
    client.assert_success();

    // 1 - Submit proposal
    let albert = find_address(&test, ALBERT)?;
    let pgf_stewards = StewardsUpdate {
        add: Some(albert.clone()),
        remove: vec![],
    };

    let valid_proposal_json_path =
        prepare_proposal_data(&test, 0, albert, pgf_stewards, 12);
    let validator_one_rpc = get_actor_rpc(&test, Who::Validator(0));

    let submit_proposal_args = vec![
        "init-proposal",
        "--pgf-stewards",
        "--data-path",
        valid_proposal_json_path.to_str().unwrap(),
        "--ledger-address",
        &validator_one_rpc,
    ];
    let mut client = run!(test, Bin::Client, submit_proposal_args, Some(40))?;
    client.exp_string(TX_APPLIED_SUCCESS)?;
    client.assert_success();

    // 2 - Query the proposal
    let proposal_query_args = vec![
        "query-proposal",
        "--proposal-id",
        "0",
        "--ledger-address",
        &validator_one_rpc,
    ];

    client = run!(test, Bin::Client, proposal_query_args, Some(40))?;
    client.exp_string("Proposal Id: 0")?;
    client.assert_success();

    // Query token balance proposal author (submitted funds)
    let query_balance_args = vec![
        "balance",
        "--owner",
        ALBERT,
        "--token",
        NAM,
        "--ledger-address",
        &validator_one_rpc,
    ];

    client = run!(test, Bin::Client, query_balance_args, Some(40))?;
    client.exp_string("nam: 1999500")?;
    client.assert_success();

    // Query token balance governance
    let query_balance_args = vec![
        "balance",
        "--owner",
        GOVERNANCE_ADDRESS,
        "--token",
        NAM,
        "--ledger-address",
        &validator_one_rpc,
    ];

    client = run!(test, Bin::Client, query_balance_args, Some(40))?;
    client.exp_string("nam: 500")?;
    client.assert_success();

    // 3 - Send a yay vote from a validator
    let mut epoch = get_epoch(&test, &validator_one_rpc).unwrap();
    while epoch.0 <= 13 {
        sleep(1);
        epoch = get_epoch(&test, &validator_one_rpc).unwrap();
    }

    let albert_address = find_address(&test, ALBERT)?;
    let submit_proposal_vote = vec![
        "vote-proposal",
        "--proposal-id",
        "0",
        "--vote",
        "yay",
        "--address",
        "validator-0",
        "--ledger-address",
        &validator_one_rpc,
    ];

    client = run_as!(
        test,
        Who::Validator(0),
        Bin::Client,
        submit_proposal_vote,
        Some(15)
    )?;
    client.exp_string(TX_APPLIED_SUCCESS)?;
    client.assert_success();

    // Send different yay vote from delegator to check majority on 1/3
    let submit_proposal_vote_delagator = vec![
        "vote-proposal",
        "--proposal-id",
        "0",
        "--vote",
        "yay",
        "--address",
        BERTHA,
        "--ledger-address",
        &validator_one_rpc,
    ];

    let mut client =
        run!(test, Bin::Client, submit_proposal_vote_delagator, Some(40))?;
    client.exp_string(TX_APPLIED_SUCCESS)?;
    client.assert_success();

    // 4 - Query the proposal and check the result is the one voted by the
    // validator (majority)
    epoch = get_epoch(&test, &validator_one_rpc).unwrap();
    while epoch.0 <= 25 {
        sleep(1);
        epoch = get_epoch(&test, &validator_one_rpc).unwrap();
    }

    let query_proposal = vec![
        "query-proposal-result",
        "--proposal-id",
        "0",
        "--ledger-address",
        &validator_one_rpc,
    ];

    client = run!(test, Bin::Client, query_proposal, Some(15))?;
    client.exp_string("passed")?;
    client.assert_success();

    // 12. Wait proposals grace and check proposal author funds
    while epoch.0 < 31 {
        sleep(2);
        epoch = get_epoch(&test, &validator_one_rpc).unwrap();
    }

    let query_balance_args = vec![
        "balance",
        "--owner",
        ALBERT,
        "--token",
        NAM,
        "--ledger-address",
        &validator_one_rpc,
    ];

    client = run!(test, Bin::Client, query_balance_args, Some(30))?;
    client.exp_string("nam: 2000000.")?;
    client.assert_success();

    // Check if governance funds are 0
    let query_balance_args = vec![
        "balance",
        "--owner",
        GOVERNANCE_ADDRESS,
        "--token",
        NAM,
        "--ledger-address",
        &validator_one_rpc,
    ];

    client = run!(test, Bin::Client, query_balance_args, Some(30))?;
    client.exp_string("nam: 0")?;
    client.assert_success();

    // 14. Query pgf stewards
    let query_pgf = vec!["query-pgf", "--node", &validator_one_rpc];

    let mut client = run!(test, Bin::Client, query_pgf, Some(30))?;
    client.exp_string("Pgf stewards:")?;
    client.exp_string(&format!("- {}", albert_address))?;
    client.exp_string("Reward distribution:")?;
    client.exp_string(&format!("- 1 to {}", albert_address))?;
    client.exp_string("Pgf fundings: no fundings are currently set.")?;
    client.assert_success();

    // 15 - Submit proposal funding
    let albert = find_address(&test, ALBERT)?;
    let bertha = find_address(&test, BERTHA)?;
    let christel = find_address(&test, CHRISTEL)?;

    let pgf_funding = PgfFunding {
        continuous: vec![PGFTarget::Internal(PGFInternalTarget {
            amount: token::Amount::from_u64(10),
            target: bertha.clone(),
        })],
        retro: vec![PGFTarget::Internal(PGFInternalTarget {
            amount: token::Amount::from_u64(5),
            target: christel,
        })],
    };

    let valid_proposal_json_path =
        prepare_proposal_data(&test, 1, albert, pgf_funding, 36);
    let validator_one_rpc = get_actor_rpc(&test, Who::Validator(0));

    let submit_proposal_args = vec![
        "init-proposal",
        "--pgf-funding",
        "--data-path",
        valid_proposal_json_path.to_str().unwrap(),
        "--ledger-address",
        &validator_one_rpc,
    ];
    let mut client = run!(test, Bin::Client, submit_proposal_args, Some(40))?;
    client.exp_string(TX_APPLIED_SUCCESS)?;
    client.assert_success();

    // 2 - Query the funding proposal
    let proposal_query_args = vec![
        "query-proposal",
        "--proposal-id",
        "1",
        "--ledger-address",
        &validator_one_rpc,
    ];

    client = run!(test, Bin::Client, proposal_query_args, Some(40))?;
    client.exp_string("Proposal Id: 1")?;
    client.assert_success();

    // 13. Wait proposals grace and check proposal author funds
    while epoch.0 < 55 {
        sleep(2);
        epoch = get_epoch(&test, &validator_one_rpc).unwrap();
    }

    // 14. Query pgf fundings
    let query_pgf = vec!["query-pgf", "--node", &validator_one_rpc];
    let mut client = run!(test, Bin::Client, query_pgf, Some(30))?;
    client.exp_string("Pgf fundings")?;
    client.exp_string(&format!(
        "{} for {}",
        bertha,
        token::Amount::from_u64(10).to_string_native()
    ))?;
    client.assert_success();

    Ok(())
}

/// Test if a steward can correctly change his distribution reward
#[test]
fn pgf_steward_change_commissions() -> Result<()> {
    let test = setup::network(
        |mut genesis, base_dir: &_| {
            genesis.parameters.parameters.epochs_per_year =
                epochs_per_year_from_min_duration(1);
            genesis.parameters.parameters.max_proposal_bytes =
                Default::default();
            genesis.parameters.parameters.min_num_of_blocks = 4;
            genesis.parameters.parameters.max_expected_time_per_block = 1;
            genesis.parameters.pgf_params.stewards_inflation_rate =
                Dec::from_str("0.1").unwrap();
            genesis.parameters.pgf_params.stewards =
                BTreeSet::from_iter([get_established_addr_from_pregenesis(
                    "albert-key",
                    base_dir,
                    &genesis,
                )
                .unwrap()]);
            setup::set_validators(1, genesis, base_dir, |_| 0)
        },
        None,
    )?;

    set_ethereum_bridge_mode(
        &test,
        &test.net.chain_id,
        Who::Validator(0),
        ethereum_bridge::ledger::Mode::Off,
        None,
    );

    let namadac_help = vec!["--help"];

    let mut client = run!(test, Bin::Client, namadac_help, Some(40))?;
    client.exp_string("Namada client command line interface.")?;
    client.assert_success();

    // Run the ledger node
    let _bg_ledger =
        start_namada_ledger_node_wait_wasm(&test, Some(0), Some(40))?
            .background();

    let validator_one_rpc = get_actor_rpc(&test, Who::Validator(0));

    let albert = find_address(&test, ALBERT)?;
    let bertha = find_address(&test, BERTHA)?;
    let christel = find_address(&test, CHRISTEL)?;

    // Query pgf stewards
    let query_pgf = vec!["query-pgf", "--node", &validator_one_rpc];

    let mut client = run!(test, Bin::Client, query_pgf, Some(30))?;
    client.exp_string("Pgf stewards:")?;
    client.exp_string(&format!("- {}", albert))?;
    client.exp_string("Reward distribution:")?;
    client.exp_string(&format!("- 1 to {}", albert))?;
    client.exp_string("Pgf fundings: no fundings are currently set.")?;
    client.assert_success();

    let commission = Commission {
        reward_distribution: HashMap::from_iter([
            (albert.clone(), Dec::from_str("0.25").unwrap()),
            (bertha.clone(), Dec::from_str("0.70").unwrap()),
            (christel.clone(), Dec::from_str("0.05").unwrap()),
        ]),
    };

    let commission_path =
        prepare_steward_commission_update_data(&test, commission);

    // Update steward commissions
    let tx_args = vec![
        "update-steward-rewards",
        "--steward",
        ALBERT,
        "--data-path",
        commission_path.to_str().unwrap(),
        "--node",
        &validator_one_rpc,
    ];
    let mut client = run!(test, Bin::Client, tx_args, Some(40))?;
    client.exp_string(TX_APPLIED_SUCCESS)?;
    client.assert_success();

    // 14. Query pgf stewards
    let query_pgf = vec!["query-pgf", "--node", &validator_one_rpc];

    let mut client = run!(test, Bin::Client, query_pgf, Some(30))?;
    client.exp_string("Pgf stewards:")?;
    client.exp_string(&format!("- {}", albert))?;
    client.exp_string("Reward distribution:")?;
    client.exp_string(&format!("- 0.25 to {}", albert))?;
    client.exp_string(&format!("- 0.7 to {}", bertha))?;
    client.exp_string(&format!("- 0.05 to {}", christel))?;
    client.exp_string("Pgf fundings: no fundings are currently set.")?;
    client.assert_success();
>>>>>>> 620d3d84

    Ok(())
}

/// Test that multiple txs submitted in the same block all get the tx result.
///
/// In this test we:
/// 1. Run the ledger node with 10s consensus timeout
/// 2. Spawn threads each submitting token transfer tx
#[test]
fn ledger_many_txs_in_a_block() -> Result<()> {
    let test = Arc::new(setup::network(
        |genesis, base_dir: &_| {
            setup::set_validators(1, genesis, base_dir, |_| 0)
        },
        // Set 10s consensus timeout to have more time to submit txs
        Some("10s"),
    )?);

    set_ethereum_bridge_mode(
        &test,
        &test.net.chain_id,
        Who::Validator(0),
        ethereum_bridge::ledger::Mode::Off,
        None,
    );

    // 1. Run the ledger node
    let bg_ledger =
        start_namada_ledger_node_wait_wasm(&test, Some(0), Some(40))?
            .background();

    let validator_one_rpc = Arc::new(get_actor_rpc(&test, Who::Validator(0)));

    // A token transfer tx args
    let tx_args = Arc::new(vec![
        "transfer",
        "--source",
        BERTHA,
        "--target",
        ALBERT,
        "--token",
        NAM,
        "--amount",
        "1.01",
        "--signing-keys",
        BERTHA_KEY,
        "--node",
    ]);

    // 2. Spawn threads each submitting token transfer tx
    // We collect to run the threads in parallel.
    #[allow(clippy::needless_collect)]
    let tasks: Vec<std::thread::JoinHandle<_>> = (0..4)
        .map(|_| {
            let test = Arc::clone(&test);
            let validator_one_rpc = Arc::clone(&validator_one_rpc);
            let tx_args = Arc::clone(&tx_args);
            std::thread::spawn(move || {
                let mut args = (*tx_args).clone();
                args.push(&*validator_one_rpc);
                let mut client = run!(*test, Bin::Client, args, Some(80))?;
                client.exp_string(TX_APPLIED_SUCCESS)?;
                client.assert_success();
                let res: Result<()> = Ok(());
                res
            })
        })
        .collect();
    for task in tasks.into_iter() {
        task.join().unwrap()?;
    }
    // Wait to commit a block
    let mut ledger = bg_ledger.foreground();
    ledger.exp_regex(r"Committed block hash.*, height: [0-9]+")?;

    Ok(())
}

pub fn write_json_file<T>(proposal_path: &std::path::Path, proposal_content: T)
where
    T: Serialize,
{
    let intent_writer = std::fs::OpenOptions::new()
        .create(true)
        .write(true)
        .truncate(true)
        .open(proposal_path)
        .unwrap();

    serde_json::to_writer(intent_writer, &proposal_content).unwrap();
}

/// In this test we intentionally make a validator node double sign blocks
/// to test that slashing evidence is received and processed by the ledger
/// correctly:
/// 1. Run 2 genesis validator ledger nodes
/// 2. Copy the first genesis validator base-dir
/// 3. Increment its ports and generate new node ID to avoid conflict
/// 4. Run it to get it to double vote and sign blocks
/// 5. Submit a valid token transfer tx to validator 0
/// 6. Wait for double signing evidence
/// 7. Make sure the the first validator can proceed to the next epoch
#[test]
fn double_signing_gets_slashed() -> Result<()> {
    use std::net::SocketAddr;
    use std::str::FromStr;

    use namada::core::key::{self, ed25519, SigScheme};
    use namada_apps::client;
    use namada_apps::config::Config;

    let mut pipeline_len = 0;
    let mut unbonding_len = 0;
    let mut cubic_offset = 0;

    // Setup 2 genesis validator nodes
    let test = setup::network(
        |mut genesis, base_dir| {
            (pipeline_len, unbonding_len, cubic_offset) = (
                genesis.parameters.pos_params.pipeline_len,
                genesis.parameters.pos_params.unbonding_len,
                genesis.parameters.pos_params.cubic_slashing_window_length,
            );
            // Make faster epochs to be more likely to discover boundary issues
            genesis.parameters.parameters.min_num_of_blocks = 2;
            setup::set_validators(4, genesis, base_dir, default_port_offset)
        },
        None,
    )?;

    allow_duplicate_ips(&test, &test.net.chain_id, Who::Validator(0));
    allow_duplicate_ips(&test, &test.net.chain_id, Who::Validator(1));

    set_ethereum_bridge_mode(
        &test,
        &test.net.chain_id,
        Who::Validator(0),
        ethereum_bridge::ledger::Mode::Off,
        None,
    );
    set_ethereum_bridge_mode(
        &test,
        &test.net.chain_id,
        Who::Validator(1),
        ethereum_bridge::ledger::Mode::Off,
        None,
    );
    println!("pipeline_len: {}", pipeline_len);

    // 1. Run 2 genesis validator ledger nodes
    let _bg_validator_0 =
        start_namada_ledger_node_wait_wasm(&test, Some(0), Some(40))?
            .background();
    let bg_validator_1 =
        start_namada_ledger_node_wait_wasm(&test, Some(1), Some(40))?
            .background();

    let mut validator_2 =
        run_as!(test, Who::Validator(2), Bin::Node, &["ledger"], Some(40))?;
    validator_2.exp_string(LEDGER_STARTED)?;
    validator_2.exp_string(VALIDATOR_NODE)?;
    let _bg_validator_2 = validator_2.background();

    let mut validator_3 =
        run_as!(test, Who::Validator(3), Bin::Node, &["ledger"], Some(40))?;
    validator_3.exp_string(LEDGER_STARTED)?;
    validator_3.exp_string(VALIDATOR_NODE)?;
    let _bg_validator_3 = validator_3.background();

    // 2. Copy the first genesis validator base-dir
    let validator_0_base_dir = test.get_base_dir(Who::Validator(0));
    let validator_0_base_dir_copy = test
        .test_dir
        .path()
        .join(test.net.chain_id.as_str())
        .join(client::utils::NET_ACCOUNTS_DIR)
        .join("validator-0-copy")
        .join(namada_apps::config::DEFAULT_BASE_DIR);
    fs_extra::dir::copy(
        validator_0_base_dir,
        &validator_0_base_dir_copy,
        &fs_extra::dir::CopyOptions {
            copy_inside: true,
            ..Default::default()
        },
    )
    .unwrap();

    // 3. Increment its ports and generate new node ID to avoid conflict

    // Same as in `genesis/e2e-tests-single-node.toml` for `validator-0`
    let net_address_0 = SocketAddr::from_str("127.0.0.1:27656").unwrap();
    let net_address_port_0 = net_address_0.port();

    let update_config = |ix: u8, mut config: Config| {
        let first_port = net_address_port_0 + 26 * (ix as u16 + 1);
        let p2p_addr =
            convert_tm_addr_to_socket_addr(&config.ledger.cometbft.p2p.laddr)
                .ip()
                .to_string();

        config.ledger.cometbft.p2p.laddr = TendermintAddress::from_str(
            &format!("{}:{}", p2p_addr, first_port),
        )
        .unwrap();
        let rpc_addr =
            convert_tm_addr_to_socket_addr(&config.ledger.cometbft.rpc.laddr)
                .ip()
                .to_string();
        config.ledger.cometbft.rpc.laddr = TendermintAddress::from_str(
            &format!("{}:{}", rpc_addr, first_port + 1),
        )
        .unwrap();
        let proxy_app_addr =
            convert_tm_addr_to_socket_addr(&config.ledger.cometbft.proxy_app)
                .ip()
                .to_string();
        config.ledger.cometbft.proxy_app = TendermintAddress::from_str(
            &format!("{}:{}", proxy_app_addr, first_port + 2),
        )
        .unwrap();
        config
    };

    let validator_0_copy_config = update_config(
        2,
        Config::load(&validator_0_base_dir_copy, &test.net.chain_id, None),
    );
    validator_0_copy_config
        .write(&validator_0_base_dir_copy, &test.net.chain_id, true)
        .unwrap();

    // Generate a new node key
    use rand::prelude::ThreadRng;
    use rand::thread_rng;

    let mut rng: ThreadRng = thread_rng();
    let node_sk = ed25519::SigScheme::generate(&mut rng);
    let node_sk = key::common::SecretKey::Ed25519(node_sk);
    let tm_home_dir = validator_0_base_dir_copy
        .join(test.net.chain_id.as_str())
        .join("cometbft");
    let _node_pk =
        client::utils::write_tendermint_node_key(&tm_home_dir, node_sk);

    // 4. Run it to get it to double vote and sign block
    let loc = format!("{}:{}", std::file!(), std::line!());
    // This node will only connect to `validator_1`, so that nodes
    // `validator_0` and `validator_0_copy` should start double signing
    let mut validator_0_copy = setup::run_cmd(
        Bin::Node,
        ["ledger"],
        Some(40),
        &test.working_dir,
        validator_0_base_dir_copy,
        loc,
    )?;
    validator_0_copy.exp_string(LEDGER_STARTED)?;
    validator_0_copy.exp_string(VALIDATOR_NODE)?;
    let _bg_validator_0_copy = validator_0_copy.background();

    // 5. Submit a valid token transfer tx to validator 0
    let validator_one_rpc = get_actor_rpc(&test, Who::Validator(0));
    let tx_args = [
        "transfer",
        "--source",
        BERTHA,
        "--target",
        ALBERT,
        "--token",
        NAM,
        "--amount",
        "10.1",
        "--node",
        &validator_one_rpc,
    ];
    let _client = run!(test, Bin::Client, tx_args, Some(100))?;
    // We don't wait for tx result - sometimes the node may crash before while
    // it's being applied, because the slashed validator will stop voting and
    // rewards calculation then fails with `InsufficientVotes`.

    // 6. Wait for double signing evidence
    let mut validator_1 = bg_validator_1.foreground();
    validator_1.exp_string("Processing evidence")?;

    println!("\nPARSING SLASH MESSAGE\n");
    let (_, res) = validator_1
        .exp_regex(r"Slashing [a-z0-9]+ for Duplicate vote in epoch [0-9]+")
        .unwrap();
    println!("\n{res}\n");
    // Wait to commit a block
    validator_1.exp_regex(r"Committed block hash.*, height: [0-9]+")?;
    let bg_validator_1 = validator_1.background();

    let exp_processing_epoch = Epoch::from_str(res.split(' ').last().unwrap())
        .unwrap()
        + unbonding_len
        + cubic_offset
        + 1u64;

    // Query slashes
    let mut client = run!(
        test,
        Bin::Client,
        &["slashes", "--node", &validator_one_rpc],
        Some(40)
    )?;
    client.exp_string("No processed slashes found")?;
    client.exp_string("Enqueued slashes for future processing")?;
    let (_, res) = client
        .exp_regex(r"To be processed in epoch [0-9]+")
        .unwrap();
    let processing_epoch =
        Epoch::from_str(res.split(' ').last().unwrap()).unwrap();

    assert_eq!(processing_epoch, exp_processing_epoch);

    println!("\n{processing_epoch}\n");

    // 6. Wait for processing epoch
    loop {
        let epoch = epoch_sleep(&test, &validator_one_rpc, 240)?;
        println!("\nCurrent epoch: {}", epoch);
        if epoch > processing_epoch {
            break;
        }
    }

    let mut client = run!(
        test,
        Bin::Client,
        &[
            "validator-state",
            "--validator",
            "validator-0",
            "--node",
            &validator_one_rpc
        ],
        Some(40)
    )?;
    let _ = client.exp_regex(r"Validator [a-z0-9]+ is jailed").unwrap();

    let mut client = run!(
        test,
        Bin::Client,
        &["slashes", "--node", &validator_one_rpc],
        Some(40)
    )?;
    client.exp_string("Processed slashes:")?;
    client.exp_string("No enqueued slashes found")?;

    let tx_args = vec![
        "unjail-validator",
        "--validator",
        "validator-0",
        "--node",
        &validator_one_rpc,
    ];
    let mut client =
        run_as!(test, Who::Validator(0), Bin::Client, tx_args, Some(40))?;
    client.exp_string(TX_APPLIED_SUCCESS)?;
    client.assert_success();

    // Wait until pipeline epoch to see if the validator is back in consensus
    let cur_epoch = epoch_sleep(&test, &validator_one_rpc, 240)?;
    loop {
        let epoch = epoch_sleep(&test, &validator_one_rpc, 240)?;
        println!("\nCurrent epoch: {}", epoch);
        if epoch > cur_epoch + pipeline_len + 1u64 {
            break;
        }
    }
    let mut client = run!(
        test,
        Bin::Client,
        &[
            "validator-state",
            "--validator",
            "validator-0",
            "--node",
            &validator_one_rpc
        ],
        Some(40)
    )?;
    let _ = client
        .exp_regex(r"Validator [a-z0-9]+ is in the .* set")
        .unwrap();

    // 7. Make sure the the first validator can proceed to the next epoch
    epoch_sleep(&test, &validator_one_rpc, 120)?;

    // Make sure there are no errors
    let mut validator_1 = bg_validator_1.foreground();
    validator_1.interrupt()?;
    // Wait for the node to stop running to finish writing the state and tx
    // queue
    validator_1.exp_string(LEDGER_SHUTDOWN)?;
    validator_1.assert_success();

    Ok(())
}

#[test]
fn test_epoch_sleep() -> Result<()> {
    // Use slightly longer epochs to give us time to sleep
    let test = setup::network(
        |mut genesis, base_dir: &_| {
            genesis.parameters.parameters.epochs_per_year =
                epochs_per_year_from_min_duration(30);
            genesis.parameters.parameters.min_num_of_blocks = 1;
            setup::set_validators(1, genesis, base_dir, |_| 0)
        },
        None,
    )?;

    // 1. Run the ledger node
    let mut ledger =
        run_as!(test, Who::Validator(0), Bin::Node, &["ledger"], Some(40))?;
    wait_for_wasm_pre_compile(&mut ledger)?;

    let _bg_ledger = ledger.background();

    let validator_one_rpc = get_actor_rpc(&test, Who::Validator(0));

    // 2. Query the current epoch
    let start_epoch = get_epoch(&test, &validator_one_rpc).unwrap();

    // 3. Use epoch-sleep to sleep for an epoch
    let args = ["utils", "epoch-sleep", "--node", &validator_one_rpc];
    let mut client = run!(test, Bin::Client, &args, None)?;
    let reached_epoch = parse_reached_epoch(&mut client)?;
    client.assert_success();

    // 4. Confirm the current epoch is larger
    // possibly badly, we assume we get here within 30 seconds of the last step
    // should be fine haha (future debuggers: sorry)
    let current_epoch = get_epoch(&test, &validator_one_rpc).unwrap();
    assert!(current_epoch > start_epoch);
    assert_eq!(current_epoch, reached_epoch);

    Ok(())
}

/// Prepare proposal data in the test's temp dir from the given source address.
/// This can be submitted with "init-proposal" command.
pub fn prepare_proposal_data(
    test_dir: impl AsRef<std::path::Path>,
    id: u64,
    source: Address,
    data: impl serde::Serialize,
    start_epoch: u64,
) -> PathBuf {
    let valid_proposal_json = json!({
        "proposal": {
            "id": id,
            "content": {
                "title": "TheTitle",
                "authors": "test@test.com",
                "discussions-to": "www.github.com/anoma/aip/1",
                "created": "2022-03-10T08:54:37Z",
                "license": "MIT",
                "abstract": "Ut convallis eleifend orci vel venenatis. Duis vulputate metus in lacus sollicitudin vestibulum. Suspendisse vel velit ac est consectetur feugiat nec ac urna. Ut faucibus ex nec dictum fermentum. Morbi aliquet purus at sollicitudin ultrices. Quisque viverra varius cursus. Praesent sed mauris gravida, pharetra turpis non, gravida eros. Nullam sed ex justo. Ut at placerat ipsum, sit amet rhoncus libero. Sed blandit non purus non suscipit. Phasellus sed quam nec augue bibendum bibendum ut vitae urna. Sed odio diam, ornare nec sapien eget, congue viverra enim.",
                "motivation": "Ut convallis eleifend orci vel venenatis. Duis vulputate metus in lacus sollicitudin vestibulum. Suspendisse vel velit ac est consectetur feugiat nec ac urna. Ut faucibus ex nec dictum fermentum. Morbi aliquet purus at sollicitudin ultrices.",
                "details": "Ut convallis eleifend orci vel venenatis. Duis vulputate metus in lacus sollicitudin vestibulum. Suspendisse vel velit ac est consectetur feugiat nec ac urna. Ut faucibus ex nec dictum fermentum. Morbi aliquet purus at sollicitudin ultrices. Quisque viverra varius cursus. Praesent sed mauris gravida, pharetra turpis non, gravida eros.",
                "requires": "2"
            },
            "author": source,
            "voting_start_epoch": start_epoch,
            "voting_end_epoch": start_epoch + 12_u64,
            "activation_epoch": start_epoch + 12u64 + 6_u64,
        },
        "data": data
    });

    let valid_proposal_json_path =
        test_dir.as_ref().join("valid_proposal.json");
    write_json_file(valid_proposal_json_path.as_path(), valid_proposal_json);
    valid_proposal_json_path
}

#[test]
fn deactivate_and_reactivate_validator() -> Result<()> {
    let pipeline_len = 2;
    let unbonding_len = 4;
    let test = setup::network(
        |mut genesis, base_dir: &_| {
            genesis.parameters.pos_params.pipeline_len = pipeline_len;
            genesis.parameters.pos_params.unbonding_len = unbonding_len;
            // genesis.parameters.parameters.min_num_of_blocks = 6;
            // genesis.parameters.parameters.max_expected_time_per_block = 1;
            // genesis.parameters.parameters.epochs_per_year = 31_536_000;
            let mut genesis = setup::set_validators(
                2,
                genesis,
                base_dir,
                default_port_offset,
            );
            genesis.transactions.bond = Some({
                let wallet = get_pregenesis_wallet(base_dir);
                let validator_1_address = wallet
                    .find_address("validator-1")
                    .expect("Failed to find validator-1 address");
                let mut bonds = genesis.transactions.bond.unwrap();
                bonds
                    .retain(|bond| bond.data.validator != *validator_1_address);
                bonds
            });
            genesis
        },
        None,
    )?;
    allow_duplicate_ips(&test, &test.net.chain_id, Who::Validator(0));
    allow_duplicate_ips(&test, &test.net.chain_id, Who::Validator(1));
    set_ethereum_bridge_mode(
        &test,
        &test.net.chain_id,
        Who::Validator(0),
        ethereum_bridge::ledger::Mode::Off,
        None,
    );
    set_ethereum_bridge_mode(
        &test,
        &test.net.chain_id,
        Who::Validator(1),
        ethereum_bridge::ledger::Mode::Off,
        None,
    );

    // 1. Run the ledger node
    let _bg_validator_0 =
        start_namada_ledger_node_wait_wasm(&test, Some(0), Some(40))?
            .background();

    let _bg_validator_1 =
        start_namada_ledger_node_wait_wasm(&test, Some(1), Some(40))?
            .background();

    let validator_1_rpc = get_actor_rpc(&test, Who::Validator(1));

    // Check the state of validator-1
    let tx_args = vec![
        "validator-state",
        "--validator",
        "validator-1",
        "--node",
        &validator_1_rpc,
    ];
    let mut client = run!(test, Bin::Client, tx_args, Some(40))?;
    client.exp_regex(r"Validator [a-z0-9]+ is in the below-threshold set")?;
    client.assert_success();

    // Deactivate validator-1
    let tx_args = vec![
        "deactivate-validator",
        "--validator",
        "validator-1",
        "--signing-keys",
        "validator-1-balance-key",
        "--node",
        &validator_1_rpc,
    ];
    let mut client =
        run_as!(test, Who::Validator(1), Bin::Client, tx_args, Some(40))?;
    client.exp_string(TX_APPLIED_SUCCESS)?;
    client.assert_success();

    let deactivate_epoch = get_epoch(&test, &validator_1_rpc)?;
    #[allow(clippy::disallowed_methods)]
    let start = Instant::now();
    let loop_timeout = Duration::new(120, 0);
    loop {
        if {
            #[allow(clippy::disallowed_methods)]
            Instant::now()
        }
        .duration_since(start)
            > loop_timeout
        {
            panic!(
                "Timed out waiting for epoch: {}",
                deactivate_epoch + pipeline_len
            );
        }
        let epoch = epoch_sleep(&test, &validator_1_rpc, 40)?;
        if epoch >= deactivate_epoch + pipeline_len {
            break;
        }
    }

    // Check the state of validator-0 again
    let tx_args = vec![
        "validator-state",
        "--validator",
        "validator-1",
        "--node",
        &validator_1_rpc,
    ];
    let mut client = run!(test, Bin::Client, tx_args, Some(40))?;
    client.exp_regex(r"Validator [a-z0-9]+ is inactive")?;
    client.assert_success();

    // Reactivate validator-1
    let tx_args = vec![
        "reactivate-validator",
        "--validator",
        "validator-1",
        "--signing-keys",
        "validator-1-balance-key",
        "--node",
        &validator_1_rpc,
    ];
    let mut client =
        run_as!(test, Who::Validator(1), Bin::Client, tx_args, Some(40))?;
    client.exp_string(TX_APPLIED_SUCCESS)?;
    client.assert_success();

    let reactivate_epoch = get_epoch(&test, &validator_1_rpc)?;
    #[allow(clippy::disallowed_methods)]
    let start = Instant::now();
    let loop_timeout = Duration::new(120, 0);
    loop {
        if {
            #[allow(clippy::disallowed_methods)]
            Instant::now()
        }
        .duration_since(start)
            > loop_timeout
        {
            panic!(
                "Timed out waiting for epoch: {}",
                reactivate_epoch + pipeline_len
            );
        }
        let epoch = epoch_sleep(&test, &validator_1_rpc, 40)?;
        if epoch >= reactivate_epoch + pipeline_len {
            break;
        }
    }

    // Check the state of validator-0 again
    let tx_args = vec![
        "validator-state",
        "--validator",
        "validator-1",
        "--node",
        &validator_1_rpc,
    ];
    let mut client = run!(test, Bin::Client, tx_args, Some(40))?;
    client.exp_regex(r"Validator [a-z0-9]+ is in the below-threshold set")?;
    client.assert_success();

    Ok(())
}

#[test]
fn test_invalid_validator_txs() -> Result<()> {
    let pipeline_len = 2;
    let unbonding_len = 4;
    let test = setup::network(
        |mut genesis, base_dir: &_| {
            genesis.parameters.pos_params.pipeline_len = pipeline_len;
            genesis.parameters.pos_params.unbonding_len = unbonding_len;
            // genesis.parameters.parameters.min_num_of_blocks = 6;
            // genesis.parameters.parameters.max_expected_time_per_block = 1;
            // genesis.parameters.parameters.epochs_per_year = 31_536_000;
            let mut genesis = setup::set_validators(
                2,
                genesis,
                base_dir,
                default_port_offset,
            );
            genesis.transactions.bond = Some({
                let wallet = get_pregenesis_wallet(base_dir);
                let validator_1_address = wallet
                    .find_address("validator-1")
                    .expect("Failed to find validator-1 address");
                let mut bonds = genesis.transactions.bond.unwrap();
                bonds
                    .retain(|bond| bond.data.validator != *validator_1_address);
                bonds
            });
            genesis
        },
        None,
    )?;

    set_ethereum_bridge_mode(
        &test,
        &test.net.chain_id,
        Who::Validator(0),
        ethereum_bridge::ledger::Mode::Off,
        None,
    );

    // 1. Run the ledger node
    let _bg_validator_0 =
        start_namada_ledger_node_wait_wasm(&test, Some(0), Some(40))?
            .background();

    let _bg_validator_1 =
        start_namada_ledger_node_wait_wasm(&test, Some(1), Some(40))?
            .background();

    let validator_0_rpc = get_actor_rpc(&test, Who::Validator(0));
    let validator_1_rpc = get_actor_rpc(&test, Who::Validator(1));

    // Try to change validator-1 commission rate as validator-0
    let tx_args = vec![
        "change-commission-rate",
        "--validator",
        "validator-1",
        "--commission-rate",
        "0.06",
        "--signing-keys",
        "validator-0-balance-key",
        "--node",
        &validator_0_rpc,
    ];
    let mut client =
        run_as!(test, Who::Validator(0), Bin::Client, tx_args, Some(40))?;
    client.exp_string(TX_REJECTED)?;
    client.assert_success();

    // Try to deactivate validator-1 as validator-0
    let tx_args = vec![
        "deactivate-validator",
        "--validator",
        "validator-1",
        "--signing-keys",
        "validator-0-balance-key",
        "--node",
        &validator_0_rpc,
    ];
    let mut client =
        run_as!(test, Who::Validator(0), Bin::Client, tx_args, Some(40))?;
    client.exp_string(TX_REJECTED)?;
    client.assert_success();

    // Try to change the validator-1 website as validator-0
    let tx_args = vec![
        "change-metadata",
        "--validator",
        "validator-1",
        "--website",
        "theworstvalidator@namada.net",
        "--signing-keys",
        "validator-0-balance-key",
        "--node",
        &validator_0_rpc,
    ];
    let mut client =
        run_as!(test, Who::Validator(0), Bin::Client, tx_args, Some(40))?;
    client.exp_string(TX_REJECTED)?;
    client.assert_success();

    // Deactivate validator-1
    let tx_args = vec![
        "deactivate-validator",
        "--validator",
        "validator-1",
        "--signing-keys",
        "validator-1-balance-key",
        "--node",
        &validator_1_rpc,
    ];
    let mut client =
        run_as!(test, Who::Validator(1), Bin::Client, tx_args, Some(40))?;
    client.exp_string(TX_APPLIED_SUCCESS)?;
    client.assert_success();

    let deactivate_epoch = get_epoch(&test, &validator_1_rpc)?;
    #[allow(clippy::disallowed_methods)]
    let start = Instant::now();
    let loop_timeout = Duration::new(120, 0);
    loop {
        if {
            #[allow(clippy::disallowed_methods)]
            Instant::now()
        }
        .duration_since(start)
            > loop_timeout
        {
            panic!(
                "Timed out waiting for epoch: {}",
                deactivate_epoch + pipeline_len
            );
        }
        let epoch = epoch_sleep(&test, &validator_1_rpc, 40)?;
        if epoch >= deactivate_epoch + pipeline_len {
            break;
        }
    }

    // Check the state of validator-1
    let tx_args = vec![
        "validator-state",
        "--validator",
        "validator-1",
        "--node",
        &validator_1_rpc,
    ];
    let mut client = run!(test, Bin::Client, tx_args, Some(40))?;
    client.exp_regex(r"Validator [a-z0-9]+ is inactive")?;
    client.assert_success();

    // Try to reactivate validator-1 as validator-0
    let tx_args = vec![
        "reactivate-validator",
        "--validator",
        "validator-1",
        "--signing-keys",
        "validator-0-balance-key",
        "--node",
        &validator_0_rpc,
    ];
    let mut client =
        run_as!(test, Who::Validator(0), Bin::Client, tx_args, Some(40))?;
    client.exp_string(TX_REJECTED)?;
    client.assert_success();

    Ok(())
}

/// Test change of consensus key of a validator from consensus set.
///
/// 1. Run 2 genesis validator nodes.
/// 2. Change consensus key of validator-0
/// 3. Check that no new blocks are being created - chain halted because
///    validator-0 consensus change took effect and it cannot sign with the old
///    key anymore
/// 4. Configure validator-0 node with the new key
/// 5. Resume the chain and check that blocks are being created
#[test]
fn change_consensus_key() -> Result<()> {
    let min_num_of_blocks = 6;
    let pipeline_len = 2;
    let test = setup::network(
        |mut genesis, base_dir| {
            genesis.parameters.parameters.min_num_of_blocks = min_num_of_blocks;
            genesis.parameters.parameters.max_expected_time_per_block = 1;
            genesis.parameters.parameters.epochs_per_year = 31_536_000;
            genesis.parameters.pos_params.pipeline_len = pipeline_len;
            genesis.parameters.pos_params.unbonding_len = 4;
            setup::set_validators(2, genesis, base_dir, default_port_offset)
        },
        None,
    )?;

    for i in 0..2 {
        set_ethereum_bridge_mode(
            &test,
            &test.net.chain_id,
            Who::Validator(i),
            ethereum_bridge::ledger::Mode::Off,
            None,
        );
    }

    // =========================================================================
    // 1. Run 2 genesis validator ledger nodes

    let bg_validator_0 =
        start_namada_ledger_node_wait_wasm(&test, Some(0), Some(40))?
            .background();

    let _bg_validator_1 =
        start_namada_ledger_node_wait_wasm(&test, Some(1), Some(40))?
            .background();

    let validator_0_rpc = get_actor_rpc(&test, Who::Validator(0));

    // =========================================================================
    // 2. Change consensus key of validator-0

    let tx_args = vec![
        "change-consensus-key",
        "--validator",
        "validator-0",
        "--signing-keys",
        "validator-0-balance-key",
        "--node",
        &validator_0_rpc,
        "--unsafe-dont-encrypt",
    ];
    let mut client =
        run_as!(test, Who::Validator(0), Bin::Client, tx_args, Some(40))?;
    client.exp_string(TX_APPLIED_SUCCESS)?;
    client.assert_success();

    // =========================================================================
    // 3. Check that no new blocks are being created - chain halted because
    // validator-0 consensus change took effect and it cannot sign with the old
    // key anymore

    // Wait for the next epoch
    let validator_0_rpc = get_actor_rpc(&test, Who::Validator(0));
    let _epoch = epoch_sleep(&test, &validator_0_rpc, 30)?;

    // The chain should halt before the following (pipeline) epoch
    let _err_report = epoch_sleep(&test, &validator_0_rpc, 30)
        .expect_err("Chain should halt");

    // Load validator-0 wallet
    println!(
        "{}",
        "Setting up the new validator consensus key in CometBFT...".blue()
    );
    let chain_dir = test.get_chain_dir(Who::Validator(0));
    let mut wallet = namada_apps::wallet::load(&chain_dir).unwrap();

    // =========================================================================
    // 4. Configure validator-0 node with the new key

    // Get the new consensus SK
    let new_key_alias = "validator-0-consensus-key-1";
    let new_sk = wallet.find_secret_key(new_key_alias, None).unwrap();
    // Write the key to CometBFT dir
    let cometbft_dir = test.get_cometbft_home(Who::Validator(0));
    namada_apps::node::ledger::tendermint_node::write_validator_key(
        cometbft_dir,
        &new_sk,
    )
    .unwrap();
    println!(
        "{}",
        "Done setting up the new validator consensus key in CometBFT.".blue()
    );

    // =========================================================================
    // 5. Resume the chain and check that blocks are being created

    // Restart validator-0 node
    let mut validator_0 = bg_validator_0.foreground();
    validator_0.interrupt().unwrap();
    // Wait for the node to stop running
    validator_0.exp_string(LEDGER_SHUTDOWN)?;
    validator_0.exp_eof()?;
    drop(validator_0);

    let mut validator_0 = start_namada_ledger_node(&test, Some(0), Some(40))?;
    // Wait to commit a block
    validator_0.exp_regex(r"Committed block hash.*, height: [0-9]+")?;
    let _bg_validator_0 = validator_0.background();

    // Continue to make blocks for another epoch
    let _epoch = epoch_sleep(&test, &validator_0_rpc, 40)?;

    Ok(())
}

#[test]
fn proposal_change_shielded_reward() -> Result<()> {
    let test = setup::network(
        |mut genesis, base_dir: &_| {
            genesis.parameters.gov_params.max_proposal_code_size = 600000;
            genesis.parameters.parameters.max_expected_time_per_block = 1;
            setup::set_validators(1, genesis, base_dir, |_| 0u16)
        },
        None,
    )?;
    set_ethereum_bridge_mode(
        &test,
        &test.net.chain_id,
        Who::Validator(0),
        ethereum_bridge::ledger::Mode::Off,
        None,
    );

    // 1. Run the ledger node
    let mut ledger =
        start_namada_ledger_node_wait_wasm(&test, Some(0), Some(40))?;
    ledger.exp_string("Committed block hash")?;
    let bg_ledger = ledger.background();

    let validator_0_rpc = get_actor_rpc(&test, Who::Validator(0));

    // 1.1 Delegate some token
    let tx_args = vec![
        "bond",
        "--validator",
        "validator-0",
        "--source",
        BERTHA,
        "--amount",
        "900",
        "--node",
        &validator_0_rpc,
    ];
    let mut client = run!(test, Bin::Client, tx_args, Some(40))?;
    client.exp_string(TX_APPLIED_SUCCESS)?;
    client.assert_success();

    // 2. Submit valid proposal
    let albert = find_address(&test, ALBERT)?;
    let valid_proposal_json_path = prepare_proposal_data(
        test.test_dir.path(),
        0,
        albert,
        TestWasms::TxProposalMaspRewards.read_bytes(),
        12,
    );
    let validator_one_rpc = get_actor_rpc(&test, Who::Validator(0));

    let submit_proposal_args = vec![
        "init-proposal",
        "--data-path",
        valid_proposal_json_path.to_str().unwrap(),
        "--gas-limit",
        "2000000",
        "--node",
        &validator_one_rpc,
    ];
    let mut client = run!(test, Bin::Client, submit_proposal_args, Some(40))?;
    client.exp_string(TX_APPLIED_SUCCESS)?;
    client.assert_success();

    // Wait for the proposal to be committed
    let mut ledger = bg_ledger.foreground();
    ledger.exp_string("Committed block hash")?;
    let _bg_ledger = ledger.background();

    // 3. Query the proposal
    let proposal_query_args = vec![
        "query-proposal",
        "--proposal-id",
        "0",
        "--node",
        &validator_one_rpc,
    ];

    let mut client = run!(test, Bin::Client, proposal_query_args, Some(40))?;
    client.exp_string("Proposal Id: 0")?;
    client.assert_success();

    // 9. Send a yay vote from a validator
    let mut epoch = get_epoch(&test, &validator_one_rpc).unwrap();
    while epoch.0 <= 13 {
        sleep(10);
        epoch = get_epoch(&test, &validator_one_rpc).unwrap();
    }

    let submit_proposal_vote = vec![
        "vote-proposal",
        "--proposal-id",
        "0",
        "--vote",
        "yay",
        "--address",
        "validator-0",
        "--node",
        &validator_one_rpc,
    ];

    let mut client = run_as!(
        test,
        Who::Validator(0),
        Bin::Client,
        submit_proposal_vote,
        Some(15)
    )?;
    client.exp_string(TX_APPLIED_SUCCESS)?;
    client.assert_success();

    let submit_proposal_vote_delagator = vec![
        "vote-proposal",
        "--proposal-id",
        "0",
        "--vote",
        "nay",
        "--address",
        BERTHA,
        "--node",
        &validator_one_rpc,
    ];

    let mut client =
        run!(test, Bin::Client, submit_proposal_vote_delagator, Some(40))?;
    client.exp_string(TX_APPLIED_SUCCESS)?;
    client.assert_success();

    // 11. Query the proposal and check the result
    let mut epoch = get_epoch(&test, &validator_one_rpc).unwrap();
    while epoch.0 <= 25 {
        sleep(10);
        epoch = get_epoch(&test, &validator_one_rpc).unwrap();
    }

    let query_proposal = vec![
        "query-proposal-result",
        "--proposal-id",
        "0",
        "--node",
        &validator_one_rpc,
    ];

    let mut client = run!(test, Bin::Client, query_proposal, Some(15))?;
    client.exp_string("Proposal Id: 0")?;
    client.exp_string(
        "passed with 100000.000000 yay votes, 900.000000 nay votes and \
         0.000000 abstain votes, total voting power: 100900.000000, threshold \
         (fraction) of total voting power needed to tally: 67266.666667 \
         (0.666666666669)",
    )?;
    client.assert_success();

    // 12. Wait proposal grace and check proposal author funds
    let mut epoch = get_epoch(&test, &validator_one_rpc).unwrap();
    while epoch.0 < 31 {
        sleep(10);
        epoch = get_epoch(&test, &validator_one_rpc).unwrap();
    }

    let query_balance_args = vec![
        "balance",
        "--owner",
        ALBERT,
        "--token",
        NAM,
        "--node",
        &validator_one_rpc,
    ];

    let mut client = run!(test, Bin::Client, query_balance_args, Some(30))?;
    client.exp_string("nam: 200000")?;
    client.assert_success();

    // 13. Check if governance funds are 0
    let query_balance_args = vec![
        "balance",
        "--owner",
        GOVERNANCE_ADDRESS,
        "--token",
        NAM,
        "--node",
        &validator_one_rpc,
    ];

    let mut client = run!(test, Bin::Client, query_balance_args, Some(30))?;
    client.exp_string("nam: 0")?;
    client.assert_success();

    // 13. Check the shielded rewards token info
    let query_masp_rewards =
        vec!["masp-reward-tokens", "--node", &validator_one_rpc];

    let mut client = run!(test, Bin::Client, query_masp_rewards, Some(30))?;
    client.exp_regex(".*Max reward rate: 0.05.*")?;
    client.assert_success();

    Ok(())
}

/// Test sync with a chain.
///
/// The chain ID must be set via `NAMADA_CHAIN_ID` env var.
/// Additionally, `NAMADA_SEED_NODES` maybe be specified with a comma-separated
/// list of addresses that must be parsable into `TendermintAddress`.
///
/// To run this test use `--ignored`.
#[test]
#[ignore = "This test is only ran when explicitly triggered"]
fn test_sync_chain() -> Result<()> {
    let chain_id_raw = std::env::var(ENV_VAR_CHAIN_ID).unwrap_or_else(|_| {
        panic!("Set `{ENV_VAR_CHAIN_ID}` env var to sync with.")
    });
    let chain_id = ChainId::from_str(chain_id_raw.trim())?;
    let working_dir = setup::working_dir();
    let test_dir = setup::TestDir::new();
    let test = Test {
        working_dir,
        test_dir,
        net: setup::Network { chain_id },
        async_runtime: Default::default(),
    };
    let base_dir = test.test_dir.path();

    // Setup the chain
    let mut join_network = setup::run_cmd(
        Bin::Client,
        [
            "utils",
            "join-network",
            "--chain-id",
            chain_id_raw.as_str(),
            "--dont-prefetch-wasm",
        ],
        Some(60),
        &test.working_dir,
        base_dir,
        format!("{}:{}", std::file!(), std::line!()),
    )?;
    join_network.exp_string("Successfully configured for chain")?;
    join_network.assert_success();

    if cfg!(debug_assertions) {
        let res: Result<Vec<TendermintAddress>, _> =
            deserialize_comma_separated_list(
                "tcp://9202be72cfe612af24b43f49f53096fc5512cd7f@194.163.172.\
                 168:26656,tcp://0edfd7e6a1a172864ddb76a10ea77a8bb242759a@65.\
                 21.194.46:36656",
            );
        debug_assert!(res.is_ok(), "Expected Ok, got {res:#?}");
    }
    // Add seed nodes if any given
    if let Ok(seed_nodes) = std::env::var(ENV_VAR_NAMADA_SEED_NODES) {
        let mut config = namada_apps::config::Config::load(
            base_dir,
            &test.net.chain_id,
            None,
        );
        let seed_nodes: Vec<TendermintAddress> =
            deserialize_comma_separated_list(&seed_nodes).unwrap_or_else(
                |_| {
                    panic!(
                        "Invalid `{ENV_VAR_NAMADA_SEED_NODES}` value. Must be \
                         a valid `TendermintAddress`."
                    )
                },
            );
        config.ledger.cometbft.p2p.seeds.extend(seed_nodes);
        config.write(base_dir, &test.net.chain_id, true).unwrap();
    }

    // Start a non-validator node
    let mut ledger = start_namada_ledger_node_wait_wasm(
        &test,
        None,
        // init-chain may take a long time for large setups
        Some(1200),
    )?;
    ledger.exp_string("finalize_block: Block height: 1")?;
    let _bg_ledger = ledger.background();

    // Wait to be synced
    loop {
        let mut client = run!(test, Bin::Client, ["status"], Some(30))?;
        if client.exp_string("catching_up: false").is_ok() {
            println!("Node is synced!");
            break;
        } else {
            let sleep_secs = 300;
            println!("Not synced yet. Sleeping for {sleep_secs} secs.");
            sleep(sleep_secs);
        }
    }

    Ok(())
}

/// Deserialize a comma separated list of types that impl `FromStr` as a `Vec`
/// from a string. Same as `tendermint-config/src/config.rs` list
/// deserialization.
fn deserialize_comma_separated_list<T, E>(
    list: &str,
) -> serde_json::Result<Vec<T>>
where
    T: FromStr<Err = E>,
    E: Display,
{
    use serde::de::Error;

    let mut result = vec![];

    if list.is_empty() {
        return Ok(result);
    }

    for item in list.split(',') {
        result.push(
            item.parse()
                .map_err(|e| serde_json::Error::custom(format!("{e}")))
                .unwrap(),
        );
    }

    Ok(result)
}

#[test]
fn rollback() -> Result<()> {
    let test = setup::network(
        |genesis, base_dir| {
            setup::set_validators(1, genesis, base_dir, default_port_offset)
        },
        // slow block production rate
        Some("5s"),
    )?;
    set_ethereum_bridge_mode(
        &test,
        &test.net.chain_id,
        Who::Validator(0),
        ethereum_bridge::ledger::Mode::Off,
        None,
    );

    // 1. Run the ledger node once
    let mut ledger =
        start_namada_ledger_node_wait_wasm(&test, Some(0), Some(40))?;

    let validator_one_rpc = get_actor_rpc(&test, Who::Validator(0));

    // wait for a commited block
    ledger.exp_regex("Committed block hash: .*,")?;

    let ledger = ledger.background();

    // send a few transactions
    let txs_args = vec![vec![
        "transfer",
        "--source",
        BERTHA,
        "--target",
        ALBERT,
        "--token",
        NAM,
        "--amount",
        "10.1",
        "--signing-keys",
        BERTHA_KEY,
        "--node",
        &validator_one_rpc,
    ]];

    for tx_args in &txs_args {
        let mut client = run!(test, Bin::Client, tx_args, Some(40))?;
        client.exp_string(TX_APPLIED_SUCCESS)?;
        client.assert_success();
    }

    // shut the ledger down
    let mut ledger = ledger.foreground();
    ledger.interrupt()?;
    drop(ledger);

    // restart and take the app hash + height
    // TODO: check that the height matches the one at which the last transaction
    // was applied
    let mut ledger = start_namada_ledger_node(&test, Some(0), Some(40))?;
    let (_, matched_one) =
        ledger.exp_regex("Last state root hash: .*, height: .*")?;

    // wait for a block and stop the ledger
    ledger.exp_regex("Committed block hash: .*,")?;
    ledger.interrupt()?;
    drop(ledger);

    // run rollback
    let mut rollback = run_as!(
        test,
        Who::Validator(0),
        Bin::Node,
        &["ledger", "rollback"],
        Some(40)
    )?;
    rollback.exp_eof().unwrap();

    // restart ledger and check that the app hash is the same as before the
    // rollback
    let mut ledger = start_namada_ledger_node(&test, Some(0), Some(40))?;
    let (_, matched_two) =
        ledger.exp_regex("Last state root hash: .*, height: .*")?;

    assert_eq!(matched_one, matched_two);

    Ok(())
}<|MERGE_RESOLUTION|>--- conflicted
+++ resolved
@@ -1119,817 +1119,6 @@
         bonded_stake,
         token::Amount::native_whole(delegation) + validator_stake
     );
-<<<<<<< HEAD
-=======
-
-    Ok(())
-}
-
-/// Test that multiple txs submitted in the same block all get the tx result.
-///
-/// In this test we:
-/// 1. Run the ledger node with 10s consensus timeout
-/// 2. Spawn threads each submitting token transfer tx
-#[test]
-fn ledger_many_txs_in_a_block() -> Result<()> {
-    let test = Arc::new(setup::network(
-        |genesis, base_dir: &_| {
-            setup::set_validators(1, genesis, base_dir, |_| 0)
-        },
-        // Set 10s consensus timeout to have more time to submit txs
-        Some("10s"),
-    )?);
-
-    set_ethereum_bridge_mode(
-        &test,
-        &test.net.chain_id,
-        Who::Validator(0),
-        ethereum_bridge::ledger::Mode::Off,
-        None,
-    );
-
-    // 1. Run the ledger node
-    let bg_ledger =
-        start_namada_ledger_node_wait_wasm(&test, Some(0), Some(40))?
-            .background();
-
-    let validator_one_rpc = Arc::new(get_actor_rpc(&test, Who::Validator(0)));
-
-    // A token transfer tx args
-    let tx_args = Arc::new(vec![
-        "transfer",
-        "--source",
-        BERTHA,
-        "--target",
-        ALBERT,
-        "--token",
-        NAM,
-        "--amount",
-        "1.01",
-        "--signing-keys",
-        BERTHA_KEY,
-        "--node",
-    ]);
-
-    // 2. Spawn threads each submitting token transfer tx
-    // We collect to run the threads in parallel.
-    #[allow(clippy::needless_collect)]
-    let tasks: Vec<std::thread::JoinHandle<_>> = (0..4)
-        .map(|_| {
-            let test = Arc::clone(&test);
-            let validator_one_rpc = Arc::clone(&validator_one_rpc);
-            let tx_args = Arc::clone(&tx_args);
-            std::thread::spawn(move || {
-                let mut args = (*tx_args).clone();
-                args.push(&*validator_one_rpc);
-                let mut client = run!(*test, Bin::Client, args, Some(80))?;
-                client.exp_string(TX_ACCEPTED)?;
-                client.exp_string(TX_APPLIED_SUCCESS)?;
-                client.assert_success();
-                let res: Result<()> = Ok(());
-                res
-            })
-        })
-        .collect();
-    for task in tasks.into_iter() {
-        task.join().unwrap()?;
-    }
-    // Wait to commit a block
-    let mut ledger = bg_ledger.foreground();
-    ledger.exp_regex(r"Committed block hash.*, height: [0-9]+")?;
-
-    Ok(())
-}
-
-/// In this test we:
-/// 1. Run the ledger node
-/// 2. Submit a valid proposal
-/// 3. Query the proposal
-/// 4. Query token balance (submitted funds)
-/// 5. Query governance address balance
-/// 6. Submit an invalid proposal
-/// 7. Check invalid proposal was not accepted
-/// 8. Query token balance (funds shall not be submitted)
-/// 9. Send a yay vote from a validator
-/// 10. Send a yay vote from a normal user
-/// 11. Query the proposal and check the result
-/// 12. Wait proposal grace and check proposal author funds
-/// 13. Check governance address funds are 0
-#[test]
-fn proposal_submission() -> Result<()> {
-    let test = setup::network(
-        |mut genesis, base_dir: &_| {
-            genesis.parameters.gov_params.max_proposal_code_size = 600000;
-            genesis.parameters.parameters.max_expected_time_per_block = 1;
-            setup::set_validators(1, genesis, base_dir, |_| 0u16)
-        },
-        None,
-    )?;
-    set_ethereum_bridge_mode(
-        &test,
-        &test.net.chain_id,
-        Who::Validator(0),
-        ethereum_bridge::ledger::Mode::Off,
-        None,
-    );
-
-    let namadac_help = vec!["--help"];
-
-    let mut client = run!(test, Bin::Client, namadac_help, Some(40))?;
-    client.exp_string("Namada client command line interface.")?;
-    client.assert_success();
-
-    // 1. Run the ledger node
-    let bg_ledger =
-        start_namada_ledger_node_wait_wasm(&test, Some(0), Some(40))?
-            .background();
-
-    let validator_0_rpc = get_actor_rpc(&test, Who::Validator(0));
-
-    // 1.1 Delegate some token
-    let tx_args = vec![
-        "bond",
-        "--validator",
-        "validator-0",
-        "--source",
-        BERTHA,
-        "--amount",
-        "900",
-        "--node",
-        &validator_0_rpc,
-    ];
-    let mut client = run!(test, Bin::Client, tx_args, Some(40))?;
-    client.exp_string(TX_APPLIED_SUCCESS)?;
-    client.assert_success();
-
-    // 2. Submit valid proposal
-    let albert = find_address(&test, ALBERT)?;
-    let valid_proposal_json_path = prepare_proposal_data(
-        &test,
-        0,
-        albert,
-        TestWasms::TxProposalCode.read_bytes(),
-        12,
-    );
-    let validator_one_rpc = get_actor_rpc(&test, Who::Validator(0));
-
-    let submit_proposal_args = vec![
-        "init-proposal",
-        "--data-path",
-        valid_proposal_json_path.to_str().unwrap(),
-        "--gas-limit",
-        "2000000",
-        "--node",
-        &validator_one_rpc,
-    ];
-    let mut client = run!(test, Bin::Client, submit_proposal_args, Some(40))?;
-    client.exp_string(TX_APPLIED_SUCCESS)?;
-    client.assert_success();
-
-    // Wait for the proposal to be committed
-    let mut ledger = bg_ledger.foreground();
-    ledger.exp_string("Committed block hash")?;
-    let _bg_ledger = ledger.background();
-
-    // 3. Query the proposal
-    let proposal_query_args = vec![
-        "query-proposal",
-        "--proposal-id",
-        "0",
-        "--node",
-        &validator_one_rpc,
-    ];
-
-    let mut client = run!(test, Bin::Client, proposal_query_args, Some(40))?;
-    client.exp_string("Proposal Id: 0")?;
-    client.assert_success();
-
-    // 4. Query token balance proposal author (submitted funds)
-    let query_balance_args = vec![
-        "balance",
-        "--owner",
-        ALBERT,
-        "--token",
-        NAM,
-        "--node",
-        &validator_one_rpc,
-    ];
-
-    let mut client = run!(test, Bin::Client, query_balance_args, Some(40))?;
-    client.exp_string("nam: 1999500")?;
-    client.assert_success();
-
-    // 5. Query token balance governance
-    let query_balance_args = vec![
-        "balance",
-        "--owner",
-        GOVERNANCE_ADDRESS,
-        "--token",
-        NAM,
-        "--node",
-        &validator_one_rpc,
-    ];
-
-    let mut client = run!(test, Bin::Client, query_balance_args, Some(40))?;
-    client.exp_string("nam: 500")?;
-    client.assert_success();
-
-    // 6. Submit an invalid proposal
-    // proposal is invalid due to voting_end_epoch - voting_start_epoch < 3
-    let albert = find_address(&test, ALBERT)?;
-    let invalid_proposal_json = prepare_proposal_data(
-        &test,
-        1,
-        albert,
-        TestWasms::TxProposalCode.read_bytes(),
-        1,
-    );
-
-    let submit_proposal_args = vec![
-        "init-proposal",
-        "--data-path",
-        invalid_proposal_json.to_str().unwrap(),
-        "--node",
-        &validator_one_rpc,
-    ];
-    let mut client = run!(test, Bin::Client, submit_proposal_args, Some(40))?;
-    client.exp_regex(
-        "Proposal data are invalid: Invalid proposal start epoch: 1 must be \
-         greater than current epoch .* and a multiple of 3",
-    )?;
-    client.assert_failure();
-
-    // 7. Check invalid proposal was not submitted
-    let proposal_query_args = vec![
-        "query-proposal",
-        "--proposal-id",
-        "1",
-        "--node",
-        &validator_one_rpc,
-    ];
-
-    let mut client = run!(test, Bin::Client, proposal_query_args, Some(40))?;
-    client.exp_string("No proposal found with id: 1")?;
-    client.assert_success();
-
-    // 8. Query token balance (funds shall not be submitted)
-    let query_balance_args = vec![
-        "balance",
-        "--owner",
-        ALBERT,
-        "--token",
-        NAM,
-        "--node",
-        &validator_one_rpc,
-    ];
-
-    let mut client = run!(test, Bin::Client, query_balance_args, Some(40))?;
-    client.exp_string("nam: 1999500")?;
-    client.assert_success();
-
-    // 9. Send a yay vote from a validator
-    let mut epoch = get_epoch(&test, &validator_one_rpc).unwrap();
-    while epoch.0 <= 13 {
-        sleep(10);
-        epoch = get_epoch(&test, &validator_one_rpc).unwrap();
-    }
-
-    let submit_proposal_vote = vec![
-        "vote-proposal",
-        "--proposal-id",
-        "0",
-        "--vote",
-        "yay",
-        "--address",
-        "validator-0",
-        "--node",
-        &validator_one_rpc,
-    ];
-
-    let mut client = run_as!(
-        test,
-        Who::Validator(0),
-        Bin::Client,
-        submit_proposal_vote,
-        Some(15)
-    )?;
-    client.exp_string(TX_APPLIED_SUCCESS)?;
-    client.assert_success();
-
-    let submit_proposal_vote_delagator = vec![
-        "vote-proposal",
-        "--proposal-id",
-        "0",
-        "--vote",
-        "nay",
-        "--address",
-        BERTHA,
-        "--node",
-        &validator_one_rpc,
-    ];
-
-    let mut client =
-        run!(test, Bin::Client, submit_proposal_vote_delagator, Some(40))?;
-    client.exp_string(TX_APPLIED_SUCCESS)?;
-    client.assert_success();
-
-    // 10. Send a yay vote from a non-validator/non-delegator user
-    let submit_proposal_vote = vec![
-        "vote-proposal",
-        "--proposal-id",
-        "0",
-        "--vote",
-        "yay",
-        "--address",
-        ALBERT,
-        "--node",
-        &validator_one_rpc,
-    ];
-
-    // this is valid because the client filter ALBERT delegation and there are
-    // none
-    let mut client = run!(test, Bin::Client, submit_proposal_vote, Some(15))?;
-    client.exp_string("Voter address must have delegations")?;
-    client.assert_failure();
-
-    // 11. Query the proposal and check the result
-    let mut epoch = get_epoch(&test, &validator_one_rpc).unwrap();
-    while epoch.0 <= 25 {
-        sleep(10);
-        epoch = get_epoch(&test, &validator_one_rpc).unwrap();
-    }
-
-    let query_proposal = vec![
-        "query-proposal-result",
-        "--proposal-id",
-        "0",
-        "--node",
-        &validator_one_rpc,
-    ];
-
-    let mut client = run!(test, Bin::Client, query_proposal, Some(15))?;
-    client.exp_string("Proposal Id: 0")?;
-    client.exp_string(
-        "passed with 100000.000000 yay votes, 900.000000 nay votes and \
-         0.000000 abstain votes, total voting power: 100900.000000, threshold \
-         (fraction) of total voting power needed to tally: 67266.666667 \
-         (0.666666666669)",
-    )?;
-    client.assert_success();
-
-    // 12. Wait proposal grace and check proposal author funds
-    let mut epoch = get_epoch(&test, &validator_one_rpc).unwrap();
-    while epoch.0 < 31 {
-        sleep(10);
-        epoch = get_epoch(&test, &validator_one_rpc).unwrap();
-    }
-
-    let query_balance_args = vec![
-        "balance",
-        "--owner",
-        ALBERT,
-        "--token",
-        NAM,
-        "--node",
-        &validator_one_rpc,
-    ];
-
-    let mut client = run!(test, Bin::Client, query_balance_args, Some(30))?;
-    client.exp_string("nam: 200000")?;
-    client.assert_success();
-
-    // 13. Check if governance funds are 0
-    let query_balance_args = vec![
-        "balance",
-        "--owner",
-        GOVERNANCE_ADDRESS,
-        "--token",
-        NAM,
-        "--node",
-        &validator_one_rpc,
-    ];
-
-    let mut client = run!(test, Bin::Client, query_balance_args, Some(30))?;
-    client.exp_string("nam: 0")?;
-    client.assert_success();
-
-    // // 14. Query parameters
-    let query_protocol_parameters =
-        vec!["query-protocol-parameters", "--node", &validator_one_rpc];
-
-    let mut client =
-        run!(test, Bin::Client, query_protocol_parameters, Some(30))?;
-    client.exp_regex(".*Min. proposal grace epochs: 9.*")?;
-    client.assert_success();
-
-    Ok(())
-}
-
-/// Test submission and vote of a PGF proposal
-///
-/// 1 - Submit two proposals
-/// 2 - Check balance
-/// 3 - Vote for the accepted proposals
-/// 4 - Check one proposal passed and the other one didn't
-/// 5 - Check funds
-#[test]
-fn pgf_governance_proposal() -> Result<()> {
-    let test = setup::network(
-        |mut genesis, base_dir: &_| {
-            genesis.parameters.parameters.epochs_per_year =
-                epochs_per_year_from_min_duration(1);
-            genesis.parameters.parameters.max_proposal_bytes =
-                Default::default();
-            genesis.parameters.parameters.min_num_of_blocks = 4;
-            genesis.parameters.parameters.max_expected_time_per_block = 1;
-            setup::set_validators(1, genesis, base_dir, |_| 0)
-        },
-        None,
-    )?;
-
-    set_ethereum_bridge_mode(
-        &test,
-        &test.net.chain_id,
-        Who::Validator(0),
-        ethereum_bridge::ledger::Mode::Off,
-        None,
-    );
-
-    let namadac_help = vec!["--help"];
-
-    let mut client = run!(test, Bin::Client, namadac_help, Some(40))?;
-    client.exp_string("Namada client command line interface.")?;
-    client.assert_success();
-
-    // Run the ledger node
-    let mut ledger =
-        start_namada_ledger_node_wait_wasm(&test, Some(0), Some(40))?;
-
-    ledger.exp_string("Committed block hash")?;
-    let _bg_ledger = ledger.background();
-
-    let validator_one_rpc = get_actor_rpc(&test, Who::Validator(0));
-
-    // Delegate some token
-    let tx_args = vec![
-        "bond",
-        "--validator",
-        "validator-0",
-        "--source",
-        BERTHA,
-        "--amount",
-        "900",
-        "--ledger-address",
-        &validator_one_rpc,
-    ];
-    let mut client = run!(test, Bin::Client, tx_args, Some(40))?;
-    client.exp_string(TX_APPLIED_SUCCESS)?;
-    client.assert_success();
-
-    // 1 - Submit proposal
-    let albert = find_address(&test, ALBERT)?;
-    let pgf_stewards = StewardsUpdate {
-        add: Some(albert.clone()),
-        remove: vec![],
-    };
-
-    let valid_proposal_json_path =
-        prepare_proposal_data(&test, 0, albert, pgf_stewards, 12);
-    let validator_one_rpc = get_actor_rpc(&test, Who::Validator(0));
-
-    let submit_proposal_args = vec![
-        "init-proposal",
-        "--pgf-stewards",
-        "--data-path",
-        valid_proposal_json_path.to_str().unwrap(),
-        "--ledger-address",
-        &validator_one_rpc,
-    ];
-    let mut client = run!(test, Bin::Client, submit_proposal_args, Some(40))?;
-    client.exp_string(TX_APPLIED_SUCCESS)?;
-    client.assert_success();
-
-    // 2 - Query the proposal
-    let proposal_query_args = vec![
-        "query-proposal",
-        "--proposal-id",
-        "0",
-        "--ledger-address",
-        &validator_one_rpc,
-    ];
-
-    client = run!(test, Bin::Client, proposal_query_args, Some(40))?;
-    client.exp_string("Proposal Id: 0")?;
-    client.assert_success();
-
-    // Query token balance proposal author (submitted funds)
-    let query_balance_args = vec![
-        "balance",
-        "--owner",
-        ALBERT,
-        "--token",
-        NAM,
-        "--ledger-address",
-        &validator_one_rpc,
-    ];
-
-    client = run!(test, Bin::Client, query_balance_args, Some(40))?;
-    client.exp_string("nam: 1999500")?;
-    client.assert_success();
-
-    // Query token balance governance
-    let query_balance_args = vec![
-        "balance",
-        "--owner",
-        GOVERNANCE_ADDRESS,
-        "--token",
-        NAM,
-        "--ledger-address",
-        &validator_one_rpc,
-    ];
-
-    client = run!(test, Bin::Client, query_balance_args, Some(40))?;
-    client.exp_string("nam: 500")?;
-    client.assert_success();
-
-    // 3 - Send a yay vote from a validator
-    let mut epoch = get_epoch(&test, &validator_one_rpc).unwrap();
-    while epoch.0 <= 13 {
-        sleep(1);
-        epoch = get_epoch(&test, &validator_one_rpc).unwrap();
-    }
-
-    let albert_address = find_address(&test, ALBERT)?;
-    let submit_proposal_vote = vec![
-        "vote-proposal",
-        "--proposal-id",
-        "0",
-        "--vote",
-        "yay",
-        "--address",
-        "validator-0",
-        "--ledger-address",
-        &validator_one_rpc,
-    ];
-
-    client = run_as!(
-        test,
-        Who::Validator(0),
-        Bin::Client,
-        submit_proposal_vote,
-        Some(15)
-    )?;
-    client.exp_string(TX_APPLIED_SUCCESS)?;
-    client.assert_success();
-
-    // Send different yay vote from delegator to check majority on 1/3
-    let submit_proposal_vote_delagator = vec![
-        "vote-proposal",
-        "--proposal-id",
-        "0",
-        "--vote",
-        "yay",
-        "--address",
-        BERTHA,
-        "--ledger-address",
-        &validator_one_rpc,
-    ];
-
-    let mut client =
-        run!(test, Bin::Client, submit_proposal_vote_delagator, Some(40))?;
-    client.exp_string(TX_APPLIED_SUCCESS)?;
-    client.assert_success();
-
-    // 4 - Query the proposal and check the result is the one voted by the
-    // validator (majority)
-    epoch = get_epoch(&test, &validator_one_rpc).unwrap();
-    while epoch.0 <= 25 {
-        sleep(1);
-        epoch = get_epoch(&test, &validator_one_rpc).unwrap();
-    }
-
-    let query_proposal = vec![
-        "query-proposal-result",
-        "--proposal-id",
-        "0",
-        "--ledger-address",
-        &validator_one_rpc,
-    ];
-
-    client = run!(test, Bin::Client, query_proposal, Some(15))?;
-    client.exp_string("passed")?;
-    client.assert_success();
-
-    // 12. Wait proposals grace and check proposal author funds
-    while epoch.0 < 31 {
-        sleep(2);
-        epoch = get_epoch(&test, &validator_one_rpc).unwrap();
-    }
-
-    let query_balance_args = vec![
-        "balance",
-        "--owner",
-        ALBERT,
-        "--token",
-        NAM,
-        "--ledger-address",
-        &validator_one_rpc,
-    ];
-
-    client = run!(test, Bin::Client, query_balance_args, Some(30))?;
-    client.exp_string("nam: 2000000.")?;
-    client.assert_success();
-
-    // Check if governance funds are 0
-    let query_balance_args = vec![
-        "balance",
-        "--owner",
-        GOVERNANCE_ADDRESS,
-        "--token",
-        NAM,
-        "--ledger-address",
-        &validator_one_rpc,
-    ];
-
-    client = run!(test, Bin::Client, query_balance_args, Some(30))?;
-    client.exp_string("nam: 0")?;
-    client.assert_success();
-
-    // 14. Query pgf stewards
-    let query_pgf = vec!["query-pgf", "--node", &validator_one_rpc];
-
-    let mut client = run!(test, Bin::Client, query_pgf, Some(30))?;
-    client.exp_string("Pgf stewards:")?;
-    client.exp_string(&format!("- {}", albert_address))?;
-    client.exp_string("Reward distribution:")?;
-    client.exp_string(&format!("- 1 to {}", albert_address))?;
-    client.exp_string("Pgf fundings: no fundings are currently set.")?;
-    client.assert_success();
-
-    // 15 - Submit proposal funding
-    let albert = find_address(&test, ALBERT)?;
-    let bertha = find_address(&test, BERTHA)?;
-    let christel = find_address(&test, CHRISTEL)?;
-
-    let pgf_funding = PgfFunding {
-        continuous: vec![PGFTarget::Internal(PGFInternalTarget {
-            amount: token::Amount::from_u64(10),
-            target: bertha.clone(),
-        })],
-        retro: vec![PGFTarget::Internal(PGFInternalTarget {
-            amount: token::Amount::from_u64(5),
-            target: christel,
-        })],
-    };
-
-    let valid_proposal_json_path =
-        prepare_proposal_data(&test, 1, albert, pgf_funding, 36);
-    let validator_one_rpc = get_actor_rpc(&test, Who::Validator(0));
-
-    let submit_proposal_args = vec![
-        "init-proposal",
-        "--pgf-funding",
-        "--data-path",
-        valid_proposal_json_path.to_str().unwrap(),
-        "--ledger-address",
-        &validator_one_rpc,
-    ];
-    let mut client = run!(test, Bin::Client, submit_proposal_args, Some(40))?;
-    client.exp_string(TX_APPLIED_SUCCESS)?;
-    client.assert_success();
-
-    // 2 - Query the funding proposal
-    let proposal_query_args = vec![
-        "query-proposal",
-        "--proposal-id",
-        "1",
-        "--ledger-address",
-        &validator_one_rpc,
-    ];
-
-    client = run!(test, Bin::Client, proposal_query_args, Some(40))?;
-    client.exp_string("Proposal Id: 1")?;
-    client.assert_success();
-
-    // 13. Wait proposals grace and check proposal author funds
-    while epoch.0 < 55 {
-        sleep(2);
-        epoch = get_epoch(&test, &validator_one_rpc).unwrap();
-    }
-
-    // 14. Query pgf fundings
-    let query_pgf = vec!["query-pgf", "--node", &validator_one_rpc];
-    let mut client = run!(test, Bin::Client, query_pgf, Some(30))?;
-    client.exp_string("Pgf fundings")?;
-    client.exp_string(&format!(
-        "{} for {}",
-        bertha,
-        token::Amount::from_u64(10).to_string_native()
-    ))?;
-    client.assert_success();
-
-    Ok(())
-}
-
-/// Test if a steward can correctly change his distribution reward
-#[test]
-fn pgf_steward_change_commissions() -> Result<()> {
-    let test = setup::network(
-        |mut genesis, base_dir: &_| {
-            genesis.parameters.parameters.epochs_per_year =
-                epochs_per_year_from_min_duration(1);
-            genesis.parameters.parameters.max_proposal_bytes =
-                Default::default();
-            genesis.parameters.parameters.min_num_of_blocks = 4;
-            genesis.parameters.parameters.max_expected_time_per_block = 1;
-            genesis.parameters.pgf_params.stewards_inflation_rate =
-                Dec::from_str("0.1").unwrap();
-            genesis.parameters.pgf_params.stewards =
-                BTreeSet::from_iter([get_established_addr_from_pregenesis(
-                    "albert-key",
-                    base_dir,
-                    &genesis,
-                )
-                .unwrap()]);
-            setup::set_validators(1, genesis, base_dir, |_| 0)
-        },
-        None,
-    )?;
-
-    set_ethereum_bridge_mode(
-        &test,
-        &test.net.chain_id,
-        Who::Validator(0),
-        ethereum_bridge::ledger::Mode::Off,
-        None,
-    );
-
-    let namadac_help = vec!["--help"];
-
-    let mut client = run!(test, Bin::Client, namadac_help, Some(40))?;
-    client.exp_string("Namada client command line interface.")?;
-    client.assert_success();
-
-    // Run the ledger node
-    let _bg_ledger =
-        start_namada_ledger_node_wait_wasm(&test, Some(0), Some(40))?
-            .background();
-
-    let validator_one_rpc = get_actor_rpc(&test, Who::Validator(0));
-
-    let albert = find_address(&test, ALBERT)?;
-    let bertha = find_address(&test, BERTHA)?;
-    let christel = find_address(&test, CHRISTEL)?;
-
-    // Query pgf stewards
-    let query_pgf = vec!["query-pgf", "--node", &validator_one_rpc];
-
-    let mut client = run!(test, Bin::Client, query_pgf, Some(30))?;
-    client.exp_string("Pgf stewards:")?;
-    client.exp_string(&format!("- {}", albert))?;
-    client.exp_string("Reward distribution:")?;
-    client.exp_string(&format!("- 1 to {}", albert))?;
-    client.exp_string("Pgf fundings: no fundings are currently set.")?;
-    client.assert_success();
-
-    let commission = Commission {
-        reward_distribution: HashMap::from_iter([
-            (albert.clone(), Dec::from_str("0.25").unwrap()),
-            (bertha.clone(), Dec::from_str("0.70").unwrap()),
-            (christel.clone(), Dec::from_str("0.05").unwrap()),
-        ]),
-    };
-
-    let commission_path =
-        prepare_steward_commission_update_data(&test, commission);
-
-    // Update steward commissions
-    let tx_args = vec![
-        "update-steward-rewards",
-        "--steward",
-        ALBERT,
-        "--data-path",
-        commission_path.to_str().unwrap(),
-        "--node",
-        &validator_one_rpc,
-    ];
-    let mut client = run!(test, Bin::Client, tx_args, Some(40))?;
-    client.exp_string(TX_APPLIED_SUCCESS)?;
-    client.assert_success();
-
-    // 14. Query pgf stewards
-    let query_pgf = vec!["query-pgf", "--node", &validator_one_rpc];
-
-    let mut client = run!(test, Bin::Client, query_pgf, Some(30))?;
-    client.exp_string("Pgf stewards:")?;
-    client.exp_string(&format!("- {}", albert))?;
-    client.exp_string("Reward distribution:")?;
-    client.exp_string(&format!("- 0.25 to {}", albert))?;
-    client.exp_string(&format!("- 0.7 to {}", bertha))?;
-    client.exp_string(&format!("- 0.05 to {}", christel))?;
-    client.exp_string("Pgf fundings: no fundings are currently set.")?;
-    client.assert_success();
->>>>>>> 620d3d84
 
     Ok(())
 }
