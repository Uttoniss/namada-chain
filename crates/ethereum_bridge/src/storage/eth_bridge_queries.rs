--- conflicted
+++ resolved
@@ -106,11 +106,7 @@
 
 impl<'db, S> Clone for EthBridgeQueriesHook<'db, S> {
     fn clone(&self) -> Self {
-<<<<<<< HEAD
-        Self { state: self.state }
-=======
         *self
->>>>>>> 92fc1f67
     }
 }
 
