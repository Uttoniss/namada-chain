use criterion::{criterion_group, criterion_main, Criterion};
use namada::core::address;
use namada::core::key::RefTo;
use namada::core::storage::BlockHeight;
use namada::core::time::DateTimeUtc;
use namada::token::{Amount, DenominatedAmount, Transfer};
use namada::tx::data::{Fee, WrapperTx};
use namada::tx::Authorization;
use namada_apps::bench_utils::{BenchShell, TX_TRANSFER_WASM};
use namada_apps::node::ledger::shell::process_proposal::ValidationMeta;
use namada_apps::wallet::defaults;

fn process_tx(c: &mut Criterion) {
    let mut shell = BenchShell::default();
    // Advance chain height to allow the inclusion of wrapper txs by the block
    // space allocator
    shell.state.in_mem_mut().last_block.as_mut().unwrap().height =
        BlockHeight(2);

    let mut batched_tx = shell.generate_tx(
        TX_TRANSFER_WASM,
        Transfer {
            source: defaults::albert_address(),
            target: defaults::bertha_address(),
            token: address::testing::nam(),
            amount: Amount::native_whole(1).native_denominated(),
            shielded: None,
        },
        None,
        None,
        vec![&defaults::albert_keypair()],
    );

<<<<<<< HEAD
    batched_tx
        .tx
        .update_header(namada::tx::data::TxType::Wrapper(Box::new(
            WrapperTx::new(
                Fee {
                    token: address::testing::nam(),
                    amount_per_gas_unit: DenominatedAmount::native(1.into()),
                },
                defaults::albert_keypair().ref_to(),
                0.into(),
                1_000_000.into(),
                // NOTE: The unshield operation has to be gas-free so don't
                // include it here
                None,
            ),
        )));
    batched_tx
        .tx
        .add_section(namada::tx::Section::Authorization(Authorization::new(
            batched_tx.tx.sechashes(),
            [(0, defaults::albert_keypair())].into_iter().collect(),
=======
    tx.update_header(namada::tx::data::TxType::Wrapper(Box::new(
        WrapperTx::new(
            Fee {
                token: address::testing::nam(),
                amount_per_gas_unit: DenominatedAmount::native(1.into()),
            },
            defaults::albert_keypair().ref_to(),
            1_000_000.into(),
            // NOTE: The unshield operation has to be gas-free so don't include
            // it here
>>>>>>> 4ed62290
            None,
        )));
    let wrapper = batched_tx.tx.to_bytes();

    #[allow(clippy::disallowed_methods)]
    let datetime = DateTimeUtc::now();

    c.bench_function("wrapper_tx_validation", |b| {
        b.iter_batched(
            || {
                (
                    // Prevent block out of gas and replay protection
                    shell.state.with_temp_write_log(),
                    ValidationMeta::from(shell.state.read_only()),
                    shell.vp_wasm_cache.clone(),
                    shell.tx_wasm_cache.clone(),
                    defaults::daewon_address(),
                )
            },
            |(
                mut temp_state,
                mut validation_meta,
                mut vp_wasm_cache,
                mut tx_wasm_cache,
                block_proposer,
            )| {
                assert_eq!(
                    // Assert that the wrapper transaction was valid
                    shell
                        .check_proposal_tx(
                            &wrapper,
                            &mut validation_meta,
                            &mut temp_state,
                            datetime,
                            &mut vp_wasm_cache,
                            &mut tx_wasm_cache,
                            &block_proposer
                        )
                        .code,
                    0
                )
            },
            criterion::BatchSize::SmallInput,
        )
    });
}

criterion_group!(process_wrapper, process_tx);
criterion_main!(process_wrapper);<|MERGE_RESOLUTION|>--- conflicted
+++ resolved
@@ -31,7 +31,6 @@
         vec![&defaults::albert_keypair()],
     );
 
-<<<<<<< HEAD
     batched_tx
         .tx
         .update_header(namada::tx::data::TxType::Wrapper(Box::new(
@@ -41,7 +40,6 @@
                     amount_per_gas_unit: DenominatedAmount::native(1.into()),
                 },
                 defaults::albert_keypair().ref_to(),
-                0.into(),
                 1_000_000.into(),
                 // NOTE: The unshield operation has to be gas-free so don't
                 // include it here
@@ -53,18 +51,6 @@
         .add_section(namada::tx::Section::Authorization(Authorization::new(
             batched_tx.tx.sechashes(),
             [(0, defaults::albert_keypair())].into_iter().collect(),
-=======
-    tx.update_header(namada::tx::data::TxType::Wrapper(Box::new(
-        WrapperTx::new(
-            Fee {
-                token: address::testing::nam(),
-                amount_per_gas_unit: DenominatedAmount::native(1.into()),
-            },
-            defaults::albert_keypair().ref_to(),
-            1_000_000.into(),
-            // NOTE: The unshield operation has to be gas-free so don't include
-            // it here
->>>>>>> 4ed62290
             None,
         )));
     let wrapper = batched_tx.tx.to_bytes();
