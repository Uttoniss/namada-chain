--- conflicted
+++ resolved
@@ -20,12 +20,8 @@
 
 #[cfg(test)]
 mod tests {
-<<<<<<< HEAD
-    use namada::ledger::pos::{PosParams, PosVP};
+    use namada::ledger::pos::{OwnedPosParams, PosVP};
     use namada::proof_of_stake::types::GenesisValidator;
-=======
-    use namada::ledger::pos::{GenesisValidator, OwnedPosParams, PosVP};
->>>>>>> 64e817b1
     use namada::proof_of_stake::unbond_handle;
     use namada::types::dec::Dec;
     use namada::types::storage::Epoch;
@@ -76,13 +72,8 @@
         pos_params: OwnedPosParams,
     ) -> TxResult {
         // Remove the validator stake threshold for simplicity
-<<<<<<< HEAD
-        let pos_params = PosParams {
+        let pos_params = OwnedPosParams {
             validator_stake_threshold: token::Amount::zero(),
-=======
-        let pos_params = OwnedPosParams {
-            validator_stake_threshold: token::Amount::default(),
->>>>>>> 64e817b1
             ..pos_params
         };
 
