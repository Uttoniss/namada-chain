--- conflicted
+++ resolved
@@ -2940,13 +2940,8 @@
     use std::path::PathBuf;
     use std::str::FromStr;
 
-<<<<<<< HEAD
     use namada::ibc::core::host::types::identifiers::{ChannelId, PortId};
-    use namada::types::address::Address;
-=======
-    use namada::ibc::core::ics24_host::identifier::{ChannelId, PortId};
     use namada::types::address::{Address, EstablishedAddress};
->>>>>>> 62730cbe
     use namada::types::chain::{ChainId, ChainIdPrefix};
     use namada::types::dec::Dec;
     use namada::types::ethereum_events::EthAddress;
@@ -3154,17 +3149,9 @@
         arg("self-bond-amount");
     pub const SENDER: Arg<String> = arg("sender");
     pub const SIGNER: ArgOpt<WalletAddress> = arg_opt("signer");
-<<<<<<< HEAD
-    pub const SIGNING_KEYS: ArgMulti<WalletPublicKey> =
-        arg_multi("signing-keys");
-    pub const SIGNATURES: ArgMulti<PathBuf> = arg_multi("signatures");
-=======
-    pub const SIGNING_KEY_OPT: ArgOpt<WalletKeypair> = SIGNING_KEY.opt();
-    pub const SIGNING_KEY: Arg<WalletKeypair> = arg("signing-key");
     pub const SIGNING_KEYS: ArgMulti<WalletKeypair, GlobStar> =
         arg_multi("signing-keys");
     pub const SIGNATURES: ArgMulti<PathBuf, GlobStar> = arg_multi("signatures");
->>>>>>> 62730cbe
     pub const SOURCE: Arg<WalletAddress> = arg("source");
     pub const SOURCE_OPT: ArgOpt<WalletAddress> = SOURCE.opt();
     pub const STEWARD: Arg<WalletAddress> = arg("steward");
