--- conflicted
+++ resolved
@@ -2906,20 +2906,13 @@
                     "The amount of NAM you wish to pay to have this transfer \
                      relayed to Ethereum.",
                 ))
-<<<<<<< HEAD
                 .arg(BRIDGE_GAS_PAYER.def().help(
                     "The Namada address of the account paying the fee for the \
                      Ethereum transaction.",
-=======
-                .arg(
-                    FEE_PAYER.def().help(
-                        "The Namada address of the account paying the fee.",
-                    ),
-                )
+                ))
                 .arg(NUT.def().help(
                     "Add Non Usable Tokens (NUTs) to the Bridge pool. These \
                      are usually obtained from invalid transfers to Namada.",
->>>>>>> 20044d01
                 ))
         }
     }
