//! The storage module handles both the current state in-memory and the stored
//! state in DB.

mod rocksdb;

use std::fmt;

use arse_merkle_tree::blake2b::Blake2bHasher;
use arse_merkle_tree::traits::Hasher;
use arse_merkle_tree::H256;
use blake2b_rs::{Blake2b, Blake2bBuilder};
use namada::ledger::storage::traits::StorageHasher;
use namada::ledger::storage::Storage;

#[derive(Default)]
pub struct PersistentStorageHasher(Blake2bHasher);

pub type PersistentDB = rocksdb::RocksDB;

pub type PersistentStorage = Storage<PersistentDB, PersistentStorageHasher>;

impl Hasher for PersistentStorageHasher {
    fn write_bytes(&mut self, h: &[u8]) {
        self.0.write_bytes(h)
    }

    fn finish(self) -> H256 {
        self.0.finish()
    }
}

impl StorageHasher for PersistentStorageHasher {
    fn hash(value: impl AsRef<[u8]>) -> H256 {
        let mut buf = [0u8; 32];
        let mut hasher = new_blake2b();
        hasher.update(value.as_ref());
        hasher.finalize(&mut buf);
        buf.into()
    }
}

impl fmt::Debug for PersistentStorageHasher {
    fn fmt(&self, f: &mut fmt::Formatter<'_>) -> fmt::Result {
        write!(f, "PersistentStorageHasher")
    }
}

fn new_blake2b() -> Blake2b {
    Blake2bBuilder::new(32).personal(b"namada storage").build()
}

#[cfg(test)]
mod tests {
    use std::collections::HashMap;

    use itertools::Itertools;
<<<<<<< HEAD
    use namada::ledger::ibc::storage::ibc_key;
=======
    use namada::ledger::parameters::{EpochDuration, Parameters};
>>>>>>> 8dcfddc2
    use namada::ledger::storage::write_log::WriteLog;
    use namada::ledger::storage::{
        types, update_allowed_conversions, StoreType, WlStorage,
    };
    use namada::ledger::storage_api::{self, StorageWrite};
    use namada::types::chain::ChainId;
    use namada::types::hash::Hash;
    use namada::types::storage::{BlockHash, BlockHeight, Key};
    use namada::types::time::DurationSecs;
    use namada::types::{address, storage, token};
    use proptest::collection::vec;
    use proptest::prelude::*;
    use proptest::test_runner::Config;
    use tempfile::TempDir;

    use super::*;

    #[test]
    fn test_crud_value() {
        let db_path =
            TempDir::new().expect("Unable to create a temporary DB directory");
        let mut storage = PersistentStorage::open(
            db_path.path(),
            ChainId::default(),
            address::nam(),
            None,
            None,
        );
        let key = Key::parse("key").expect("cannot parse the key string");
        let value: u64 = 1;
        let value_bytes = types::encode(&value);
        let value_bytes_len = value_bytes.len();

        // before insertion
        let (result, gas) = storage.has_key(&key).expect("has_key failed");
        assert!(!result);
        assert_eq!(gas, key.len() as u64);
        let (result, gas) = storage.read(&key).expect("read failed");
        assert_eq!(result, None);
        assert_eq!(gas, key.len() as u64);

        // insert
        storage.write(&key, value_bytes).expect("write failed");

        // read
        let (result, gas) = storage.has_key(&key).expect("has_key failed");
        assert!(result);
        assert_eq!(gas, key.len() as u64);
        let (result, gas) = storage.read(&key).expect("read failed");
        let read_value: u64 =
            types::decode(result.expect("value doesn't exist"))
                .expect("decoding failed");
        assert_eq!(read_value, value);
        assert_eq!(gas, key.len() as u64 + value_bytes_len as u64);

        // delete
        storage.delete(&key).expect("delete failed");

        // read again
        let (result, _) = storage.has_key(&key).expect("has_key failed");
        assert!(!result);
        let (result, _) = storage.read(&key).expect("read failed");
        assert_eq!(result, None);
    }

    #[test]
    fn test_commit_block() {
        let db_path =
            TempDir::new().expect("Unable to create a temporary DB directory");
        let mut storage = PersistentStorage::open(
            db_path.path(),
            ChainId::default(),
            address::nam(),
            None,
            None,
        );
        storage
            .begin_block(BlockHash::default(), BlockHeight(100))
            .expect("begin_block failed");
        let key = Key::parse("key").expect("cannot parse the key string");
        let value: u64 = 1;
        let value_bytes = types::encode(&value);
        let mut wl_storage = WlStorage::new(WriteLog::default(), storage);
        // initialize parameter storage
        let params = Parameters {
            epoch_duration: EpochDuration {
                min_num_of_blocks: 1,
                min_duration: DurationSecs(3600),
            },
            max_expected_time_per_block: DurationSecs(3600),
            max_proposal_bytes: Default::default(),
            max_block_gas: 100,
            vp_whitelist: vec![],
            tx_whitelist: vec![],
            implicit_vp_code_hash: Default::default(),
            epochs_per_year: 365,
            max_signatures_per_transaction: 10,
            pos_gain_p: Default::default(),
            pos_gain_d: Default::default(),
            staked_ratio: Default::default(),
            pos_inflation_amount: Default::default(),
            fee_unshielding_gas_limit: 0,
            fee_unshielding_descriptions_limit: 0,
            minimum_gas_price: Default::default(),
        };
        params.init_storage(&mut wl_storage).expect("Test failed");
        // insert and commit
        wl_storage
            .storage
            .write(&key, value_bytes.clone())
            .expect("write failed");
        wl_storage.storage.block.epoch = wl_storage.storage.block.epoch.next();
        wl_storage
            .storage
            .block
            .pred_epochs
            .new_epoch(BlockHeight(100));
        // make wl_storage to update conversion for a new epoch

        let token_params = token::Parameters {
            max_reward_rate: Default::default(),
            kd_gain_nom: Default::default(),
            kp_gain_nom: Default::default(),
            locked_ratio_target: Default::default(),
        };
        // Insert a map assigning random addresses to each token alias.
        // Needed for storage but not for this test.
        for (token, _) in address::tokens() {
            let addr = address::gen_deterministic_established_address(token);
            token_params.init_storage(&addr, &mut wl_storage);
            wl_storage
                .write(&token::minted_balance_key(&addr), token::Amount::zero())
                .unwrap();
            wl_storage
                .storage
                .conversion_state
                .tokens
                .insert(token.to_string(), addr);
        }
        wl_storage
            .storage
            .conversion_state
            .tokens
            .insert("nam".to_string(), wl_storage.storage.native_token.clone());
        token_params.init_storage(
            &wl_storage.storage.native_token.clone(),
            &mut wl_storage,
        );

        wl_storage
            .write(
                &token::minted_balance_key(
                    &wl_storage.storage.native_token.clone(),
                ),
                token::Amount::zero(),
            )
            .unwrap();
        wl_storage.storage.conversion_state.normed_inflation = Some(1);
        update_allowed_conversions(&mut wl_storage)
            .expect("update conversions failed");
        wl_storage.commit_block().expect("commit failed");

        // save the last state and the storage
        let root = wl_storage.storage.merkle_root().0;
        let hash = wl_storage.storage.get_block_hash().0;
        let address_gen = wl_storage.storage.address_gen.clone();
        drop(wl_storage);

        // load the last state
        let mut storage = PersistentStorage::open(
            db_path.path(),
            ChainId::default(),
            address::nam(),
            None,
            None,
        );
        storage
            .load_last_state()
            .expect("loading the last state failed");
        let (loaded_root, height) =
            storage.get_state().expect("no block exists");
        assert_eq!(loaded_root.0, root);
        assert_eq!(height, 100);
        assert_eq!(storage.get_block_hash().0, hash);
        assert_eq!(storage.address_gen, address_gen);
        let (val, _) = storage.read(&key).expect("read failed");
        assert_eq!(val.expect("no value"), value_bytes);
    }

    #[test]
    fn test_iter() {
        let db_path =
            TempDir::new().expect("Unable to create a temporary DB directory");
        let mut storage = PersistentStorage::open(
            db_path.path(),
            ChainId::default(),
            address::nam(),
            None,
            None,
        );
        storage
            .begin_block(BlockHash::default(), BlockHeight(100))
            .expect("begin_block failed");

        let mut expected = Vec::new();
        let prefix = Key::parse("prefix").expect("cannot parse the key string");
        for i in (0..9).rev() {
            let key = prefix
                .push(&format!("{}", i))
                .expect("cannot push the key segment");
            let value_bytes = types::encode(&(i as u64));
            // insert
            storage
                .write(&key, value_bytes.clone())
                .expect("write failed");
            expected.push((key.to_string(), value_bytes));
        }
        let batch = PersistentStorage::batch();
        storage.commit_block(batch).expect("commit failed");

        let (iter, gas) = storage.iter_prefix(&prefix);
        assert_eq!(gas, prefix.len() as u64);
        for (k, v, gas) in iter {
            match expected.pop() {
                Some((expected_key, expected_val)) => {
                    assert_eq!(k, expected_key);
                    assert_eq!(v, expected_val);
                    let expected_gas = expected_key.len() + expected_val.len();
                    assert_eq!(gas, expected_gas as u64);
                }
                None => panic!("read a pair though no expected pair"),
            }
        }
    }

    #[test]
    fn test_validity_predicate() {
        let db_path =
            TempDir::new().expect("Unable to create a temporary DB directory");
        let mut storage = PersistentStorage::open(
            db_path.path(),
            ChainId::default(),
            address::nam(),
            None,
            None,
        );
        storage
            .begin_block(BlockHash::default(), BlockHeight(100))
            .expect("begin_block failed");

        let addr = storage.address_gen.generate_address("test".as_bytes());
        let key = Key::validity_predicate(&addr);

        // not exist
        let (vp, gas) =
            storage.validity_predicate(&addr).expect("VP load failed");
        assert_eq!(vp, None);
        assert_eq!(gas, key.len() as u64);

        // insert
        let vp1 = Hash::sha256("vp1".as_bytes());
        storage.write(&key, vp1).expect("write failed");

        // check
        let (vp_code_hash, gas) =
            storage.validity_predicate(&addr).expect("VP load failed");
        assert_eq!(vp_code_hash.expect("no VP"), vp1);
        assert_eq!(gas, (key.len() + vp1.len()) as u64);
    }

    proptest! {
        #![proptest_config(Config {
            cases: 5,
            .. Config::default()
        })]
        #[test]
        fn test_read_with_height(blocks_write_value in vec(any::<bool>(), 20)) {
            test_read_with_height_aux(blocks_write_value).unwrap()
        }

        #[test]
        fn test_get_merkle_tree(blocks_write_type in vec(0..5_u64, 50)) {
            test_get_merkle_tree_aux(blocks_write_type).unwrap()
        }
    }

    /// Test reads at arbitrary block heights.
    ///
    /// We generate `blocks_write_value` with random bools as the input to this
    /// function, then:
    ///
    /// 1. For each `blocks_write_value`, write the current block height if true
    ///    or delete otherwise.
    /// 2. We try to read from these heights to check that we get back expected
    ///    value if was written at that block height or `None` if it was
    ///    deleted.
    /// 3. We try to read past the last height and we expect the last written
    ///    value, if any.
    fn test_read_with_height_aux(
        blocks_write_value: Vec<bool>,
    ) -> namada::ledger::storage::Result<()> {
        let db_path =
            TempDir::new().expect("Unable to create a temporary DB directory");
        let mut storage = PersistentStorage::open(
            db_path.path(),
            ChainId::default(),
            address::nam(),
            None,
            None,
        );

        // 1. For each `blocks_write_value`, write the current block height if
        // true or delete otherwise.
        // We `.enumerate()` height (starting from `0`)
        let blocks_write_value = blocks_write_value
            .into_iter()
            .enumerate()
            .map(|(height, write_value)| {
                println!(
                    "At height {height} will {}",
                    if write_value { "write" } else { "delete" }
                );
                (BlockHeight::from(height as u64), write_value)
            });

        let key = Key::parse("key").expect("cannot parse the key string");
        for (height, write_value) in blocks_write_value.clone() {
            let hash = BlockHash::default();
            storage.begin_block(hash, height)?;
            assert_eq!(
                height, storage.block.height,
                "sanity check - height is as expected"
            );

            if write_value {
                let value_bytes = types::encode(&storage.block.height);
                storage.write(&key, value_bytes)?;
            } else {
                storage.delete(&key)?;
            }
            let batch = PersistentStorage::batch();
            storage.commit_block(batch)?;
        }

        // 2. We try to read from these heights to check that we get back
        // expected value if was written at that block height or
        // `None` if it was deleted.
        for (height, write_value) in blocks_write_value.clone() {
            let (value_bytes, _gas) = storage.read_with_height(&key, height)?;
            if write_value {
                let value_bytes = value_bytes.unwrap_or_else(|| {
                    panic!("Couldn't read from height {height}")
                });
                let value: BlockHeight = types::decode(value_bytes).unwrap();
                assert_eq!(value, height);
            } else if value_bytes.is_some() {
                let value: BlockHeight =
                    types::decode(value_bytes.unwrap()).unwrap();
                panic!("Expected no value at height {height}, got {}", value,);
            }
        }

        // 3. We try to read past the last height and we expect the last written
        // value, if any.

        // If height is >= storage.last_height, it should read the latest state.
        let is_last_write = blocks_write_value.last().unwrap().1;

        // The upper bound is arbitrary.
        for height in storage.get_last_block_height().0
            ..storage.get_last_block_height().0 + 10
        {
            let height = BlockHeight::from(height);
            let (value_bytes, _gas) = storage.read_with_height(&key, height)?;
            if is_last_write {
                let value_bytes =
                    value_bytes.expect("Should have been written");
                let value: BlockHeight = types::decode(value_bytes).unwrap();
                assert_eq!(value, storage.get_last_block_height());
            } else if value_bytes.is_some() {
                let value: BlockHeight =
                    types::decode(value_bytes.unwrap()).unwrap();
                panic!("Expected no value at height {height}, got {}", value,);
            }
        }

        Ok(())
    }

    /// Test the restore of the merkle tree
    fn test_get_merkle_tree_aux(
        blocks_write_type: Vec<u64>,
    ) -> namada::ledger::storage::Result<()> {
        let db_path =
            TempDir::new().expect("Unable to create a temporary DB directory");
        let mut storage = PersistentStorage::open(
            db_path.path(),
            ChainId::default(),
            address::nam(),
            None,
            None,
        );

        let num_keys = 5;
        let blocks_write_type = blocks_write_type.into_iter().enumerate().map(
            |(index, write_type)| {
                // try to update some keys at each height
                let height = BlockHeight::from(index as u64 / num_keys + 1);
                let key =
                    ibc_key(format!("key{}", index as u64 % num_keys)).unwrap();
                (height, key, write_type)
            },
        );

        let mut roots = HashMap::new();

        // write values at Height 0 like init_storage
        for i in 0..num_keys {
            let key = ibc_key(format!("key{}", i)).unwrap();
            let value_bytes = types::encode(&storage.block.height);
            storage.write(&key, value_bytes)?;
        }

        // Update and commit
        let hash = BlockHash::default();
        let height = BlockHeight(1);
        storage.begin_block(hash, height)?;
        // Epoch 1
        storage.block.epoch = storage.block.epoch.next();
        storage.block.pred_epochs.new_epoch(height);
        let mut batch = PersistentStorage::batch();
        for (height, key, write_type) in blocks_write_type.clone() {
            if height != storage.block.height {
                // to check the root later
                roots.insert(storage.block.height, storage.merkle_root());
                if storage.block.height.0 % 5 == 0 {
                    // new epoch every 5 heights
                    storage.block.epoch = storage.block.epoch.next();
                    storage.block.pred_epochs.new_epoch(storage.block.height);
                }
                storage.commit_block(batch)?;
                let hash = BlockHash::default();
                storage
                    .begin_block(hash, storage.block.height.next_height())?;
                batch = PersistentStorage::batch();
            }
            match write_type {
                0 => {
                    // no update
                }
                1 => {
                    storage.delete(&key)?;
                }
                2 => {
                    let value_bytes = types::encode(&storage.block.height);
                    storage.write(&key, value_bytes)?;
                }
                3 => {
                    storage.batch_delete_subspace_val(&mut batch, &key)?;
                }
                _ => {
                    let value_bytes = types::encode(&storage.block.height);
                    storage.batch_write_subspace_val(
                        &mut batch,
                        &key,
                        value_bytes,
                    )?;
                }
            }
        }
        roots.insert(storage.block.height, storage.merkle_root());
        storage.commit_block(batch)?;

        let mut current_state = HashMap::new();
        for i in 0..num_keys {
            let key = ibc_key(format!("key{}", i)).unwrap();
            current_state.insert(key, true);
        }
        // Check a Merkle tree
        for (height, key, write_type) in blocks_write_type {
            let tree = storage.get_merkle_tree(height, Some(StoreType::Ibc))?;
            assert_eq!(tree.root().0, roots.get(&height).unwrap().0);
            match write_type {
                0 => {
                    if *current_state.get(&key).unwrap() {
                        assert!(tree.has_key(&key)?);
                    } else {
                        assert!(!tree.has_key(&key)?);
                    }
                }
                1 | 3 => {
                    assert!(!tree.has_key(&key)?);
                    current_state.insert(key, false);
                }
                _ => {
                    assert!(tree.has_key(&key)?);
                    current_state.insert(key, true);
                }
            }
        }

        Ok(())
    }

    /// Test the restore of the merkle tree
    #[test]
    fn test_prune_merkle_tree_stores() {
        let db_path =
            TempDir::new().expect("Unable to create a temporary DB directory");
        let mut storage = PersistentStorage::open(
            db_path.path(),
            ChainId::default(),
            address::nam(),
            None,
            Some(5),
        );
        storage
            .begin_block(BlockHash::default(), BlockHeight(1))
            .expect("begin_block failed");

        let key = ibc_key("key").unwrap();
        let value: u64 = 1;
        storage
            .write(&key, types::encode(&value))
            .expect("write failed");

        storage.block.epoch = storage.block.epoch.next();
        storage.block.pred_epochs.new_epoch(BlockHeight(1));
        let batch = PersistentStorage::batch();
        storage.commit_block(batch).expect("commit failed");

        storage
            .begin_block(BlockHash::default(), BlockHeight(6))
            .expect("begin_block failed");

        let key = ibc_key("key2").unwrap();
        let value: u64 = 2;
        storage
            .write(&key, types::encode(&value))
            .expect("write failed");

        storage.block.epoch = storage.block.epoch.next();
        storage.block.pred_epochs.new_epoch(BlockHeight(6));
        let batch = PersistentStorage::batch();
        storage.commit_block(batch).expect("commit failed");

        let result = storage.get_merkle_tree(1.into(), Some(StoreType::Ibc));
        assert!(result.is_ok(), "The tree at Height 1 should be restored");

        storage
            .begin_block(BlockHash::default(), BlockHeight(11))
            .expect("begin_block failed");
        storage.block.epoch = storage.block.epoch.next();
        storage.block.pred_epochs.new_epoch(BlockHeight(11));
        let batch = PersistentStorage::batch();
        storage.commit_block(batch).expect("commit failed");

        let result = storage.get_merkle_tree(1.into(), Some(StoreType::Ibc));
        assert!(result.is_err(), "The tree at Height 1 should be pruned");
        let result = storage.get_merkle_tree(5.into(), Some(StoreType::Ibc));
        assert!(
            result.is_err(),
            "The tree at Height 5 shouldn't be able to be restored"
        );
        let result = storage.get_merkle_tree(6.into(), Some(StoreType::Ibc));
        assert!(result.is_ok(), "The tree should be restored");
    }

    /// Test the prefix iterator with RocksDB.
    #[test]
    fn test_persistent_storage_prefix_iter() {
        let db_path =
            TempDir::new().expect("Unable to create a temporary DB directory");
        let storage = PersistentStorage::open(
            db_path.path(),
            ChainId::default(),
            address::nam(),
            None,
            None,
        );
        let mut storage = WlStorage {
            storage,
            write_log: Default::default(),
        };

        let prefix = storage::Key::parse("prefix").unwrap();
        let mismatched_prefix = storage::Key::parse("different").unwrap();
        // We'll write sub-key in some random order to check prefix iter's order
        let sub_keys = [2_i32, -1, 260, -2, 5, 0];

        for i in sub_keys.iter() {
            let key = prefix.push(i).unwrap();
            storage.write(&key, i).unwrap();

            let key = mismatched_prefix.push(i).unwrap();
            storage.write(&key, i / 2).unwrap();
        }

        // Then try to iterate over their prefix
        let iter = storage_api::iter_prefix(&storage, &prefix)
            .unwrap()
            .map(Result::unwrap);

        // The order has to be sorted by sub-key value
        let expected = sub_keys
            .iter()
            .sorted()
            .map(|i| (prefix.push(i).unwrap(), *i));
        itertools::assert_equal(iter, expected.clone());

        // Commit genesis state
        storage.commit_block().unwrap();

        // Again, try to iterate over their prefix
        let iter = storage_api::iter_prefix(&storage, &prefix)
            .unwrap()
            .map(Result::unwrap);
        itertools::assert_equal(iter, expected);

        let more_sub_keys = [1_i32, i32::MIN, -10, 123, i32::MAX, 10];
        debug_assert!(
            !more_sub_keys.iter().any(|x| sub_keys.contains(x)),
            "assuming no repetition"
        );
        for i in more_sub_keys.iter() {
            let key = prefix.push(i).unwrap();
            storage.write(&key, i).unwrap();

            let key = mismatched_prefix.push(i).unwrap();
            storage.write(&key, i / 2).unwrap();
        }

        let iter = storage_api::iter_prefix(&storage, &prefix)
            .unwrap()
            .map(Result::unwrap);

        // The order has to be sorted by sub-key value
        let merged = itertools::merge(sub_keys.iter(), more_sub_keys.iter());
        let expected = merged
            .clone()
            .sorted()
            .map(|i| (prefix.push(i).unwrap(), *i));
        itertools::assert_equal(iter, expected);

        // Delete some keys
        let delete_keys = [2, 0, -10, 123];
        for i in delete_keys.iter() {
            let key = prefix.push(i).unwrap();
            storage.delete(&key).unwrap()
        }

        // Check that iter_prefix doesn't return deleted keys anymore
        let iter = storage_api::iter_prefix(&storage, &prefix)
            .unwrap()
            .map(Result::unwrap);
        let expected = merged
            .filter(|x| !delete_keys.contains(x))
            .sorted()
            .map(|i| (prefix.push(i).unwrap(), *i));
        itertools::assert_equal(iter, expected.clone());

        // Commit genesis state
        storage.commit_block().unwrap();

        // And check again
        let iter = storage_api::iter_prefix(&storage, &prefix)
            .unwrap()
            .map(Result::unwrap);
        itertools::assert_equal(iter, expected);
    }
}<|MERGE_RESOLUTION|>--- conflicted
+++ resolved
@@ -54,11 +54,8 @@
     use std::collections::HashMap;
 
     use itertools::Itertools;
-<<<<<<< HEAD
     use namada::ledger::ibc::storage::ibc_key;
-=======
     use namada::ledger::parameters::{EpochDuration, Parameters};
->>>>>>> 8dcfddc2
     use namada::ledger::storage::write_log::WriteLog;
     use namada::ledger::storage::{
         types, update_allowed_conversions, StoreType, WlStorage,
