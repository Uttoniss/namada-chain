//! The persistent storage in RocksDB.
//!
//! The current storage tree is:
//! - `state`: the latest ledger state
//!   - `ethereum_height`: the height of the last eth block processed by the
//!     oracle
//!   - `eth_events_queue`: a queue of confirmed ethereum events to be processed
//!     in order
//!   - `height`: the last committed block height
//!   - `tx_queue`: txs to be decrypted in the next block
//!   - `next_epoch_min_start_height`: minimum block height from which the next
//!     epoch can start
//!   - `next_epoch_min_start_time`: minimum block time from which the next
//!     epoch can start
//!   - `pred`: predecessor values of the top-level keys of the same name
//!     - `tx_queue`
//!     - `next_epoch_min_start_height`
//!     - `next_epoch_min_start_time`
//! - `subspace`: accounts sub-spaces
//!   - `{address}/{dyn}`: any byte data associated with accounts
//! - `diffs`: diffs in account subspaces' key-vals
//!   - `new/{dyn}`: value set in block height `h`
//!   - `old/{dyn}`: value from predecessor block height
//! - `block`: block state
//!   - `results/{h}`: block results at height `h`
//!   - `h`: for each block at height `h`:
//!     - `tree`: merkle tree
//!       - `root`: root hash
//!       - `store`: the tree's store
//!     - `hash`: block hash
//!     - `time`: block time
//!     - `epoch`: block epoch
//!     - `address_gen`: established address generator
//!     - `header`: block's header

use std::fs::File;
use std::path::Path;
use std::str::FromStr;
use std::sync::Mutex;

use borsh::{BorshDeserialize, BorshSerialize};
use data_encoding::HEXLOWER;
use namada::core::types::ethereum_structs;
use namada::ledger::storage::types::PrefixIterator;
use namada::ledger::storage::{
    types, BlockStateRead, BlockStateWrite, DBIter, DBWriteBatch, Error,
    MerkleTreeStoresRead, Result, StoreType, DB,
};
use namada::types::internal::TxQueue;
use namada::types::storage::{
    BlockHeight, BlockResults, Epoch, Epochs, EthEventsQueue, Header, Key,
    KeySeg, KEY_SEGMENT_SEPARATOR,
};
use namada::types::time::DateTimeUtc;
use rayon::prelude::*;
use rocksdb::{
    BlockBasedOptions, ColumnFamily, ColumnFamilyDescriptor, Direction,
    FlushOptions, IteratorMode, Options, ReadOptions, WriteBatch,
};

use crate::config::utils::num_of_threads;

// TODO the DB schema will probably need some kind of versioning

/// Env. var to set a number of Rayon global worker threads
const ENV_VAR_ROCKSDB_COMPACTION_THREADS: &str =
    "NAMADA_ROCKSDB_COMPACTION_THREADS";

/// RocksDB column families.
#[derive(Copy, Clone, Eq, PartialEq, Debug)]
enum ColumnFamilies {
    /// Subspace column family.
    ///
    /// This column family is optimized to store
    /// update and read-intensive values.
    Subspace,
    /// Diffs column family.
    ///
    /// This column family is optimized to store
    /// insertion-intensive values, which are
    /// never updated.
    Diffs,
    /// Block column family.
    ///
    /// This column family is optimized to store
    /// insertion-intensive values, which are
    /// never updated.
    Block,
    /// State column family.
    ///
    /// This column family is optimized to store
    /// update-intensive values.
    State,
}

impl ColumnFamilies {
    /// Return the name of a RocksDB column family.
    pub const fn as_str(self) -> &'static str {
        match self {
            ColumnFamilies::Subspace => "subspace",
            ColumnFamilies::Diffs => "diffs",
            ColumnFamilies::Block => "block",
            ColumnFamilies::State => "state",
        }
    }
}

/// RocksDB handle
#[derive(Debug)]
pub struct RocksDB(rocksdb::DB);

/// DB Handle for batch writes.
#[derive(Default)]
pub struct RocksDBWriteBatch(WriteBatch);

/// Open RocksDB for the DB
pub fn open(
    path: impl AsRef<Path>,
    cache: Option<&rocksdb::Cache>,
) -> Result<RocksDB> {
    let logical_cores = num_cpus::get();
    let compaction_threads = num_of_threads(
        ENV_VAR_ROCKSDB_COMPACTION_THREADS,
        // If not set, default to quarter of logical CPUs count
        logical_cores / 4,
    ) as i32;
    tracing::info!(
        "Using {} compactions threads for RocksDB.",
        compaction_threads
    );

    // DB options
    let mut db_opts = Options::default();

    // This gives `compaction_threads` number to compaction threads and 1 thread
    // for flush background jobs: https://github.com/facebook/rocksdb/blob/17ce1ca48be53ba29138f92dafc9c853d9241377/options/options.cc#L622
    db_opts.increase_parallelism(compaction_threads);

    db_opts.set_bytes_per_sync(1048576);
    set_max_open_files(&mut db_opts);

    // TODO the recommended default `options.compaction_pri =
    // kMinOverlappingRatio` doesn't seem to be available in Rust

    db_opts.create_missing_column_families(true);
    db_opts.create_if_missing(true);
    db_opts.set_atomic_flush(true);

    let mut cfs = Vec::new();
    let mut table_opts = BlockBasedOptions::default();
    table_opts.set_block_size(16 * 1024);
    table_opts.set_cache_index_and_filter_blocks(true);
    table_opts.set_pin_l0_filter_and_index_blocks_in_cache(true);
    if let Some(cache) = cache {
        table_opts.set_block_cache(cache);
    }
    // latest format versions https://github.com/facebook/rocksdb/blob/d1c510baecc1aef758f91f786c4fbee3bc847a63/include/rocksdb/table.h#L394
    table_opts.set_format_version(5);

    // for subspace (read/update-intensive)
    let mut subspace_cf_opts = Options::default();
    subspace_cf_opts.set_compression_type(rocksdb::DBCompressionType::Zstd);
    subspace_cf_opts.set_compression_options(0, 0, 0, 1024 * 1024);
    // ! recommended initial setup https://github.com/facebook/rocksdb/wiki/Setup-Options-and-Basic-Tuning#other-general-options
    subspace_cf_opts.set_level_compaction_dynamic_level_bytes(true);
    subspace_cf_opts.set_compaction_style(rocksdb::DBCompactionStyle::Level);
    subspace_cf_opts.set_block_based_table_factory(&table_opts);
    cfs.push(ColumnFamilyDescriptor::new(
        ColumnFamilies::Subspace.as_str(),
        subspace_cf_opts,
    ));

    // for diffs (insert-intensive)
    let mut diffs_cf_opts = Options::default();
    diffs_cf_opts.set_compression_type(rocksdb::DBCompressionType::Zstd);
    diffs_cf_opts.set_compression_options(0, 0, 0, 1024 * 1024);
    diffs_cf_opts.set_compaction_style(rocksdb::DBCompactionStyle::Universal);
    diffs_cf_opts.set_block_based_table_factory(&table_opts);
    cfs.push(ColumnFamilyDescriptor::new(
        ColumnFamilies::Diffs.as_str(),
        diffs_cf_opts,
    ));

    // for the ledger state (update-intensive)
    let mut state_cf_opts = Options::default();
    // No compression since the size of the state is small
    state_cf_opts.set_level_compaction_dynamic_level_bytes(true);
    state_cf_opts.set_compaction_style(rocksdb::DBCompactionStyle::Level);
    state_cf_opts.set_block_based_table_factory(&table_opts);
    cfs.push(ColumnFamilyDescriptor::new(
        ColumnFamilies::State.as_str(),
        state_cf_opts,
    ));

    // for blocks (insert-intensive)
    let mut block_cf_opts = Options::default();
    block_cf_opts.set_compression_type(rocksdb::DBCompressionType::Zstd);
    block_cf_opts.set_compression_options(0, 0, 0, 1024 * 1024);
    block_cf_opts.set_compaction_style(rocksdb::DBCompactionStyle::Universal);
    block_cf_opts.set_block_based_table_factory(&table_opts);
    cfs.push(ColumnFamilyDescriptor::new(
        ColumnFamilies::Block.as_str(),
        block_cf_opts,
    ));

    rocksdb::DB::open_cf_descriptors(&db_opts, path, cfs)
        .map(RocksDB)
        .map_err(|e| Error::DBError(e.into_string()))
}

impl Drop for RocksDB {
    fn drop(&mut self) {
        self.flush(true).expect("flush failed");
    }
}

impl RocksDB {
    fn get_column_family(&self, cf_name: &str) -> Result<&ColumnFamily> {
        self.0
            .cf_handle(cf_name)
            .ok_or(Error::DBError("No {cf_name} column family".to_string()))
    }

    fn flush(&self, wait: bool) -> Result<()> {
        let mut flush_opts = FlushOptions::default();
        flush_opts.set_wait(wait);
        self.0
            .flush_opt(&flush_opts)
            .map_err(|e| Error::DBError(e.into_string()))
    }

    /// Persist the diff of an account subspace key-val under the height where
    /// it was changed.
    fn write_subspace_diff(
        &self,
        height: BlockHeight,
        key: &Key,
        old_value: Option<&[u8]>,
        new_value: Option<&[u8]>,
    ) -> Result<()> {
        let cf = self.get_column_family(ColumnFamilies::Diffs.as_str())?;
        let key_prefix = Key::from(height.to_db_key());

        if let Some(old_value) = old_value {
            let old_val_key = key_prefix
                .push(&"old".to_owned())
                .map_err(Error::KeyError)?
                .join(key)
                .to_string();
            self.0
                .put_cf(cf, old_val_key, old_value)
                .map_err(|e| Error::DBError(e.into_string()))?;
        }

        if let Some(new_value) = new_value {
            let new_val_key = key_prefix
                .push(&"new".to_owned())
                .map_err(Error::KeyError)?
                .join(key)
                .to_string();
            self.0
                .put_cf(cf, new_val_key, new_value)
                .map_err(|e| Error::DBError(e.into_string()))?;
        }
        Ok(())
    }

    /// Persist the diff of an account subspace key-val under the height where
    /// it was changed in a batch write.
    fn batch_write_subspace_diff(
        &self,
        batch: &mut RocksDBWriteBatch,
        height: BlockHeight,
        key: &Key,
        old_value: Option<&[u8]>,
        new_value: Option<&[u8]>,
    ) -> Result<()> {
        let cf = self.get_column_family(ColumnFamilies::Diffs.as_str())?;
        let key_prefix = Key::from(height.to_db_key());

        if let Some(old_value) = old_value {
            let old_val_key = key_prefix
                .push(&"old".to_owned())
                .map_err(Error::KeyError)?
                .join(key)
                .to_string();
            batch.0.put_cf(cf, old_val_key, old_value);
        }

        if let Some(new_value) = new_value {
            let new_val_key = key_prefix
                .push(&"new".to_owned())
                .map_err(Error::KeyError)?
                .join(key)
                .to_string();
            batch.0.put_cf(cf, new_val_key, new_value);
        }
        Ok(())
    }

    fn exec_batch(&mut self, batch: WriteBatch) -> Result<()> {
        self.0
            .write(batch)
            .map_err(|e| Error::DBError(e.into_string()))
    }

    /// Dump last known block
    pub fn dump_last_block(
        &self,
        out_file_path: std::path::PathBuf,
        historic: bool,
    ) {
        // Find the last block height
        let state_cf = self
            .get_column_family(ColumnFamilies::State.as_str())
            .expect("State column family should exist");
        let height: BlockHeight = types::decode(
            self.0
                .get_cf(state_cf, "height")
                .expect("Unable to read DB")
                .expect("No block height found"),
        )
        .expect("Unable to decode block height");

        let full_path = out_file_path
            .with_file_name(format!(
                "{}_{height}",
                out_file_path
                    .file_name()
                    .map(|name| name.to_string_lossy().into_owned())
                    .unwrap_or_else(|| "dump_db".to_string())
            ))
            .with_extension("toml");

        let mut file = File::options()
            .append(true)
            .create_new(true)
            .open(&full_path)
            .expect("Cannot open the output file");

        println!("Will write to {} ...", full_path.to_string_lossy());

        if historic {
            // Dump the keys prepended with the selected block height (includes
            // subspace diff keys)

            // Diffs
            let cf = self
                .get_column_family(ColumnFamilies::Diffs.as_str())
                .expect("Diffs column family should exist");
            let prefix = height.raw();
            self.dump_it(cf, Some(prefix.clone()), &mut file);

            // Block
            let cf = self
                .get_column_family(ColumnFamilies::Block.as_str())
                .expect("Block column family should exist");
            self.dump_it(cf, Some(prefix), &mut file);
        }

        // subspace
        let cf = self
            .get_column_family(ColumnFamilies::Subspace.as_str())
            .expect("Subspace column family should exist");
        self.dump_it(cf, None, &mut file);

        println!("Done writing to {}", full_path.to_string_lossy());
    }

    /// Dump data
    fn dump_it(
        &self,
        cf: &ColumnFamily,
        prefix: Option<String>,
        file: &mut File,
    ) {
        use std::io::Write;

        let read_opts = make_iter_read_opts(prefix.clone());
        let iter = if let Some(prefix) = prefix {
            self.0.iterator_cf_opt(
                cf,
                read_opts,
                IteratorMode::From(prefix.as_bytes(), Direction::Forward),
            )
        } else {
            self.0.iterator_cf_opt(cf, read_opts, IteratorMode::Start)
        };

        for (key, raw_val, _gas) in PersistentPrefixIterator(
            PrefixIterator::new(iter, String::default()),
            // Empty string to prevent prefix stripping, the prefix is
            // already in the enclosed iterator
        ) {
            let val = HEXLOWER.encode(&raw_val);
            let bytes = format!("\"{key}\" = \"{val}\"\n");
            file.write_all(bytes.as_bytes())
                .expect("Unable to write to output file");
        }
    }

    /// Rollback to previous block. Given the inner working of tendermint
    /// rollback and of the key structure of Namada, calling rollback more than
    /// once without restarting the chain results in a single rollback.
    pub fn rollback(
        &mut self,
        tendermint_block_height: BlockHeight,
    ) -> Result<()> {
        let last_block = self.read_last_block()?.ok_or(Error::DBError(
            "Missing last block in storage".to_string(),
        ))?;
        tracing::info!(
            "Namada last block height: {}, Tendermint last block height: {}",
            last_block.height,
            tendermint_block_height
        );

        // If the block height to which tendermint rolled back matches the
        // Namada height, there's no need to rollback
        if tendermint_block_height == last_block.height {
            tracing::info!(
                "Namada height already matches the rollback Tendermint \
                 height, no need to rollback."
            );
            return Ok(());
        }

        let mut batch = WriteBatch::default();
        let previous_height =
            BlockHeight::from(u64::from(last_block.height) - 1);

        let state_cf =
            self.get_column_family(ColumnFamilies::State.as_str())?;
        // Revert the non-height-prepended metadata storage keys which get
        // updated with every block. Because of the way we save these
        // three keys in storage we can only perform one rollback before
        // restarting the chain
        tracing::info!("Reverting non-height-prepended metadata keys");
        batch.put_cf(state_cf, "height", types::encode(&previous_height));
        for metadata_key in [
            "next_epoch_min_start_height",
            "next_epoch_min_start_time",
            "tx_queue",
        ] {
            let previous_key = format!("pred/{}", metadata_key);
            let previous_value = self
                .0
                .get_cf(state_cf, previous_key.as_bytes())
                .map_err(|e| Error::DBError(e.to_string()))?
                .ok_or(Error::UnknownKey { key: previous_key })?;

            batch.put_cf(state_cf, metadata_key, previous_value);
            // NOTE: we cannot restore the "pred/" keys themselves since we
            // don't have their predecessors in storage, but there's no need to
            // since we cannot do more than one rollback anyway because of
            // Tendermint.
        }

        // Delete block results for the last block
        let block_cf =
            self.get_column_family(ColumnFamilies::Block.as_str())?;
        tracing::info!("Removing last block results");
        batch.delete_cf(block_cf, format!("results/{}", last_block.height));

        // Execute next step in parallel
        let batch = Mutex::new(batch);

        tracing::info!("Restoring previous hight subspace diffs");
<<<<<<< HEAD
        self.iter_prefix(None).par_bridge().try_for_each(
=======
        self.iter_optional_prefix(None).par_bridge().try_for_each(
>>>>>>> 4b431cb6
            |(key, _value, _gas)| -> Result<()> {
                // Restore previous height diff if present, otherwise delete the
                // subspace key
                let subspace_cf =
                    self.get_column_family(ColumnFamilies::Subspace.as_str())?;
                match self.read_subspace_val_with_height(
                    &Key::from(key.to_db_key()),
                    previous_height,
                    last_block.height,
                )? {
                    Some(previous_value) => batch.lock().unwrap().put_cf(
                        subspace_cf,
                        &key,
                        previous_value,
                    ),
                    None => batch.lock().unwrap().delete_cf(subspace_cf, &key),
                }

                Ok(())
            },
        )?;

        tracing::info!("Deleting keys prepended with the last height");
        let mut batch = batch.into_inner().unwrap();
        let prefix = last_block.height.to_string();
        let mut delete_keys = |cf: &ColumnFamily| {
            let read_opts = make_iter_read_opts(Some(prefix.clone()));
            let iter = self.0.iterator_cf_opt(
                cf,
                read_opts,
                IteratorMode::From(prefix.as_bytes(), Direction::Forward),
            );
            for (key, _value, _gas) in PersistentPrefixIterator(
                // Empty prefix string to prevent stripping
                PrefixIterator::new(iter, String::default()),
            ) {
                batch.delete_cf(cf, key);
            }
        };
        // Delete any height-prepended key in subspace diffs
        let diffs_cf =
            self.get_column_family(ColumnFamilies::Diffs.as_str())?;
        delete_keys(diffs_cf);
        // Delete any height-prepended key in the block
        delete_keys(block_cf);

        // Write the batch and persist changes to disk
        tracing::info!("Flushing restored state to disk");
        self.exec_batch(batch)
    }
}

impl DB for RocksDB {
    type Cache = rocksdb::Cache;
    type WriteBatch = RocksDBWriteBatch;

    fn open(
        db_path: impl AsRef<std::path::Path>,
        cache: Option<&Self::Cache>,
    ) -> Self {
        open(db_path, cache).expect("cannot open the DB")
    }

    fn flush(&self, wait: bool) -> Result<()> {
        let mut flush_opts = FlushOptions::default();
        flush_opts.set_wait(wait);
        self.0
            .flush_opt(&flush_opts)
            .map_err(|e| Error::DBError(e.into_string()))
    }

    fn read_last_block(&mut self) -> Result<Option<BlockStateRead>> {
        // Block height
        let state_cf =
            self.get_column_family(ColumnFamilies::State.as_str())?;
        let height: BlockHeight = match self
            .0
            .get_cf(state_cf, "height")
            .map_err(|e| Error::DBError(e.into_string()))?
        {
            Some(bytes) => {
                // TODO if there's an issue decoding this height, should we try
                // load its predecessor instead?
                types::decode(bytes).map_err(Error::CodingError)?
            }
            None => return Ok(None),
        };

        // Block results
        let block_cf =
            self.get_column_family(ColumnFamilies::Block.as_str())?;
        let results_path = format!("results/{}", height.raw());
        let results: BlockResults = match self
            .0
            .get_cf(block_cf, results_path)
            .map_err(|e| Error::DBError(e.into_string()))?
        {
            Some(bytes) => types::decode(bytes).map_err(Error::CodingError)?,
            None => return Ok(None),
        };

        // Epoch start height and time
        let next_epoch_min_start_height: BlockHeight = match self
            .0
            .get_cf(state_cf, "next_epoch_min_start_height")
            .map_err(|e| Error::DBError(e.into_string()))?
        {
            Some(bytes) => types::decode(bytes).map_err(Error::CodingError)?,
            None => {
                tracing::error!(
                    "Couldn't load next epoch start height from the DB"
                );
                return Ok(None);
            }
        };
        let next_epoch_min_start_time: DateTimeUtc = match self
            .0
            .get_cf(state_cf, "next_epoch_min_start_time")
            .map_err(|e| Error::DBError(e.into_string()))?
        {
            Some(bytes) => types::decode(bytes).map_err(Error::CodingError)?,
            None => {
                tracing::error!(
                    "Couldn't load next epoch start time from the DB"
                );
                return Ok(None);
            }
        };
        let update_epoch_blocks_delay: Option<u32> = match self
            .0
            .get_cf(state_cf, "update_epoch_blocks_delay")
            .map_err(|e| Error::DBError(e.into_string()))?
        {
            Some(bytes) => types::decode(bytes).map_err(Error::CodingError)?,
            None => {
                tracing::error!(
                    "Couldn't load epoch update block delay from the DB"
                );
                return Ok(None);
            }
        };
        let tx_queue: TxQueue = match self
            .0
            .get_cf(state_cf, "tx_queue")
            .map_err(|e| Error::DBError(e.into_string()))?
        {
            Some(bytes) => types::decode(bytes).map_err(Error::CodingError)?,
            None => {
                tracing::error!("Couldn't load tx queue from the DB");
                return Ok(None);
            }
        };

        let ethereum_height: Option<ethereum_structs::BlockHeight> = match self
            .0
            .get_cf(state_cf, "ethereum_height")
            .map_err(|e| Error::DBError(e.into_string()))?
        {
            Some(bytes) => types::decode(bytes).map_err(Error::CodingError)?,
            None => {
                tracing::error!("Couldn't load ethereum height from the DB");
                return Ok(None);
            }
        };

        let eth_events_queue: EthEventsQueue = match self
            .0
            .get_cf(state_cf, "eth_events_queue")
            .map_err(|e| Error::DBError(e.into_string()))?
        {
            Some(bytes) => types::decode(bytes).map_err(Error::CodingError)?,
            None => {
                tracing::error!(
                    "Couldn't load the eth events queue from the DB"
                );
                return Ok(None);
            }
        };

        // Load data at the height
        let prefix = format!("{}/", height.raw());
        let mut read_opts = ReadOptions::default();
        read_opts.set_total_order_seek(false);
        let next_height_prefix = format!("{}/", height.next_height().raw());
        read_opts.set_iterate_upper_bound(next_height_prefix);
        let mut merkle_tree_stores = MerkleTreeStoresRead::default();
        let mut hash = None;
        let mut time = None;
        let mut epoch = None;
        let mut pred_epochs = None;
        let mut address_gen = None;
        for value in self.0.iterator_cf_opt(
            block_cf,
            read_opts,
            IteratorMode::From(prefix.as_bytes(), Direction::Forward),
        ) {
            let (key, bytes) = match value {
                Ok(data) => data,
                Err(e) => return Err(Error::DBError(e.into_string())),
            };
            let path = &String::from_utf8((*key).to_vec()).map_err(|e| {
                Error::Temporary {
                    error: format!(
                        "Cannot convert path from utf8 bytes to string: {}",
                        e
                    ),
                }
            })?;
            let segments: Vec<&str> =
                path.split(KEY_SEGMENT_SEPARATOR).collect();
            match segments.get(1) {
                Some(prefix) => match *prefix {
                    "tree" => match segments.get(2) {
                        Some(s) => {
                            let st = StoreType::from_str(s)?;
                            match segments.get(3) {
                                Some(&"root") => merkle_tree_stores.set_root(
                                    &st,
                                    types::decode(bytes)
                                        .map_err(Error::CodingError)?,
                                ),
                                Some(&"store") => merkle_tree_stores
                                    .set_store(st.decode_store(bytes)?),
                                _ => unknown_key_error(path)?,
                            }
                        }
                        None => unknown_key_error(path)?,
                    },
                    "header" => {
                        // the block header doesn't have to be restored
                    }
                    "hash" => {
                        hash = Some(
                            types::decode(bytes).map_err(Error::CodingError)?,
                        )
                    }
                    "time" => {
                        time = Some(
                            types::decode(bytes).map_err(Error::CodingError)?,
                        )
                    }
                    "epoch" => {
                        epoch = Some(
                            types::decode(bytes).map_err(Error::CodingError)?,
                        )
                    }
                    "pred_epochs" => {
                        pred_epochs = Some(
                            types::decode(bytes).map_err(Error::CodingError)?,
                        )
                    }
                    "address_gen" => {
                        address_gen = Some(
                            types::decode(bytes).map_err(Error::CodingError)?,
                        );
                    }
                    _ => unknown_key_error(path)?,
                },
                None => unknown_key_error(path)?,
            }
        }
        match (hash, time, epoch, pred_epochs, address_gen) {
            (
                Some(hash),
                Some(time),
                Some(epoch),
                Some(pred_epochs),
                Some(address_gen),
            ) => Ok(Some(BlockStateRead {
                merkle_tree_stores,
                hash,
                height,
                time,
                epoch,
                pred_epochs,
                results,
                next_epoch_min_start_height,
                next_epoch_min_start_time,
                update_epoch_blocks_delay,
                address_gen,
                tx_queue,
                ethereum_height,
                eth_events_queue,
            })),
            _ => Err(Error::Temporary {
                error: "Essential data couldn't be read from the DB"
                    .to_string(),
            }),
        }
    }

    fn write_block(
        &mut self,
        state: BlockStateWrite,
        batch: &mut Self::WriteBatch,
        is_full_commit: bool,
    ) -> Result<()> {
        let BlockStateWrite {
            merkle_tree_stores,
            header,
            hash,
            height,
            time,
            epoch,
            pred_epochs,
            next_epoch_min_start_height,
            next_epoch_min_start_time,
            update_epoch_blocks_delay,
            address_gen,
            results,
            tx_queue,
            ethereum_height,
            eth_events_queue,
        }: BlockStateWrite = state;

        // Epoch start height and time
        let state_cf =
            self.get_column_family(ColumnFamilies::State.as_str())?;
        if let Some(current_value) = self
            .0
            .get_cf(state_cf, "next_epoch_min_start_height")
            .map_err(|e| Error::DBError(e.into_string()))?
        {
            // Write the predecessor value for rollback
            batch.0.put_cf(
                state_cf,
                "pred/next_epoch_min_start_height",
                current_value,
            );
        }
        batch.0.put_cf(
            state_cf,
            "next_epoch_min_start_height",
            types::encode(&next_epoch_min_start_height),
        );

        if let Some(current_value) = self
            .0
            .get_cf(state_cf, "next_epoch_min_start_time")
            .map_err(|e| Error::DBError(e.into_string()))?
        {
            // Write the predecessor value for rollback
            batch.0.put_cf(
                state_cf,
                "pred/next_epoch_min_start_time",
                current_value,
            );
        }
        batch.0.put_cf(
            state_cf,
            "next_epoch_min_start_time",
            types::encode(&next_epoch_min_start_time),
        );
        if let Some(current_value) = self
            .0
            .get_cf(state_cf, "update_epoch_blocks_delay")
            .map_err(|e| Error::DBError(e.into_string()))?
        {
            // Write the predecessor value for rollback
            batch.0.put_cf(
                state_cf,
                "pred/update_epoch_blocks_delay",
                current_value,
            );
        }
        batch.0.put_cf(
            state_cf,
            "update_epoch_blocks_delay",
            types::encode(&update_epoch_blocks_delay),
        );

        // Tx queue
        if let Some(pred_tx_queue) = self
            .0
            .get_cf(state_cf, "tx_queue")
            .map_err(|e| Error::DBError(e.into_string()))?
        {
            // Write the predecessor value for rollback
            batch.0.put_cf(state_cf, "pred/tx_queue", pred_tx_queue);
        }
        batch
            .0
            .put_cf(state_cf, "tx_queue", types::encode(&tx_queue));
        batch.0.put_cf(
            state_cf,
            "ethereum_height",
            types::encode(&ethereum_height),
        );
        batch.0.put_cf(
            state_cf,
            "eth_events_queue",
            types::encode(&eth_events_queue),
        );

        let block_cf =
            self.get_column_family(ColumnFamilies::Block.as_str())?;
        let prefix_key = Key::from(height.to_db_key());
        // Merkle tree
        {
            let prefix_key = prefix_key
                .push(&"tree".to_owned())
                .map_err(Error::KeyError)?;
            for st in StoreType::iter() {
                if *st == StoreType::Base || is_full_commit {
                    let prefix_key = prefix_key
                        .push(&st.to_string())
                        .map_err(Error::KeyError)?;
                    let root_key = prefix_key
                        .push(&"root".to_owned())
                        .map_err(Error::KeyError)?;
                    batch.0.put_cf(
                        block_cf,
                        root_key.to_string(),
                        types::encode(merkle_tree_stores.root(st)),
                    );
                    let store_key = prefix_key
                        .push(&"store".to_owned())
                        .map_err(Error::KeyError)?;
                    batch.0.put_cf(
                        block_cf,
                        store_key.to_string(),
                        merkle_tree_stores.store(st).encode(),
                    );
                }
            }
        }
        // Block header
        {
            if let Some(h) = header {
                let key = prefix_key
                    .push(&"header".to_owned())
                    .map_err(Error::KeyError)?;
                batch.0.put_cf(
                    block_cf,
                    key.to_string(),
                    h.try_to_vec().expect("serialization failed"),
                );
            }
        }
        // Block hash
        {
            let key = prefix_key
                .push(&"hash".to_owned())
                .map_err(Error::KeyError)?;
            batch
                .0
                .put_cf(block_cf, key.to_string(), types::encode(&hash));
        }
        // Block time
        {
            let key = prefix_key
                .push(&"time".to_owned())
                .map_err(Error::KeyError)?;
            batch
                .0
                .put_cf(block_cf, key.to_string(), types::encode(&time));
        }
        // Block epoch
        {
            let key = prefix_key
                .push(&"epoch".to_owned())
                .map_err(Error::KeyError)?;
            batch
                .0
                .put_cf(block_cf, key.to_string(), types::encode(&epoch));
        }
        // Block results
        {
            let results_path = format!("results/{}", height.raw());
            batch
                .0
                .put_cf(block_cf, results_path, types::encode(&results));
        }
        // Predecessor block epochs
        {
            let key = prefix_key
                .push(&"pred_epochs".to_owned())
                .map_err(Error::KeyError)?;
            batch.0.put_cf(
                block_cf,
                key.to_string(),
                types::encode(&pred_epochs),
            );
        }
        // Address gen
        {
            let key = prefix_key
                .push(&"address_gen".to_owned())
                .map_err(Error::KeyError)?;
            batch.0.put_cf(
                block_cf,
                key.to_string(),
                types::encode(&address_gen),
            );
        }

        // Block height
        batch.0.put_cf(state_cf, "height", types::encode(&height));

        Ok(())
    }

    fn read_block_header(&self, height: BlockHeight) -> Result<Option<Header>> {
        let block_cf =
            self.get_column_family(ColumnFamilies::Block.as_str())?;
        let prefix_key = Key::from(height.to_db_key());
        let key = prefix_key
            .push(&"header".to_owned())
            .map_err(Error::KeyError)?;
        let value = self
            .0
            .get_cf(block_cf, key.to_string())
            .map_err(|e| Error::DBError(e.into_string()))?;
        match value {
            Some(v) => Ok(Some(
                Header::try_from_slice(&v[..])
                    .map_err(Error::BorshCodingError)?,
            )),
            None => Ok(None),
        }
    }

    fn read_merkle_tree_stores(
        &self,
        height: BlockHeight,
    ) -> Result<Option<(BlockHeight, MerkleTreeStoresRead)>> {
        // Get the latest height at which the tree stores were written
        let block_cf =
            self.get_column_family(ColumnFamilies::Block.as_str())?;
        let height_key = Key::from(height.to_db_key());
        let key = height_key
            .push(&"pred_epochs".to_owned())
            .expect("Cannot obtain a storage key");
        let pred_epochs: Epochs = match self
            .0
            .get_cf(block_cf, key.to_string())
            .map_err(|e| Error::DBError(e.into_string()))?
        {
            Some(b) => types::decode(b).map_err(Error::CodingError)?,
            None => return Ok(None),
        };
        // Read the tree at the first height if no epoch update
        let stored_height = match pred_epochs.get_epoch_start_height(height) {
            Some(BlockHeight(0)) | None => BlockHeight(1),
            Some(h) => h,
        };

        let tree_key = Key::from(stored_height.to_db_key())
            .push(&"tree".to_owned())
            .map_err(Error::KeyError)?;
        let mut merkle_tree_stores = MerkleTreeStoresRead::default();
        for st in StoreType::iter() {
            let prefix_key =
                tree_key.push(&st.to_string()).map_err(Error::KeyError)?;
            let root_key = prefix_key
                .push(&"root".to_owned())
                .map_err(Error::KeyError)?;
            let bytes = self
                .0
                .get_cf(block_cf, root_key.to_string())
                .map_err(|e| Error::DBError(e.into_string()))?;
            match bytes {
                Some(b) => {
                    let root = types::decode(b).map_err(Error::CodingError)?;
                    merkle_tree_stores.set_root(st, root);
                }
                None => return Ok(None),
            }

            let store_key = prefix_key
                .push(&"store".to_owned())
                .map_err(Error::KeyError)?;
            let bytes = self
                .0
                .get_cf(block_cf, store_key.to_string())
                .map_err(|e| Error::DBError(e.into_string()))?;
            match bytes {
                Some(b) => {
                    merkle_tree_stores.set_store(st.decode_store(b)?);
                }
                None => return Ok(None),
            }
        }
        Ok(Some((stored_height, merkle_tree_stores)))
    }

    fn read_subspace_val(&self, key: &Key) -> Result<Option<Vec<u8>>> {
        let subspace_cf =
            self.get_column_family(ColumnFamilies::Subspace.as_str())?;
        self.0
            .get_cf(subspace_cf, key.to_string())
            .map_err(|e| Error::DBError(e.into_string()))
    }

    fn read_subspace_val_with_height(
        &self,
        key: &Key,
        height: BlockHeight,
        last_height: BlockHeight,
    ) -> Result<Option<Vec<u8>>> {
        // Check if the value changed at this height
        let diffs_cf =
            self.get_column_family(ColumnFamilies::Diffs.as_str())?;
        let key_prefix = Key::from(height.to_db_key());
        let new_val_key = key_prefix
            .push(&"new".to_owned())
            .map_err(Error::KeyError)?
            .join(key)
            .to_string();

        // If it has a "new" val, it was written at this height
        match self
            .0
            .get_cf(diffs_cf, new_val_key)
            .map_err(|e| Error::DBError(e.into_string()))?
        {
            Some(new_val) => {
                return Ok(Some(new_val));
            }
            None => {
                let old_val_key = key_prefix
                    .push(&"old".to_owned())
                    .map_err(Error::KeyError)?
                    .join(key)
                    .to_string();
                // If it has an "old" val, it was deleted at this height
                if self.0.key_may_exist_cf(diffs_cf, old_val_key.clone()) {
                    // check if it actually exists
                    if self
                        .0
                        .get_cf(diffs_cf, old_val_key)
                        .map_err(|e| Error::DBError(e.into_string()))?
                        .is_some()
                    {
                        return Ok(None);
                    }
                }
            }
        }

        // If the value didn't change at the given height, we try to look for it
        // at successor heights, up to the `last_height`
        let mut raw_height = height.0 + 1;
        loop {
            // Try to find the next diff on this key
            let key_prefix = Key::from(BlockHeight(raw_height).to_db_key());
            let old_val_key = key_prefix
                .push(&"old".to_owned())
                .map_err(Error::KeyError)?
                .join(key)
                .to_string();
            let old_val = self
                .0
                .get_cf(diffs_cf, old_val_key)
                .map_err(|e| Error::DBError(e.into_string()))?;
            // If it has an "old" val, it's the one we're looking for
            match old_val {
                Some(bytes) => return Ok(Some(bytes)),
                None => {
                    // Check if the value was created at this height instead,
                    // which would mean that it wasn't present before
                    let new_val_key = key_prefix
                        .push(&"new".to_owned())
                        .map_err(Error::KeyError)?
                        .join(key)
                        .to_string();
                    if self.0.key_may_exist_cf(diffs_cf, new_val_key.clone()) {
                        // check if it actually exists
                        if self
                            .0
                            .get_cf(diffs_cf, new_val_key)
                            .map_err(|e| Error::DBError(e.into_string()))?
                            .is_some()
                        {
                            return Ok(None);
                        }
                    }

                    if raw_height >= last_height.0 {
                        // Read from latest height
                        return self.read_subspace_val(key);
                    } else {
                        raw_height += 1
                    }
                }
            }
        }
    }

    fn write_subspace_val(
        &mut self,
        height: BlockHeight,
        key: &Key,
        value: impl AsRef<[u8]>,
    ) -> Result<i64> {
        let subspace_cf =
            self.get_column_family(ColumnFamilies::Subspace.as_str())?;
        let value = value.as_ref();
        let size_diff = match self
            .0
            .get_cf(subspace_cf, key.to_string())
            .map_err(|e| Error::DBError(e.into_string()))?
        {
            Some(prev_value) => {
                let size_diff = value.len() as i64 - prev_value.len() as i64;
                self.write_subspace_diff(
                    height,
                    key,
                    Some(&prev_value),
                    Some(value),
                )?;
                size_diff
            }
            None => {
                self.write_subspace_diff(height, key, None, Some(value))?;
                value.len() as i64
            }
        };

        // Write the new key-val
        self.0
            .put_cf(subspace_cf, key.to_string(), value)
            .map_err(|e| Error::DBError(e.into_string()))?;

        Ok(size_diff)
    }

    fn delete_subspace_val(
        &mut self,
        height: BlockHeight,
        key: &Key,
    ) -> Result<i64> {
        let subspace_cf =
            self.get_column_family(ColumnFamilies::Subspace.as_str())?;

        // Check the length of previous value, if any
        let prev_len = match self
            .0
            .get_cf(subspace_cf, key.to_string())
            .map_err(|e| Error::DBError(e.into_string()))?
        {
            Some(prev_value) => {
                let prev_len = prev_value.len() as i64;
                self.write_subspace_diff(height, key, Some(&prev_value), None)?;
                prev_len
            }
            None => 0,
        };

        // Delete the key-val
        self.0
            .delete_cf(subspace_cf, key.to_string())
            .map_err(|e| Error::DBError(e.into_string()))?;

        Ok(prev_len)
    }

    fn batch() -> Self::WriteBatch {
        RocksDBWriteBatch::default()
    }

    fn exec_batch(&mut self, batch: Self::WriteBatch) -> Result<()> {
        self.exec_batch(batch.0)
    }

    fn batch_write_subspace_val(
        &self,
        batch: &mut Self::WriteBatch,
        height: BlockHeight,
        key: &Key,
        value: impl AsRef<[u8]>,
    ) -> Result<i64> {
        let value = value.as_ref();
        let subspace_cf =
            self.get_column_family(ColumnFamilies::Subspace.as_str())?;
        let size_diff = match self
            .0
            .get_cf(subspace_cf, key.to_string())
            .map_err(|e| Error::DBError(e.into_string()))?
        {
            Some(old_value) => {
                let size_diff = value.len() as i64 - old_value.len() as i64;
                // Persist the previous value
                self.batch_write_subspace_diff(
                    batch,
                    height,
                    key,
                    Some(&old_value),
                    Some(value),
                )?;
                size_diff
            }
            None => {
                self.batch_write_subspace_diff(
                    batch,
                    height,
                    key,
                    None,
                    Some(value),
                )?;
                value.len() as i64
            }
        };

        // Write the new key-val
        batch.0.put_cf(subspace_cf, key.to_string(), value);

        Ok(size_diff)
    }

    fn batch_delete_subspace_val(
        &self,
        batch: &mut Self::WriteBatch,
        height: BlockHeight,
        key: &Key,
    ) -> Result<i64> {
        let subspace_cf =
            self.get_column_family(ColumnFamilies::Subspace.as_str())?;

        // Check the length of previous value, if any
        let prev_len = match self
            .0
            .get_cf(subspace_cf, key.to_string())
            .map_err(|e| Error::DBError(e.into_string()))?
        {
            Some(prev_value) => {
                let prev_len = prev_value.len() as i64;
                // Persist the previous value
                self.batch_write_subspace_diff(
                    batch,
                    height,
                    key,
                    Some(&prev_value),
                    None,
                )?;
                prev_len
            }
            None => 0,
        };

        // Delete the key-val
        batch.0.delete_cf(subspace_cf, key.to_string());

        Ok(prev_len)
    }

    fn prune_merkle_tree_stores(
        &mut self,
        batch: &mut Self::WriteBatch,
        epoch: Epoch,
        pred_epochs: &Epochs,
    ) -> Result<()> {
        let block_cf =
            self.get_column_family(ColumnFamilies::Block.as_str())?;
        match pred_epochs.get_start_height_of_epoch(epoch) {
            Some(height) => {
                let prefix_key = Key::from(height.to_db_key())
                    .push(&"tree".to_owned())
                    .map_err(Error::KeyError)?;
                for st in StoreType::iter() {
                    if *st != StoreType::Base {
                        let prefix_key = prefix_key
                            .push(&st.to_string())
                            .map_err(Error::KeyError)?;
                        let root_key = prefix_key
                            .push(&"root".to_owned())
                            .map_err(Error::KeyError)?;
                        batch.0.delete_cf(block_cf, root_key.to_string());
                        let store_key = prefix_key
                            .push(&"store".to_owned())
                            .map_err(Error::KeyError)?;
                        batch.0.delete_cf(block_cf, store_key.to_string());
                    }
                }
                Ok(())
            }
            None => Ok(()),
        }
    }
}

impl<'iter> DBIter<'iter> for RocksDB {
    type PrefixIter = PersistentPrefixIterator<'iter>;

    fn iter_optional_prefix(
        &'iter self,
        prefix: Option<&Key>,
    ) -> PersistentPrefixIterator<'iter> {
        iter_subspace_prefix(self, prefix)
    }

    fn iter_results(&'iter self) -> PersistentPrefixIterator<'iter> {
        let db_prefix = "results/".to_owned();
        let prefix = "results".to_owned();

        let block_cf_key = ColumnFamilies::Block.as_str();
        let block_cf = self
            .get_column_family(ColumnFamilies::Block.as_str())
            .unwrap_or_else(|err| {
                panic!("{block_cf_key} column family should exist: {err}")
            });
        let read_opts = make_iter_read_opts(Some(prefix.clone()));
        let iter = self.0.iterator_cf_opt(
            block_cf,
            read_opts,
            IteratorMode::From(prefix.as_bytes(), Direction::Forward),
        );
        PersistentPrefixIterator(PrefixIterator::new(iter, db_prefix))
    }

    fn iter_old_diffs(
        &'iter self,
        height: BlockHeight,
    ) -> PersistentPrefixIterator<'iter> {
        iter_diffs_prefix(self, height, true)
    }

    fn iter_new_diffs(
        &'iter self,
        height: BlockHeight,
    ) -> PersistentPrefixIterator<'iter> {
        iter_diffs_prefix(self, height, false)
    }
}

fn iter_subspace_prefix<'iter>(
    db: &'iter RocksDB,
    prefix: Option<&Key>,
) -> PersistentPrefixIterator<'iter> {
    let subspace_cf_key = ColumnFamilies::Subspace.as_str();
    let subspace_cf =
        db.get_column_family(subspace_cf_key).unwrap_or_else(|err| {
            panic!("{subspace_cf_key} column family should exist: {err}")
        });
    let db_prefix = "".to_owned();
<<<<<<< HEAD
    let prefix = prefix.map(|k| k.to_string()).unwrap_or_default();
    iter_prefix(db, subspace_cf, db_prefix, prefix)
=======
    let prefix_string = match prefix {
        Some(prefix) => prefix.to_string(),
        None => "".to_string(),
    };
    iter_prefix(db, subspace_cf, db_prefix, prefix_string)
>>>>>>> 4b431cb6
}

fn iter_diffs_prefix(
    db: &RocksDB,
    height: BlockHeight,
    is_old: bool,
) -> PersistentPrefixIterator {
    let diffs_cf_key = ColumnFamilies::Diffs.as_str();
    let diffs_cf = db.get_column_family(diffs_cf_key).unwrap_or_else(|err| {
        panic!("{diffs_cf_key} column family should exist: {err}")
    });
    let prefix = if is_old { "old" } else { "new" };
    let db_prefix = format!("{}/{}/", height.0.raw(), prefix);
    // get keys without a prefix
    iter_prefix(db, diffs_cf, db_prefix.clone(), db_prefix)
}

fn iter_prefix<'a>(
    db: &'a RocksDB,
    cf: &'a ColumnFamily,
    db_prefix: String,
    prefix: String,
) -> PersistentPrefixIterator<'a> {
    let read_opts = make_iter_read_opts(Some(prefix.clone()));
    let iter = db.0.iterator_cf_opt(
        cf,
        read_opts,
        IteratorMode::From(prefix.as_bytes(), Direction::Forward),
    );
    PersistentPrefixIterator(PrefixIterator::new(iter, db_prefix))
}

#[derive(Debug)]
pub struct PersistentPrefixIterator<'a>(
    PrefixIterator<rocksdb::DBIterator<'a>>,
);

impl<'a> Iterator for PersistentPrefixIterator<'a> {
    type Item = (String, Vec<u8>, u64);

    /// Returns the next pair and the gas cost
    fn next(&mut self) -> Option<(String, Vec<u8>, u64)> {
        match self.0.iter.next() {
            Some(result) => {
                let (key, val) =
                    result.expect("Prefix iterator shouldn't fail");
                let key = String::from_utf8(key.to_vec())
                    .expect("Cannot convert from bytes to key string");
                match key.strip_prefix(&self.0.db_prefix) {
                    Some(k) => {
                        let gas = k.len() + val.len();
                        Some((k.to_owned(), val.to_vec(), gas as _))
                    }
                    None => self.next(),
                }
            }
            None => None,
        }
    }
}

/// Make read options for RocksDB iterator with the given prefix
fn make_iter_read_opts(prefix: Option<String>) -> ReadOptions {
    let mut read_opts = ReadOptions::default();
    // don't use the prefix bloom filter
    read_opts.set_total_order_seek(true);

    if let Some(prefix) = prefix {
        let mut upper_prefix = prefix.into_bytes();
        if let Some(last) = upper_prefix.pop() {
            upper_prefix.push(last + 1);
        }
        read_opts.set_iterate_upper_bound(upper_prefix);
    }

    read_opts
}

impl DBWriteBatch for RocksDBWriteBatch {}

fn unknown_key_error(key: &str) -> Result<()> {
    Err(Error::UnknownKey {
        key: key.to_owned(),
    })
}

/// Try to increase NOFILE limit and set the `max_open_files` limit to it in
/// RocksDB options.
fn set_max_open_files(cf_opts: &mut rocksdb::Options) {
    #[cfg(unix)]
    imp::set_max_open_files(cf_opts);
    // Nothing to do on non-unix
    #[cfg(not(unix))]
    let _ = cf_opts;
}

#[cfg(unix)]
mod imp {
    use std::convert::TryInto;

    use rlimit::{Resource, Rlim};

    const DEFAULT_NOFILE_LIMIT: Rlim = Rlim::from_raw(16384);

    pub fn set_max_open_files(cf_opts: &mut rocksdb::Options) {
        let max_open_files = match increase_nofile_limit() {
            Ok(max_open_files) => Some(max_open_files),
            Err(err) => {
                tracing::error!("Failed to increase NOFILE limit: {}", err);
                None
            }
        };
        if let Some(max_open_files) =
            max_open_files.and_then(|max| max.as_raw().try_into().ok())
        {
            cf_opts.set_max_open_files(max_open_files);
        }
    }

    /// Try to increase NOFILE limit and return the current soft limit.
    fn increase_nofile_limit() -> std::io::Result<Rlim> {
        let (soft, hard) = Resource::NOFILE.get()?;
        tracing::debug!("Current NOFILE limit, soft={}, hard={}", soft, hard);

        let target = std::cmp::min(DEFAULT_NOFILE_LIMIT, hard);
        if soft >= target {
            tracing::debug!(
                "NOFILE limit already large enough, not attempting to increase"
            );
            Ok(soft)
        } else {
            tracing::debug!("Try to increase to {}", target);
            Resource::NOFILE.set(target, target)?;

            let (soft, hard) = Resource::NOFILE.get()?;
            tracing::debug!(
                "Increased NOFILE limit, soft={}, hard={}",
                soft,
                hard
            );
            Ok(soft)
        }
    }
}

#[cfg(test)]
mod test {
    use namada::ledger::storage::traits::Sha256Hasher;
    use namada::ledger::storage::MerkleTree;
    use namada::types::address::EstablishedAddressGen;
    use namada::types::storage::{BlockHash, Epoch, Epochs};
    use tempfile::tempdir;

    use super::*;

    /// Test that a block written can be loaded back from DB.
    #[test]
    fn test_load_state() {
        let dir = tempdir().unwrap();
        let mut db = open(dir.path(), None).unwrap();

        let mut batch = RocksDB::batch();
        let last_height = BlockHeight::default();
        db.batch_write_subspace_val(
            &mut batch,
            last_height,
            &Key::parse("test").unwrap(),
            vec![1_u8, 1, 1, 1],
        )
        .unwrap();

        let merkle_tree = MerkleTree::<Sha256Hasher>::default();
        let merkle_tree_stores = merkle_tree.stores();
        let hash = BlockHash::default();
        let time = DateTimeUtc::now();
        let epoch = Epoch::default();
        let pred_epochs = Epochs::default();
        let height = BlockHeight::default();
        let next_epoch_min_start_height = BlockHeight::default();
        let next_epoch_min_start_time = DateTimeUtc::now();
        let update_epoch_blocks_delay = None;
        let address_gen = EstablishedAddressGen::new("whatever");
        let tx_queue = TxQueue::default();
        let results = BlockResults::default();
        let eth_events_queue = EthEventsQueue::default();
        let block = BlockStateWrite {
            merkle_tree_stores,
            header: None,
            hash: &hash,
            height,
            time,
            epoch,
            results: &results,
            pred_epochs: &pred_epochs,
            next_epoch_min_start_height,
            next_epoch_min_start_time,
            update_epoch_blocks_delay,
            address_gen: &address_gen,
            tx_queue: &tx_queue,
            ethereum_height: None,
            eth_events_queue: &eth_events_queue,
        };

        db.write_block(block, &mut batch, true).unwrap();
        db.exec_batch(batch.0).unwrap();

        let _state = db
            .read_last_block()
            .expect("Should be able to read last block")
            .expect("Block should have been written");
    }

    #[test]
    fn test_read() {
        let dir = tempdir().unwrap();
        let mut db = open(dir.path(), None).unwrap();

        let key = Key::parse("test").unwrap();
        let batch_key = Key::parse("batch").unwrap();

        let mut batch = RocksDB::batch();
        let last_height = BlockHeight(100);
        db.batch_write_subspace_val(
            &mut batch,
            last_height,
            &batch_key,
            vec![1_u8, 1, 1, 1],
        )
        .unwrap();
        db.exec_batch(batch.0).unwrap();

        db.write_subspace_val(last_height, &key, vec![1_u8, 1, 1, 0])
            .unwrap();

        let mut batch = RocksDB::batch();
        let last_height = BlockHeight(111);
        db.batch_write_subspace_val(
            &mut batch,
            last_height,
            &batch_key,
            vec![2_u8, 2, 2, 2],
        )
        .unwrap();
        db.exec_batch(batch.0).unwrap();

        db.write_subspace_val(last_height, &key, vec![2_u8, 2, 2, 0])
            .unwrap();

        let prev_value = db
            .read_subspace_val_with_height(
                &batch_key,
                BlockHeight(100),
                last_height,
            )
            .expect("read should succeed");
        assert_eq!(prev_value, Some(vec![1_u8, 1, 1, 1]));
        let prev_value = db
            .read_subspace_val_with_height(&key, BlockHeight(100), last_height)
            .expect("read should succeed");
        assert_eq!(prev_value, Some(vec![1_u8, 1, 1, 0]));

        let updated_value = db
            .read_subspace_val_with_height(
                &batch_key,
                BlockHeight(111),
                last_height,
            )
            .expect("read should succeed");
        assert_eq!(updated_value, Some(vec![2_u8, 2, 2, 2]));
        let updated_value = db
            .read_subspace_val_with_height(&key, BlockHeight(111), last_height)
            .expect("read should succeed");
        assert_eq!(updated_value, Some(vec![2_u8, 2, 2, 0]));

        let latest_value = db
            .read_subspace_val(&batch_key)
            .expect("read should succeed");
        assert_eq!(latest_value, Some(vec![2_u8, 2, 2, 2]));
        let latest_value =
            db.read_subspace_val(&key).expect("read should succeed");
        assert_eq!(latest_value, Some(vec![2_u8, 2, 2, 0]));

        let mut batch = RocksDB::batch();
        let last_height = BlockHeight(222);
        db.batch_delete_subspace_val(&mut batch, last_height, &batch_key)
            .unwrap();
        db.exec_batch(batch.0).unwrap();

        db.delete_subspace_val(last_height, &key).unwrap();

        let deleted_value = db
            .read_subspace_val_with_height(
                &batch_key,
                BlockHeight(222),
                last_height,
            )
            .expect("read should succeed");
        assert_eq!(deleted_value, None);
        let deleted_value = db
            .read_subspace_val_with_height(&key, BlockHeight(222), last_height)
            .expect("read should succeed");
        assert_eq!(deleted_value, None);

        let latest_value = db
            .read_subspace_val(&batch_key)
            .expect("read should succeed");
        assert_eq!(latest_value, None);
        let latest_value =
            db.read_subspace_val(&key).expect("read should succeed");
        assert_eq!(latest_value, None);
    }
}<|MERGE_RESOLUTION|>--- conflicted
+++ resolved
@@ -466,11 +466,7 @@
         let batch = Mutex::new(batch);
 
         tracing::info!("Restoring previous hight subspace diffs");
-<<<<<<< HEAD
         self.iter_prefix(None).par_bridge().try_for_each(
-=======
-        self.iter_optional_prefix(None).par_bridge().try_for_each(
->>>>>>> 4b431cb6
             |(key, _value, _gas)| -> Result<()> {
                 // Restore previous height diff if present, otherwise delete the
                 // subspace key
@@ -1406,16 +1402,8 @@
             panic!("{subspace_cf_key} column family should exist: {err}")
         });
     let db_prefix = "".to_owned();
-<<<<<<< HEAD
     let prefix = prefix.map(|k| k.to_string()).unwrap_or_default();
     iter_prefix(db, subspace_cf, db_prefix, prefix)
-=======
-    let prefix_string = match prefix {
-        Some(prefix) => prefix.to_string(),
-        None => "".to_string(),
-    };
-    iter_prefix(db, subspace_cf, db_prefix, prefix_string)
->>>>>>> 4b431cb6
 }
 
 fn iter_diffs_prefix(
