use namada::core::ledger::slash_fund::ADDRESS as slash_fund_address;
use namada::ledger::events::EventType;
use namada::ledger::governance::{
    storage as gov_storage, ADDRESS as gov_address,
};
use namada::ledger::native_vp::governance::utils::{
    compute_tally, get_proposal_votes, ProposalEvent,
};
use namada::ledger::protocol;
use namada::ledger::storage::types::encode;
use namada::ledger::storage::{DBIter, StorageHasher, DB};
use namada::ledger::storage_api::{token, StorageWrite};
use namada::types::address::Address;
use namada::types::governance::TallyResult;
use namada::types::storage::Epoch;

use super::*;

#[derive(Default)]
pub struct ProposalsResult {
    passed: Vec<u64>,
    rejected: Vec<u64>,
}

pub fn execute_governance_proposals<D, H>(
    shell: &mut Shell<D, H>,
    response: &mut shim::response::FinalizeBlock,
) -> Result<ProposalsResult>
where
    D: DB + for<'iter> DBIter<'iter> + Sync + 'static,
    H: StorageHasher + Sync + 'static,
{
    let mut proposals_result = ProposalsResult::default();

    for id in std::mem::take(&mut shell.proposal_data) {
        let proposal_funds_key = gov_storage::get_funds_key(id);
        let proposal_end_epoch_key = gov_storage::get_voting_end_epoch_key(id);

        let funds = shell
            .read_storage_key::<token::Amount>(&proposal_funds_key)
            .ok_or_else(|| {
                Error::BadProposal(id, "Invalid proposal funds.".to_string())
            })?;
        let proposal_end_epoch = shell
            .read_storage_key::<Epoch>(&proposal_end_epoch_key)
            .ok_or_else(|| {
                Error::BadProposal(
                    id,
                    "Invalid proposal end_epoch.".to_string(),
                )
            })?;

        let votes =
            get_proposal_votes(&shell.wl_storage, proposal_end_epoch, id);
        let is_accepted = votes.and_then(|votes| {
            compute_tally(&shell.wl_storage, proposal_end_epoch, votes)
        });

        let transfer_address = match is_accepted {
            Ok(true) => {
                let proposal_author_key = gov_storage::get_author_key(id);
                let proposal_author = shell
                    .read_storage_key::<Address>(&proposal_author_key)
                    .ok_or_else(|| {
                        Error::BadProposal(
                            id,
                            "Invalid proposal author.".to_string(),
                        )
                    })?;

                let proposal_code_key = gov_storage::get_proposal_code_key(id);
                let proposal_code =
                    shell.read_storage_key_bytes(&proposal_code_key);
                match proposal_code {
                    Some(proposal_code) => {
                        let tx = Tx::new(proposal_code, Some(encode(&id)));
                        let tx_type =
                            TxType::Decrypted(DecryptedTx::Decrypted {
                                tx,
                                #[cfg(not(feature = "mainnet"))]
                                has_valid_pow: false,
                            });
                        let pending_execution_key =
                            gov_storage::get_proposal_execution_key(id);
                        shell
                            .wl_storage
                            .write(&pending_execution_key, ())
                            .expect("Should be able to write to storage.");
                        let tx_result = protocol::dispatch_tx(
                            tx_type,
                            0, /*  this is used to compute the fee
                                * based on the code size. We dont
                                * need it here. */
                            TxIndex::default(),
                            &mut BlockGasMeter::default(),
<<<<<<< HEAD
                            &mut shell.write_log,
                            &mut shell.storage,
=======
                            &mut shell.wl_storage.write_log,
                            &shell.wl_storage.storage,
>>>>>>> 07b8ff2c
                            &mut shell.vp_wasm_cache,
                            &mut shell.tx_wasm_cache,
                        );
                        shell
                            .wl_storage
                            .delete(&pending_execution_key)
                            .expect("Should be able to delete the storage.");
                        match tx_result {
                            Ok(tx_result) => {
                                if tx_result.is_accepted() {
                                    shell.wl_storage.write_log.commit_tx();
                                    let proposal_event: Event =
                                        ProposalEvent::new(
                                            EventType::Proposal.to_string(),
                                            TallyResult::Passed,
                                            id,
                                            true,
                                            true,
                                        )
                                        .into();
                                    response.events.push(proposal_event);
                                    proposals_result.passed.push(id);

                                    proposal_author
                                } else {
                                    shell.wl_storage.write_log.drop_tx();
                                    let proposal_event: Event =
                                        ProposalEvent::new(
                                            EventType::Proposal.to_string(),
                                            TallyResult::Passed,
                                            id,
                                            true,
                                            false,
                                        )
                                        .into();
                                    response.events.push(proposal_event);
                                    proposals_result.rejected.push(id);

                                    slash_fund_address
                                }
                            }
                            Err(_e) => {
                                shell.wl_storage.write_log.drop_tx();
                                let proposal_event: Event = ProposalEvent::new(
                                    EventType::Proposal.to_string(),
                                    TallyResult::Passed,
                                    id,
                                    true,
                                    false,
                                )
                                .into();
                                response.events.push(proposal_event);
                                proposals_result.rejected.push(id);

                                slash_fund_address
                            }
                        }
                    }
                    None => {
                        let proposal_event: Event = ProposalEvent::new(
                            EventType::Proposal.to_string(),
                            TallyResult::Passed,
                            id,
                            false,
                            false,
                        )
                        .into();
                        response.events.push(proposal_event);
                        proposals_result.passed.push(id);

                        proposal_author
                    }
                }
            }
            Ok(false) => {
                let proposal_event: Event = ProposalEvent::new(
                    EventType::Proposal.to_string(),
                    TallyResult::Rejected,
                    id,
                    false,
                    false,
                )
                .into();
                response.events.push(proposal_event);
                proposals_result.rejected.push(id);

                slash_fund_address
            }
            Err(err) => {
                tracing::error!(
                    "Unexpectedly failed to tally proposal ID {id} with error \
                     {err}"
                );
                let proposal_event: Event = ProposalEvent::new(
                    EventType::Proposal.to_string(),
                    TallyResult::Failed,
                    id,
                    false,
                    false,
                )
                .into();
                response.events.push(proposal_event);

                slash_fund_address
            }
        };

        let native_token = shell.wl_storage.storage.native_token.clone();
        // transfer proposal locked funds
        token::transfer(
            &mut shell.wl_storage,
            &native_token,
            &gov_address,
            &transfer_address,
            funds,
        )
        .expect(
            "Must be able to transfer governance locked funds after proposal \
             has been tallied",
        );
    }

    Ok(proposals_result)
}<|MERGE_RESOLUTION|>--- conflicted
+++ resolved
@@ -93,13 +93,8 @@
                                 * need it here. */
                             TxIndex::default(),
                             &mut BlockGasMeter::default(),
-<<<<<<< HEAD
-                            &mut shell.write_log,
-                            &mut shell.storage,
-=======
                             &mut shell.wl_storage.write_log,
                             &shell.wl_storage.storage,
->>>>>>> 07b8ff2c
                             &mut shell.vp_wasm_cache,
                             &mut shell.tx_wasm_cache,
                         );
