//! The parameters used for the chain's genesis

use std::collections::HashMap;
#[cfg(not(feature = "dev"))]
use std::path::Path;

use borsh::{BorshDeserialize, BorshSerialize};
use derivative::Derivative;
use namada::ledger::eth_bridge::parameters::EthereumBridgeConfig;
use namada::ledger::governance::parameters::GovParams;
use namada::ledger::parameters::Parameters;
use namada::ledger::pos::{GenesisValidator, PosParams};
use namada::types::address::Address;
#[cfg(not(feature = "dev"))]
use namada::types::chain::ChainId;
use namada::types::key::dkg_session_keys::DkgPublicKey;
use namada::types::key::*;
use namada::types::time::DateTimeUtc;
use namada::types::{storage, token};

/// Genesis configuration file format
pub mod genesis_config {
    use std::array::TryFromSliceError;
    use std::collections::HashMap;
    use std::convert::TryInto;
    use std::path::Path;
    use std::str::FromStr;

    use data_encoding::HEXLOWER;
    use eyre::Context;
    use namada::ledger::governance::parameters::GovParams;
    use namada::ledger::parameters::{EpochDuration, Parameters};
    use namada::ledger::pos::types::BasisPoints;
    use namada::ledger::pos::{GenesisValidator, PosParams};
    use namada::types::address::Address;
    use namada::types::key::dkg_session_keys::DkgPublicKey;
    use namada::types::key::*;
    use namada::types::time::Rfc3339String;
    use namada::types::{storage, token};
    use serde::{Deserialize, Serialize};
    use thiserror::Error;

    use super::{
        EstablishedAccount, EthereumBridgeConfig, Genesis, ImplicitAccount,
        TokenAccount, Validator,
    };
    use crate::cli;

    #[derive(Clone, Debug, Deserialize, Serialize)]
    pub struct HexString(pub String);

    impl HexString {
        pub fn to_bytes(&self) -> Result<Vec<u8>, HexKeyError> {
            let bytes = HEXLOWER.decode(self.0.as_ref())?;
            Ok(bytes)
        }

        pub fn to_sha256_bytes(&self) -> Result<[u8; 32], HexKeyError> {
            let bytes = HEXLOWER.decode(self.0.as_ref())?;
            let slice = bytes.as_slice();
            let array: [u8; 32] = slice.try_into()?;
            Ok(array)
        }

        pub fn to_public_key(&self) -> Result<common::PublicKey, HexKeyError> {
            let key = common::PublicKey::from_str(&self.0)
                .map_err(HexKeyError::InvalidPublicKey)?;
            Ok(key)
        }

        pub fn to_dkg_public_key(&self) -> Result<DkgPublicKey, HexKeyError> {
            let key = DkgPublicKey::from_str(&self.0)?;
            Ok(key)
        }
    }

    #[derive(Error, Debug)]
    pub enum HexKeyError {
        #[error("Invalid hex string: {0:?}")]
        InvalidHexString(data_encoding::DecodeError),
        #[error("Invalid sha256 checksum: {0}")]
        InvalidSha256(TryFromSliceError),
        #[error("Invalid public key: {0}")]
        InvalidPublicKey(ParsePublicKeyError),
    }

    impl From<data_encoding::DecodeError> for HexKeyError {
        fn from(err: data_encoding::DecodeError) -> Self {
            Self::InvalidHexString(err)
        }
    }

    impl From<ParsePublicKeyError> for HexKeyError {
        fn from(err: ParsePublicKeyError) -> Self {
            Self::InvalidPublicKey(err)
        }
    }

    impl From<TryFromSliceError> for HexKeyError {
        fn from(err: TryFromSliceError) -> Self {
            Self::InvalidSha256(err)
        }
    }

    #[derive(Clone, Debug, Deserialize, Serialize)]
    pub struct GenesisConfig {
        // Genesis timestamp
        pub genesis_time: Rfc3339String,
        // Initial validator set
        pub validator: HashMap<String, ValidatorConfig>,
        // Token accounts present at genesis
        pub token: Option<HashMap<String, TokenAccountConfig>>,
        // Established accounts present at genesis
        pub established: Option<HashMap<String, EstablishedAccountConfig>>,
        // Implicit accounts present at genesis
        pub implicit: Option<HashMap<String, ImplicitAccountConfig>>,
        // Protocol parameters
        pub parameters: ParametersConfig,
        // PoS parameters
        pub pos_params: PosParamsConfig,
        // Governance parameters
        pub gov_params: GovernanceParamsConfig,
        // Ethereum bridge config
        pub ethereum_bridge_params: Option<EthereumBridgeConfig>,
        // Wasm definitions
        pub wasm: HashMap<String, WasmConfig>,
    }

    #[derive(Clone, Debug, Deserialize, Serialize)]
    pub struct GovernanceParamsConfig {
        // Min funds to stake to submit a proposal
        // XXX: u64 doesn't work with toml-rs!
        pub min_proposal_fund: u64,
        // Maximum size of proposal in kibibytes (KiB)
        // XXX: u64 doesn't work with toml-rs!
        pub max_proposal_code_size: u64,
        // Minimum proposal period length in epochs
        // XXX: u64 doesn't work with toml-rs!
        pub min_proposal_period: u64,
        // Maximum proposal period length in epochs
        // XXX: u64 doesn't work with toml-rs!
        pub max_proposal_period: u64,
        // Maximum number of characters in the proposal content
        // XXX: u64 doesn't work with toml-rs!
        pub max_proposal_content_size: u64,
        // Minimum number of epoch between end and grace epoch
        // XXX: u64 doesn't work with toml-rs!
        pub min_proposal_grace_epochs: u64,
    }

    /// Validator pre-genesis configuration can be created with client utils
    /// `init-genesis-validator` command and added to a genesis for
    /// `init-network` cmd and that can be subsequently read by `join-network`
    /// cmd to setup a genesis validator node.
    #[derive(Serialize, Deserialize, Debug)]
    pub struct ValidatorPreGenesisConfig {
        pub validator: HashMap<String, ValidatorConfig>,
    }

    #[derive(Clone, Default, Debug, Deserialize, Serialize)]
    pub struct ValidatorConfig {
        // Public key for consensus. (default: generate)
        pub consensus_public_key: Option<HexString>,
        // Public key (cold) for eth governance. (default: generate)
        pub eth_cold_key: Option<HexString>,
        // Public key (hot) for eth bridge. (default: generate)
        pub eth_hot_key: Option<HexString>,
        // Public key for validator account. (default: generate)
        pub account_public_key: Option<HexString>,
        // Public key for staking reward account. (default: generate)
        pub staking_reward_public_key: Option<HexString>,
        // Public protocol signing key for validator account. (default:
        // generate)
        pub protocol_public_key: Option<HexString>,
        // Public DKG session key for validator account. (default: generate)
        pub dkg_public_key: Option<HexString>,
        // Validator address (default: generate).
        pub address: Option<String>,
        // Staking reward account address (default: generate).
        pub staking_reward_address: Option<String>,
        // Total number of tokens held at genesis.
        // XXX: u64 doesn't work with toml-rs!
        pub tokens: Option<u64>,
        // Unstaked balance at genesis.
        // XXX: u64 doesn't work with toml-rs!
        pub non_staked_balance: Option<u64>,
        // Filename of validator VP. (default: default validator VP)
        pub validator_vp: Option<String>,
        // Filename of staking reward account VP. (default: user VP)
        pub staking_reward_vp: Option<String>,
        // IP:port of the validator. (used in generation only)
        pub net_address: Option<String>,
        /// Tendermint node key is used to derive Tendermint node ID for node
        /// authentication
        pub tendermint_node_key: Option<HexString>,
    }

    #[derive(Clone, Debug, Deserialize, Serialize)]
    pub struct TokenAccountConfig {
        // Address of token account (default: generate).
        pub address: Option<String>,
        // Filename of token account VP. (default: token VP)
        pub vp: Option<String>,
        // Initial balances held by accounts defined elsewhere.
        // XXX: u64 doesn't work with toml-rs!
        pub balances: Option<HashMap<String, u64>>,
    }

    #[derive(Clone, Debug, Deserialize, Serialize)]
    pub struct EstablishedAccountConfig {
        // Address of established account (default: generate).
        pub address: Option<String>,
        // Filename of established account VP. (default: user VP)
        pub vp: Option<String>,
        // Public key of established account. (default: generate)
        pub public_key: Option<HexString>,
        // Initial storage key values.
        pub storage: Option<HashMap<String, HexString>>,
    }

    #[derive(Clone, Debug, Deserialize, Serialize)]
    pub struct ImplicitAccountConfig {
        // Public key of implicit account (default: generate).
        pub public_key: Option<HexString>,
    }

    #[derive(Clone, Debug, Deserialize, Serialize)]
    pub struct ParametersConfig {
        // Minimum number of blocks per epoch.
        // XXX: u64 doesn't work with toml-rs!
        pub min_num_of_blocks: u64,
        // Minimum duration of an epoch (in seconds).
        // TODO: this is i64 because datetime wants it
        pub min_duration: i64,
        // Maximum duration per block (in seconds).
        // TODO: this is i64 because datetime wants it
        pub max_expected_time_per_block: i64,
        // Hashes of whitelisted vps array. `None` value or an empty array
        // disables whitelisting.
        pub vp_whitelist: Option<Vec<String>>,
        // Hashes of whitelisted txs array. `None` value or an empty array
        // disables whitelisting.
        pub tx_whitelist: Option<Vec<String>>,
    }

    #[derive(Clone, Debug, Deserialize, Serialize)]
    pub struct PosParamsConfig {
        // Maximum number of active validators.
        // XXX: u64 doesn't work with toml-rs!
        pub max_validator_slots: u64,
        // Pipeline length (in epochs).
        // XXX: u64 doesn't work with toml-rs!
        pub pipeline_len: u64,
        // Unbonding length (in epochs).
        // XXX: u64 doesn't work with toml-rs!
        pub unbonding_len: u64,
        // Votes per token (in basis points).
        // XXX: u64 doesn't work with toml-rs!
        pub votes_per_token: u64,
        // Reward for proposing a block.
        // XXX: u64 doesn't work with toml-rs!
        pub block_proposer_reward: u64,
        // Reward for voting on a block.
        // XXX: u64 doesn't work with toml-rs!
        pub block_vote_reward: u64,
        // Portion of a validator's stake that should be slashed on a
        // duplicate vote (in basis points).
        // XXX: u64 doesn't work with toml-rs!
        pub duplicate_vote_slash_rate: u64,
        // Portion of a validator's stake that should be slashed on a
        // light client attack (in basis points).
        // XXX: u64 doesn't work with toml-rs!
        pub light_client_attack_slash_rate: u64,
    }

    #[derive(Clone, Debug, Deserialize, Serialize)]
    pub struct WasmConfig {
        filename: String,
        pub sha256: Option<HexString>,
    }

    fn load_validator(
        config: &ValidatorConfig,
        wasm: &HashMap<String, WasmConfig>,
    ) -> Validator {
        let validator_vp_name = config.validator_vp.as_ref().unwrap();
        let validator_vp_config = wasm.get(validator_vp_name).unwrap();
        let reward_vp_name = config.staking_reward_vp.as_ref().unwrap();
        let reward_vp_config = wasm.get(reward_vp_name).unwrap();

        Validator {
            pos_data: GenesisValidator {
                address: Address::decode(&config.address.as_ref().unwrap())
                    .unwrap(),
                staking_reward_address: Address::decode(
                    &config.staking_reward_address.as_ref().unwrap(),
                )
                .unwrap(),
                tokens: token::Amount::whole(config.tokens.unwrap_or_default()),
                consensus_key: config
                    .consensus_public_key
                    .as_ref()
                    .unwrap()
                    .to_public_key()
                    .unwrap(),
                staking_reward_key: config
                    .staking_reward_public_key
                    .as_ref()
                    .unwrap()
                    .to_public_key()
                    .unwrap(),
                eth_cold_key: config
                    .eth_cold_key
                    .as_ref()
                    .unwrap()
                    .to_public_key()
                    .unwrap(),
                eth_hot_key: config
                    .eth_hot_key
                    .as_ref()
                    .unwrap()
                    .to_public_key()
                    .unwrap(),
            },
            account_key: config
                .account_public_key
                .as_ref()
                .unwrap()
                .to_public_key()
                .unwrap(),
            protocol_key: config
                .protocol_public_key
                .as_ref()
                .unwrap()
                .to_public_key()
                .unwrap(),
            dkg_public_key: config
                .dkg_public_key
                .as_ref()
                .unwrap()
                .to_dkg_public_key()
                .unwrap(),
            non_staked_balance: token::Amount::whole(
                config.non_staked_balance.unwrap_or_default(),
            ),
            validator_vp_code_path: validator_vp_config.filename.to_owned(),
            validator_vp_sha256: validator_vp_config
                .sha256
                .clone()
                .unwrap()
                .to_sha256_bytes()
                .unwrap(),
            reward_vp_code_path: reward_vp_config.filename.to_owned(),
            reward_vp_sha256: reward_vp_config
                .sha256
                .clone()
                .unwrap_or_else(|| {
                    eprintln!("Unknown validator VP WASM sha256");
                    cli::safe_exit(1);
                })
                .to_sha256_bytes()
                .unwrap(),
        }
    }

    fn load_token(
        config: &TokenAccountConfig,
        wasm: &HashMap<String, WasmConfig>,
        validators: &HashMap<String, Validator>,
        established_accounts: &HashMap<String, EstablishedAccount>,
        implicit_accounts: &HashMap<String, ImplicitAccount>,
    ) -> TokenAccount {
        let token_vp_name = config.vp.as_ref().unwrap();
        let token_vp_config = wasm.get(token_vp_name).unwrap();

        TokenAccount {
            address: Address::decode(&config.address.as_ref().unwrap())
                .unwrap(),
            vp_code_path: token_vp_config.filename.to_owned(),
            vp_sha256: token_vp_config
                .sha256
                .clone()
                .unwrap_or_else(|| {
                    eprintln!("Unknown token VP WASM sha256");
                    cli::safe_exit(1);
                })
                .to_sha256_bytes()
                .unwrap(),
            balances: config
                .balances
                .as_ref()
                .unwrap_or(&HashMap::default())
                .iter()
                .map(|(alias_or_address, amount)| {
                    (
                        match Address::decode(&alias_or_address) {
                            Ok(address) => address,
                            Err(decode_err) => {
                                if let Some(alias) =
                                    alias_or_address.strip_suffix(".public_key")
                                {
                                    if let Some(established) =
                                        established_accounts.get(alias)
                                    {
                                        established
                                            .public_key
                                            .as_ref()
                                            .unwrap()
                                            .into()
                                    } else if let Some(validator) =
                                        validators.get(alias)
                                    {
                                        (&validator.account_key).into()
                                    } else {
                                        eprintln!(
                                            "No established or validator \
                                             account with alias {} found",
                                            alias
                                        );
                                        cli::safe_exit(1)
                                    }
                                } else if let Some(established) =
                                    established_accounts.get(alias_or_address)
                                {
                                    established.address.clone()
                                } else if let Some(validator) =
                                    validators.get(alias_or_address)
                                {
                                    validator.pos_data.address.clone()
                                } else if let Some(implicit) =
                                    implicit_accounts.get(alias_or_address)
                                {
                                    (&implicit.public_key).into()
                                } else {
                                    eprintln!(
                                        "{} is unknown alias and not a valid \
                                         address: {}",
                                        alias_or_address, decode_err
                                    );
                                    cli::safe_exit(1)
                                }
                            }
                        },
                        token::Amount::whole(*amount),
                    )
                })
                .collect(),
        }
    }

    fn load_established(
        config: &EstablishedAccountConfig,
        wasm: &HashMap<String, WasmConfig>,
    ) -> EstablishedAccount {
        let account_vp_name = config.vp.as_ref().unwrap();
        let account_vp_config = wasm.get(account_vp_name).unwrap();

        EstablishedAccount {
            address: Address::decode(&config.address.as_ref().unwrap())
                .unwrap(),
            vp_code_path: account_vp_config.filename.to_owned(),
            vp_sha256: account_vp_config
                .sha256
                .clone()
                .unwrap_or_else(|| {
                    eprintln!("Unknown user VP WASM sha256");
                    cli::safe_exit(1);
                })
                .to_sha256_bytes()
                .unwrap(),
            public_key: config
                .public_key
                .as_ref()
                .map(|hex| hex.to_public_key().unwrap()),
            storage: config
                .storage
                .as_ref()
                .unwrap_or(&HashMap::default())
                .iter()
                .map(|(address, hex)| {
                    (
                        storage::Key::parse(&address).unwrap(),
                        hex.to_bytes().unwrap(),
                    )
                })
                .collect(),
        }
    }

    fn load_implicit(config: &ImplicitAccountConfig) -> ImplicitAccount {
        ImplicitAccount {
            public_key: config
                .public_key
                .as_ref()
                .unwrap()
                .to_public_key()
                .unwrap(),
        }
    }

    pub fn load_genesis_config(config: GenesisConfig) -> Genesis {
        let wasms = config.wasm;
        let validators: HashMap<String, Validator> = config
            .validator
            .iter()
            .map(|(name, cfg)| (name.clone(), load_validator(cfg, &wasms)))
            .collect();
        let established_accounts: HashMap<String, EstablishedAccount> = config
            .established
            .unwrap_or_default()
            .iter()
            .map(|(name, cfg)| (name.clone(), load_established(cfg, &wasms)))
            .collect();
        let implicit_accounts: HashMap<String, ImplicitAccount> = config
            .implicit
            .unwrap_or_default()
            .iter()
            .map(|(name, cfg)| (name.clone(), load_implicit(cfg)))
            .collect();
        let token_accounts = config
            .token
            .unwrap_or_default()
            .iter()
            .map(|(_name, cfg)| {
                load_token(
                    cfg,
                    &wasms,
                    &validators,
                    &established_accounts,
                    &implicit_accounts,
                )
            })
            .collect();

        let parameters = Parameters {
            epoch_duration: EpochDuration {
                min_num_of_blocks: config.parameters.min_num_of_blocks,
                min_duration: namada::types::time::Duration::seconds(
                    config.parameters.min_duration,
                )
                .into(),
            },
            max_expected_time_per_block:
                namada::types::time::Duration::seconds(
                    config.parameters.max_expected_time_per_block,
                )
                .into(),
            vp_whitelist: config.parameters.vp_whitelist.unwrap_or_default(),
            tx_whitelist: config.parameters.tx_whitelist.unwrap_or_default(),
        };

        let gov_params = GovParams {
            min_proposal_fund: config.gov_params.min_proposal_fund,
            max_proposal_code_size: config.gov_params.max_proposal_code_size,
            min_proposal_period: config.gov_params.min_proposal_period,
            max_proposal_period: config.gov_params.max_proposal_period,
            max_proposal_content_size: config
                .gov_params
                .max_proposal_content_size,
            min_proposal_grace_epochs: config
                .gov_params
                .min_proposal_grace_epochs,
        };

        let pos_params = PosParams {
            max_validator_slots: config.pos_params.max_validator_slots,
            pipeline_len: config.pos_params.pipeline_len,
            unbonding_len: config.pos_params.unbonding_len,
            votes_per_token: BasisPoints::new(
                config.pos_params.votes_per_token,
            ),
            block_proposer_reward: config.pos_params.block_proposer_reward,
            block_vote_reward: config.pos_params.block_vote_reward,
            duplicate_vote_slash_rate: BasisPoints::new(
                config.pos_params.duplicate_vote_slash_rate,
            ),
            light_client_attack_slash_rate: BasisPoints::new(
                config.pos_params.light_client_attack_slash_rate,
            ),
        };

        let mut genesis = Genesis {
            genesis_time: config.genesis_time.try_into().unwrap(),
            validators: validators.into_values().collect(),
            token_accounts,
            established_accounts: established_accounts.into_values().collect(),
            implicit_accounts: implicit_accounts.into_values().collect(),
            parameters,
            pos_params,
            gov_params,
<<<<<<< HEAD
            treasury_params,
            ethereum_bridge_params: config.ethereum_bridge_params,
=======
>>>>>>> 0d8ff17d
        };
        genesis.init();
        genesis
    }

    pub fn open_genesis_config(
        path: impl AsRef<Path>,
    ) -> color_eyre::eyre::Result<GenesisConfig> {
        let config_file =
            std::fs::read_to_string(&path).wrap_err_with(|| {
                format!(
                    "couldn't read genesis config file from {}",
                    path.as_ref().to_string_lossy()
                )
            })?;
        toml::from_str(&config_file).wrap_err_with(|| {
            format!(
                "couldn't parse TOML from {}",
                path.as_ref().to_string_lossy()
            )
        })
    }

    pub fn write_genesis_config(
        config: &GenesisConfig,
        path: impl AsRef<Path>,
    ) {
        let toml = toml::to_string(&config).unwrap();
        std::fs::write(path, toml).unwrap();
    }

    pub fn read_genesis_config(path: impl AsRef<Path>) -> Genesis {
        load_genesis_config(open_genesis_config(path).unwrap())
    }
}

#[derive(Debug, BorshSerialize, BorshDeserialize)]
#[borsh_init(init)]
pub struct Genesis {
    pub genesis_time: DateTimeUtc,
    pub validators: Vec<Validator>,
    pub token_accounts: Vec<TokenAccount>,
    pub established_accounts: Vec<EstablishedAccount>,
    pub implicit_accounts: Vec<ImplicitAccount>,
    pub parameters: Parameters,
    pub pos_params: PosParams,
    pub gov_params: GovParams,
<<<<<<< HEAD
    pub treasury_params: TreasuryParams,
    // Ethereum bridge config
    pub ethereum_bridge_params: Option<EthereumBridgeConfig>,
=======
>>>>>>> 0d8ff17d
}

impl Genesis {
    /// Sort all fields for deterministic encoding
    pub fn init(&mut self) {
        self.validators.sort();
        self.token_accounts.sort();
        self.established_accounts.sort();
        self.implicit_accounts.sort();
    }
}

#[derive(
    Clone,
    Debug,
    BorshSerialize,
    BorshDeserialize,
    PartialEq,
    Eq,
    PartialOrd,
    Ord,
)]
/// Genesis validator definition
pub struct Validator {
    /// Data that is used for PoS system initialization
    pub pos_data: GenesisValidator,
    /// Public key associated with the validator account. The default validator
    /// VP will check authorization of transactions from this account against
    /// this key on a transaction signature.
    /// Note that this is distinct from consensus key used in the PoS system.
    pub account_key: common::PublicKey,
    /// Public key associated with validator account used for signing protocol
    /// transactions
    pub protocol_key: common::PublicKey,
    /// The public DKG session key used during the DKG protocol
    pub dkg_public_key: DkgPublicKey,
    /// These tokens are no staked and hence do not contribute to the
    /// validator's voting power
    pub non_staked_balance: token::Amount,
    /// Validity predicate code WASM
    pub validator_vp_code_path: String,
    /// Expected SHA-256 hash of the validator VP
    pub validator_vp_sha256: [u8; 32],
    /// Staking reward account code WASM
    pub reward_vp_code_path: String,
    /// Expected SHA-256 hash of the staking reward VP
    pub reward_vp_sha256: [u8; 32],
}

#[derive(
    Clone, Debug, BorshSerialize, BorshDeserialize, PartialEq, Eq, Derivative,
)]
#[derivative(PartialOrd, Ord)]
pub struct EstablishedAccount {
    /// Address
    pub address: Address,
    /// Validity predicate code WASM
    pub vp_code_path: String,
    /// Expected SHA-256 hash of the validity predicate wasm
    pub vp_sha256: [u8; 32],
    /// A public key to be stored in the account's storage, if any
    pub public_key: Option<common::PublicKey>,
    /// Account's sub-space storage. The values must be borsh encoded bytes.
    #[derivative(PartialOrd = "ignore", Ord = "ignore")]
    pub storage: HashMap<storage::Key, Vec<u8>>,
}

#[derive(
    Clone, Debug, BorshSerialize, BorshDeserialize, PartialEq, Eq, Derivative,
)]
#[derivative(PartialOrd, Ord)]
pub struct TokenAccount {
    /// Address
    pub address: Address,
    /// Validity predicate code WASM
    pub vp_code_path: String,
    /// Expected SHA-256 hash of the validity predicate wasm
    pub vp_sha256: [u8; 32],
    /// Accounts' balances of this token
    #[derivative(PartialOrd = "ignore", Ord = "ignore")]
    pub balances: HashMap<Address, token::Amount>,
}

#[derive(
    Clone,
    Debug,
    BorshSerialize,
    BorshDeserialize,
    PartialEq,
    Eq,
    PartialOrd,
    Ord,
)]
pub struct ImplicitAccount {
    /// A public key from which the implicit account is derived. This will be
    /// stored on chain for the account.
    pub public_key: common::PublicKey,
}

#[cfg(not(feature = "dev"))]
pub fn genesis(base_dir: impl AsRef<Path>, chain_id: &ChainId) -> Genesis {
    let path = base_dir
        .as_ref()
        .join(format!("{}.toml", chain_id.as_str()));
    genesis_config::read_genesis_config(path)
}
#[cfg(feature = "dev")]
pub fn genesis() -> Genesis {
    use namada::ledger::parameters::EpochDuration;
    use namada::types::address;

    use crate::wallet;

    let vp_token_path = "vp_token.wasm";
    let vp_user_path = "vp_user.wasm";

    // NOTE When the validator's key changes, tendermint must be reset with
    // `anoma reset` command. To generate a new validator, use the
    // `tests::gen_genesis_validator` below.
    let consensus_keypair = wallet::defaults::validator_keypair();
    let account_keypair = wallet::defaults::validator_keypair();
    let ed_staking_reward_keypair = ed25519::SecretKey::try_from_slice(&[
        61, 198, 87, 204, 44, 94, 234, 228, 217, 72, 245, 27, 40, 2, 151, 174,
        24, 247, 69, 6, 9, 30, 44, 16, 88, 238, 77, 162, 243, 125, 240, 206,
    ])
    .unwrap();

    let secp_eth_cold_keypair = secp256k1::SecretKey::try_from_slice(&[
        90, 83, 107, 155, 193, 251, 120, 27, 76, 1, 188, 8, 116, 121, 90, 99,
        65, 17, 187, 6, 238, 141, 63, 188, 76, 38, 102, 7, 47, 185, 28, 52,
    ])
    .unwrap();

    let staking_reward_keypair =
        common::SecretKey::try_from_sk(&ed_staking_reward_keypair).unwrap();
    let eth_cold_keypair =
        common::SecretKey::try_from_sk(&secp_eth_cold_keypair).unwrap();
    let address = wallet::defaults::validator_address();
    let staking_reward_address = Address::decode("atest1v4ehgw36xcersvee8qerxd35x9prsw2xg5erxv6pxfpygd2x89z5xsf5xvmnysejgv6rwd2rnj2avt").unwrap();
    let (protocol_keypair, eth_bridge_keypair, dkg_keypair) =
        wallet::defaults::validator_keys();
    let validator = Validator {
        pos_data: GenesisValidator {
            address,
            staking_reward_address,
            tokens: token::Amount::whole(200_000),
            consensus_key: consensus_keypair.ref_to(),
            staking_reward_key: staking_reward_keypair.ref_to(),
            eth_cold_key: eth_cold_keypair.ref_to(),
            eth_hot_key: eth_bridge_keypair.ref_to(),
        },
        account_key: account_keypair.ref_to(),
        protocol_key: protocol_keypair.ref_to(),
        dkg_public_key: dkg_keypair.public(),
        non_staked_balance: token::Amount::whole(100_000),
        // TODO replace with https://github.com/anoma/anoma/issues/25)
        validator_vp_code_path: vp_user_path.into(),
        validator_vp_sha256: Default::default(),
        reward_vp_code_path: vp_user_path.into(),
        reward_vp_sha256: Default::default(),
    };
    let parameters = Parameters {
        epoch_duration: EpochDuration {
            min_num_of_blocks: 10,
            min_duration: namada::types::time::Duration::seconds(60).into(),
        },
        max_expected_time_per_block: namada::types::time::DurationSecs(30),
        vp_whitelist: vec![],
        tx_whitelist: vec![],
    };
    let albert = EstablishedAccount {
        address: wallet::defaults::albert_address(),
        vp_code_path: vp_user_path.into(),
        vp_sha256: Default::default(),
        public_key: Some(wallet::defaults::albert_keypair().ref_to()),
        storage: HashMap::default(),
    };
    let bertha = EstablishedAccount {
        address: wallet::defaults::bertha_address(),
        vp_code_path: vp_user_path.into(),
        vp_sha256: Default::default(),
        public_key: Some(wallet::defaults::bertha_keypair().ref_to()),
        storage: HashMap::default(),
    };
    let christel = EstablishedAccount {
        address: wallet::defaults::christel_address(),
        vp_code_path: vp_user_path.into(),
        vp_sha256: Default::default(),
        public_key: Some(wallet::defaults::christel_keypair().ref_to()),
        storage: HashMap::default(),
    };
    let implicit_accounts = vec![ImplicitAccount {
        public_key: wallet::defaults::daewon_keypair().ref_to(),
    }];
    let default_user_tokens = token::Amount::whole(1_000_000);
    let default_key_tokens = token::Amount::whole(1_000);
    let balances: HashMap<Address, token::Amount> = HashMap::from_iter([
        // established accounts' balances
        (wallet::defaults::albert_address(), default_user_tokens),
        (wallet::defaults::bertha_address(), default_user_tokens),
        (wallet::defaults::christel_address(), default_user_tokens),
        // implicit accounts' balances
        (wallet::defaults::daewon_address(), default_user_tokens),
        // implicit accounts derived from public keys balances
        (
            bertha.public_key.as_ref().unwrap().into(),
            default_key_tokens,
        ),
        (
            albert.public_key.as_ref().unwrap().into(),
            default_key_tokens,
        ),
        (
            christel.public_key.as_ref().unwrap().into(),
            default_key_tokens,
        ),
        ((&validator.account_key).into(), default_key_tokens),
    ]);
    let token_accounts = address::tokens()
        .into_iter()
        .map(|(address, _)| TokenAccount {
            address,
            vp_code_path: vp_token_path.into(),
            vp_sha256: Default::default(),
            balances: balances.clone(),
        })
        .collect();
    Genesis {
        genesis_time: DateTimeUtc::now(),
        validators: vec![validator],
        established_accounts: vec![albert, bertha, christel],
        implicit_accounts,
        token_accounts,
        parameters,
        pos_params: PosParams::default(),
        gov_params: GovParams::default(),
<<<<<<< HEAD
        treasury_params: TreasuryParams::default(),
        ethereum_bridge_params: None,
=======
>>>>>>> 0d8ff17d
    }
}

#[cfg(test)]
pub mod tests {
    use borsh::BorshSerialize;
    use namada::types::address::testing::gen_established_address;
    use namada::types::key::*;
    use rand::prelude::ThreadRng;
    use rand::thread_rng;

    use crate::wallet;

    /// Run `cargo test gen_genesis_validator -- --nocapture` to generate a
    /// new genesis validator address, staking reward address and keypair.
    #[test]
    fn gen_genesis_validator() {
        let address = gen_established_address();
        let staking_reward_address = gen_established_address();
        let mut rng: ThreadRng = thread_rng();
        let keypair: common::SecretKey =
            ed25519::SigScheme::generate(&mut rng).try_to_sk().unwrap();
        let kp_arr = keypair.try_to_vec().unwrap();
        let staking_reward_keypair: common::SecretKey =
            ed25519::SigScheme::generate(&mut rng).try_to_sk().unwrap();
        let srkp_arr = staking_reward_keypair.try_to_vec().unwrap();
        let (protocol_keypair, _eth_hot_bridge_keypair, dkg_keypair) =
            wallet::defaults::validator_keys();

        // TODO: derive validator eth address from an eth keypair
        let eth_cold_gov_keypair: common::SecretKey =
            secp256k1::SigScheme::generate(&mut rng)
                .try_to_sk()
                .unwrap();
        let eth_hot_bridge_keypair: common::SecretKey =
            secp256k1::SigScheme::generate(&mut rng)
                .try_to_sk()
                .unwrap();

        println!("address: {}", address);
        println!("staking_reward_address: {}", staking_reward_address);
        println!("keypair: {:?}", kp_arr);
        println!("staking_reward_keypair: {:?}", srkp_arr);
        println!("protocol_keypair: {:?}", protocol_keypair);
        println!("dkg_keypair: {:?}", dkg_keypair.try_to_vec().unwrap());
        println!(
            "eth_cold_gov_keypair: {:?}",
            eth_cold_gov_keypair.try_to_vec().unwrap()
        );
        println!(
            "eth_hot_bridge_keypair: {:?}",
            eth_hot_bridge_keypair.try_to_vec().unwrap()
        );
    }
}<|MERGE_RESOLUTION|>--- conflicted
+++ resolved
@@ -588,11 +588,7 @@
             parameters,
             pos_params,
             gov_params,
-<<<<<<< HEAD
-            treasury_params,
             ethereum_bridge_params: config.ethereum_bridge_params,
-=======
->>>>>>> 0d8ff17d
         };
         genesis.init();
         genesis
@@ -640,12 +636,8 @@
     pub parameters: Parameters,
     pub pos_params: PosParams,
     pub gov_params: GovParams,
-<<<<<<< HEAD
-    pub treasury_params: TreasuryParams,
     // Ethereum bridge config
     pub ethereum_bridge_params: Option<EthereumBridgeConfig>,
-=======
->>>>>>> 0d8ff17d
 }
 
 impl Genesis {
@@ -882,11 +874,7 @@
         parameters,
         pos_params: PosParams::default(),
         gov_params: GovParams::default(),
-<<<<<<< HEAD
-        treasury_params: TreasuryParams::default(),
         ethereum_bridge_params: None,
-=======
->>>>>>> 0d8ff17d
     }
 }
 
