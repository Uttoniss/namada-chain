//! The parameters used for the chain's genesis

use std::collections::HashMap;
#[cfg(not(feature = "dev"))]
use std::path::Path;

use anoma::ledger::governance::parameters::GovParams;
use anoma::ledger::parameters::Parameters;
use anoma::ledger::pos::{GenesisValidator, PosParams};
use anoma::ledger::treasury::parameters::TreasuryParams;
use anoma::types::address::Address;
#[cfg(not(feature = "dev"))]
use anoma::types::chain::ChainId;
use anoma::types::key::dkg_session_keys::DkgPublicKey;
use anoma::types::key::*;
use anoma::types::time::DateTimeUtc;
use anoma::types::{storage, token};
use borsh::{BorshDeserialize, BorshSerialize};
use derivative::Derivative;

/// Genesis configuration file format
pub mod genesis_config {
    use std::array::TryFromSliceError;
    use std::collections::HashMap;
    use std::convert::TryInto;
    use std::path::Path;
    use std::str::FromStr;

    use anoma::ledger::governance::parameters::GovParams;
    use anoma::ledger::parameters::{EpochDuration, Parameters};
    use anoma::ledger::pos::types::BasisPoints;
    use anoma::ledger::pos::{GenesisValidator, PosParams};
    use anoma::ledger::treasury::parameters::TreasuryParams;
    use anoma::types::address::Address;
    use anoma::types::key::dkg_session_keys::DkgPublicKey;
    use anoma::types::key::*;
    use anoma::types::time::Rfc3339String;
    use anoma::types::{storage, token};
    use hex;
    use serde::{Deserialize, Serialize};
    use thiserror::Error;

    use super::{
        EstablishedAccount, Genesis, ImplicitAccount, TokenAccount, Validator,
    };
    use crate::cli;

    #[derive(Clone, Debug, Deserialize, Serialize)]
    pub struct HexString(pub String);

    impl HexString {
        pub fn to_bytes(&self) -> Result<Vec<u8>, HexKeyError> {
            let bytes = hex::decode(&self.0)?;
            Ok(bytes)
        }

        pub fn to_sha256_bytes(&self) -> Result<[u8; 32], HexKeyError> {
            let bytes = hex::decode(&self.0)?;
            let slice = bytes.as_slice();
            let array: [u8; 32] = slice.try_into()?;
            Ok(array)
        }

        pub fn to_public_key(&self) -> Result<common::PublicKey, HexKeyError> {
            let key = common::PublicKey::from_str(&self.0)
                .map_err(HexKeyError::InvalidPublicKey)?;
            Ok(key)
        }

        pub fn to_dkg_public_key(&self) -> Result<DkgPublicKey, HexKeyError> {
            let key = DkgPublicKey::from_str(&self.0)?;
            Ok(key)
        }
    }

    #[derive(Error, Debug)]
    pub enum HexKeyError {
        #[error("Invalid hex string: {0:?}")]
        InvalidHexString(hex::FromHexError),
        #[error("Invalid sha256 checksum: {0}")]
        InvalidSha256(TryFromSliceError),
        #[error("Invalid public key: {0}")]
        InvalidPublicKey(ParsePublicKeyError),
    }

    impl From<hex::FromHexError> for HexKeyError {
        fn from(err: hex::FromHexError) -> Self {
            Self::InvalidHexString(err)
        }
    }

    impl From<ParsePublicKeyError> for HexKeyError {
        fn from(err: ParsePublicKeyError) -> Self {
            Self::InvalidPublicKey(err)
        }
    }

    impl From<TryFromSliceError> for HexKeyError {
        fn from(err: TryFromSliceError) -> Self {
            Self::InvalidSha256(err)
        }
    }

    #[derive(Clone, Debug, Deserialize, Serialize)]
    pub struct GenesisConfig {
        // Genesis timestamp
        pub genesis_time: Rfc3339String,
        // Initial validator set
        pub validator: HashMap<String, ValidatorConfig>,
        // Token accounts present at genesis
        pub token: Option<HashMap<String, TokenAccountConfig>>,
        // Established accounts present at genesis
        pub established: Option<HashMap<String, EstablishedAccountConfig>>,
        // Implicit accounts present at genesis
        pub implicit: Option<HashMap<String, ImplicitAccountConfig>>,
        // Protocol parameters
        pub parameters: ParametersConfig,
        // PoS parameters
        pub pos_params: PosParamsConfig,
        // Governance parameters
        pub gov_params: GovernanceParamsConfig,
        // Treasury parameters
        pub treasury_params: TreasuryParamasConfig,
        // Wasm definitions
        pub wasm: HashMap<String, WasmConfig>,
    }

<<<<<<< HEAD
    #[derive(Clone, Debug, Deserialize, Serialize)]
    pub struct GovernanceParamsConfig {
        // Min funds to stake to submit a proposal
        // XXX: u64 doesn't work with toml-rs!
        pub min_proposal_fund: u64,
        // Maximum size of proposal in kibibytes (KiB)
        // XXX: u64 doesn't work with toml-rs!
        pub max_proposal_code_size: u64,
        // Proposal period length in epoch
        // XXX: u64 doesn't work with toml-rs!
        pub min_proposal_period: u64,
        // Maximum number of characters in the proposal content
        // XXX: u64 doesn't work with toml-rs!
        pub max_proposal_content_size: u64,
        // Minimum number of epoch between end and grace epoch
        // XXX: u64 doesn't work with toml-rs!
        pub min_proposal_grace_epochs: u64,
    }

    #[derive(Clone, Debug, Deserialize, Serialize)]
    pub struct TreasuryParamasConfig {
        // Maximum funds that can be moved from treasury in a single transfer
        // XXX: u64 doesn't work with toml-rs!
        pub max_proposal_fund_transfer: u64,
    }

    #[derive(Clone, Debug, Deserialize, Serialize)]
=======
    /// Validator pre-genesis configuration can be created with client utils
    /// `init-genesis-validator` command and added to a genesis for
    /// `init-network` cmd and that can be subsequently read by `join-network`
    /// cmd to setup a genesis validator node.
    #[derive(Serialize, Deserialize, Debug)]
    pub struct ValidatorPreGenesisConfig {
        pub validator: HashMap<String, ValidatorConfig>,
    }

    #[derive(Clone, Default, Debug, Deserialize, Serialize)]
>>>>>>> 5f3ab69c
    pub struct ValidatorConfig {
        // Public key for consensus. (default: generate)
        pub consensus_public_key: Option<HexString>,
        // Public key for validator account. (default: generate)
        pub account_public_key: Option<HexString>,
        // Public key for staking reward account. (default: generate)
        pub staking_reward_public_key: Option<HexString>,
        // Public protocol signing key for validator account. (default:
        // generate)
        pub protocol_public_key: Option<HexString>,
        // Public DKG session key for validator account. (default: generate)
        pub dkg_public_key: Option<HexString>,
        // Validator address (default: generate).
        pub address: Option<String>,
        // Staking reward account address (default: generate).
        pub staking_reward_address: Option<String>,
        // Total number of tokens held at genesis.
        // XXX: u64 doesn't work with toml-rs!
        pub tokens: Option<u64>,
        // Unstaked balance at genesis.
        // XXX: u64 doesn't work with toml-rs!
        pub non_staked_balance: Option<u64>,
        // Filename of validator VP. (default: default validator VP)
        pub validator_vp: Option<String>,
        // Filename of staking reward account VP. (default: user VP)
        pub staking_reward_vp: Option<String>,
        // IP:port of the validator. (used in generation only)
        pub net_address: Option<String>,
        /// Matchmaker account's alias, if any
        pub matchmaker_account: Option<String>,
        /// Path to a matchmaker WASM program, if any
        pub matchmaker_code: Option<String>,
        /// Path to a transaction WASM code used by the matchmaker, if any
        pub matchmaker_tx: Option<String>,
        /// Is this validator running a seed intent gossip node? A seed node is
        /// not part of the gossipsub where intents are being propagated and
        /// hence cannot run matchmakers
        pub intent_gossip_seed: Option<bool>,
        /// Tendermint node key is used to derive Tendermint node ID for node
        /// authentication
        pub tendermint_node_key: Option<HexString>,
    }

    #[derive(Clone, Debug, Deserialize, Serialize)]
    pub struct TokenAccountConfig {
        // Address of token account (default: generate).
        pub address: Option<String>,
        // Filename of token account VP. (default: token VP)
        pub vp: Option<String>,
        // Initial balances held by accounts defined elsewhere.
        // XXX: u64 doesn't work with toml-rs!
        pub balances: Option<HashMap<String, u64>>,
    }

    #[derive(Clone, Debug, Deserialize, Serialize)]
    pub struct EstablishedAccountConfig {
        // Address of established account (default: generate).
        pub address: Option<String>,
        // Filename of established account VP. (default: user VP)
        pub vp: Option<String>,
        // Public key of established account. (default: generate)
        pub public_key: Option<HexString>,
        // Initial storage key values.
        pub storage: Option<HashMap<String, HexString>>,
    }

    #[derive(Clone, Debug, Deserialize, Serialize)]
    pub struct ImplicitAccountConfig {
        // Public key of implicit account (default: generate).
        pub public_key: Option<HexString>,
    }

    #[derive(Clone, Debug, Deserialize, Serialize)]
    pub struct ParametersConfig {
        // Minimum number of blocks per epoch.
        // XXX: u64 doesn't work with toml-rs!
        pub min_num_of_blocks: u64,
        // Minimum duration of an epoch (in seconds).
        // TODO: this is i64 because datetime wants it
        pub min_duration: i64,
        // Maximum duration per block (in seconds).
        // TODO: this is i64 because datetime wants it
        pub max_expected_time_per_block: i64,
        // Hashes of whitelisted vps array. `None` value or an empty array
        // disables whitelisting.
        pub vp_whitelist: Option<Vec<String>>,
        // Hashes of whitelisted txs array. `None` value or an empty array
        // disables whitelisting.
        pub tx_whitelist: Option<Vec<String>>,
    }

    #[derive(Clone, Debug, Deserialize, Serialize)]
    pub struct PosParamsConfig {
        // Maximum number of active validators.
        // XXX: u64 doesn't work with toml-rs!
        pub max_validator_slots: u64,
        // Pipeline length (in epochs).
        // XXX: u64 doesn't work with toml-rs!
        pub pipeline_len: u64,
        // Unbonding length (in epochs).
        // XXX: u64 doesn't work with toml-rs!
        pub unbonding_len: u64,
        // Votes per token (in basis points).
        // XXX: u64 doesn't work with toml-rs!
        pub votes_per_token: u64,
        // Reward for proposing a block.
        // XXX: u64 doesn't work with toml-rs!
        pub block_proposer_reward: u64,
        // Reward for voting on a block.
        // XXX: u64 doesn't work with toml-rs!
        pub block_vote_reward: u64,
        // Portion of a validator's stake that should be slashed on a
        // duplicate vote (in basis points).
        // XXX: u64 doesn't work with toml-rs!
        pub duplicate_vote_slash_rate: u64,
        // Portion of a validator's stake that should be slashed on a
        // light client attack (in basis points).
        // XXX: u64 doesn't work with toml-rs!
        pub light_client_attack_slash_rate: u64,
    }

    #[derive(Clone, Debug, Deserialize, Serialize)]
    pub struct WasmConfig {
        filename: String,
        pub sha256: Option<HexString>,
    }

    fn load_validator(
        config: &ValidatorConfig,
        wasm: &HashMap<String, WasmConfig>,
    ) -> Validator {
        let validator_vp_name = config.validator_vp.as_ref().unwrap();
        let validator_vp_config = wasm.get(validator_vp_name).unwrap();
        let reward_vp_name = config.staking_reward_vp.as_ref().unwrap();
        let reward_vp_config = wasm.get(reward_vp_name).unwrap();

        Validator {
            pos_data: GenesisValidator {
                address: Address::decode(&config.address.as_ref().unwrap())
                    .unwrap(),
                staking_reward_address: Address::decode(
                    &config.staking_reward_address.as_ref().unwrap(),
                )
                .unwrap(),
                tokens: token::Amount::whole(config.tokens.unwrap_or_default()),
                consensus_key: config
                    .consensus_public_key
                    .as_ref()
                    .unwrap()
                    .to_public_key()
                    .unwrap(),
                staking_reward_key: config
                    .staking_reward_public_key
                    .as_ref()
                    .unwrap()
                    .to_public_key()
                    .unwrap(),
            },
            account_key: config
                .account_public_key
                .as_ref()
                .unwrap()
                .to_public_key()
                .unwrap(),
            protocol_key: config
                .protocol_public_key
                .as_ref()
                .unwrap()
                .to_public_key()
                .unwrap(),
            dkg_public_key: config
                .dkg_public_key
                .as_ref()
                .unwrap()
                .to_dkg_public_key()
                .unwrap(),
            non_staked_balance: token::Amount::whole(
                config.non_staked_balance.unwrap_or_default(),
            ),
            validator_vp_code_path: validator_vp_config.filename.to_owned(),
            validator_vp_sha256: validator_vp_config
                .sha256
                .clone()
                .unwrap()
                .to_sha256_bytes()
                .unwrap(),
            reward_vp_code_path: reward_vp_config.filename.to_owned(),
            reward_vp_sha256: reward_vp_config
                .sha256
                .clone()
                .unwrap_or_else(|| {
                    eprintln!("Unknown validator VP WASM sha256");
                    cli::safe_exit(1);
                })
                .to_sha256_bytes()
                .unwrap(),
        }
    }

    fn load_token(
        config: &TokenAccountConfig,
        wasm: &HashMap<String, WasmConfig>,
        validators: &HashMap<String, Validator>,
        established_accounts: &HashMap<String, EstablishedAccount>,
        implicit_accounts: &HashMap<String, ImplicitAccount>,
    ) -> TokenAccount {
        let token_vp_name = config.vp.as_ref().unwrap();
        let token_vp_config = wasm.get(token_vp_name).unwrap();

        TokenAccount {
            address: Address::decode(&config.address.as_ref().unwrap())
                .unwrap(),
            vp_code_path: token_vp_config.filename.to_owned(),
            vp_sha256: token_vp_config
                .sha256
                .clone()
                .unwrap_or_else(|| {
                    eprintln!("Unknown token VP WASM sha256");
                    cli::safe_exit(1);
                })
                .to_sha256_bytes()
                .unwrap(),
            balances: config
                .balances
                .as_ref()
                .unwrap_or(&HashMap::default())
                .iter()
                .map(|(alias_or_address, amount)| {
                    (
                        match Address::decode(&alias_or_address) {
                            Ok(address) => address,
                            Err(decode_err) => {
                                if let Some(alias) =
                                    alias_or_address.strip_suffix(".public_key")
                                {
                                    if let Some(established) =
                                        established_accounts.get(alias)
                                    {
                                        established
                                            .public_key
                                            .as_ref()
                                            .unwrap()
                                            .into()
                                    } else if let Some(validator) =
                                        validators.get(alias)
                                    {
                                        (&validator.account_key).into()
                                    } else {
                                        eprintln!(
                                            "No established or validator \
                                             account with alias {} found",
                                            alias
                                        );
                                        cli::safe_exit(1)
                                    }
                                } else if let Some(established) =
                                    established_accounts.get(alias_or_address)
                                {
                                    established.address.clone()
                                } else if let Some(validator) =
                                    validators.get(alias_or_address)
                                {
                                    validator.pos_data.address.clone()
                                } else if let Some(implicit) =
                                    implicit_accounts.get(alias_or_address)
                                {
                                    (&implicit.public_key).into()
                                } else {
                                    eprintln!(
                                        "{} is unknown alias and not a valid \
                                         address: {}",
                                        alias_or_address, decode_err
                                    );
                                    cli::safe_exit(1)
                                }
                            }
                        },
                        token::Amount::whole(*amount),
                    )
                })
                .collect(),
        }
    }

    fn load_established(
        config: &EstablishedAccountConfig,
        wasm: &HashMap<String, WasmConfig>,
    ) -> EstablishedAccount {
        let account_vp_name = config.vp.as_ref().unwrap();
        let account_vp_config = wasm.get(account_vp_name).unwrap();

        EstablishedAccount {
            address: Address::decode(&config.address.as_ref().unwrap())
                .unwrap(),
            vp_code_path: account_vp_config.filename.to_owned(),
            vp_sha256: account_vp_config
                .sha256
                .clone()
                .unwrap_or_else(|| {
                    eprintln!("Unknown user VP WASM sha256");
                    cli::safe_exit(1);
                })
                .to_sha256_bytes()
                .unwrap(),
            public_key: config
                .public_key
                .as_ref()
                .map(|hex| hex.to_public_key().unwrap()),
            storage: config
                .storage
                .as_ref()
                .unwrap_or(&HashMap::default())
                .iter()
                .map(|(address, hex)| {
                    (
                        storage::Key::parse(&address).unwrap(),
                        hex.to_bytes().unwrap(),
                    )
                })
                .collect(),
        }
    }

    fn load_implicit(config: &ImplicitAccountConfig) -> ImplicitAccount {
        ImplicitAccount {
            public_key: config
                .public_key
                .as_ref()
                .unwrap()
                .to_public_key()
                .unwrap(),
        }
    }

    pub fn load_genesis_config(config: GenesisConfig) -> Genesis {
        let wasms = config.wasm;
        let validators: HashMap<String, Validator> = config
            .validator
            .iter()
            .map(|(name, cfg)| (name.clone(), load_validator(cfg, &wasms)))
            .collect();
        let established_accounts: HashMap<String, EstablishedAccount> = config
            .established
            .unwrap_or_default()
            .iter()
            .map(|(name, cfg)| (name.clone(), load_established(cfg, &wasms)))
            .collect();
        let implicit_accounts: HashMap<String, ImplicitAccount> = config
            .implicit
            .unwrap_or_default()
            .iter()
            .map(|(name, cfg)| (name.clone(), load_implicit(cfg)))
            .collect();
        let token_accounts = config
            .token
            .unwrap_or_default()
            .iter()
            .map(|(_name, cfg)| {
                load_token(
                    cfg,
                    &wasms,
                    &validators,
                    &established_accounts,
                    &implicit_accounts,
                )
            })
            .collect();

        let parameters = Parameters {
            epoch_duration: EpochDuration {
                min_num_of_blocks: config.parameters.min_num_of_blocks,
                min_duration: anoma::types::time::Duration::seconds(
                    config.parameters.min_duration,
                )
                .into(),
            },
            max_expected_time_per_block: anoma::types::time::Duration::seconds(
                config.parameters.max_expected_time_per_block,
            )
            .into(),
            vp_whitelist: config.parameters.vp_whitelist.unwrap_or_default(),
            tx_whitelist: config.parameters.tx_whitelist.unwrap_or_default(),
        };

        let gov_params = GovParams {
            min_proposal_fund: config.gov_params.min_proposal_fund,
            max_proposal_code_size: config.gov_params.max_proposal_code_size,
            min_proposal_period: config.gov_params.min_proposal_period,
            max_proposal_content_size: config
                .gov_params
                .max_proposal_content_size,
            min_proposal_grace_epochs: config
                .gov_params
                .min_proposal_grace_epochs,
        };

        let treasury_params = TreasuryParams {
            max_proposal_fund_transfer: 10_000,
        };

        let pos_params = PosParams {
            max_validator_slots: config.pos_params.max_validator_slots,
            pipeline_len: config.pos_params.pipeline_len,
            unbonding_len: config.pos_params.unbonding_len,
            votes_per_token: BasisPoints::new(
                config.pos_params.votes_per_token,
            ),
            block_proposer_reward: config.pos_params.block_proposer_reward,
            block_vote_reward: config.pos_params.block_vote_reward,
            duplicate_vote_slash_rate: BasisPoints::new(
                config.pos_params.duplicate_vote_slash_rate,
            ),
            light_client_attack_slash_rate: BasisPoints::new(
                config.pos_params.light_client_attack_slash_rate,
            ),
        };

        let mut genesis = Genesis {
            genesis_time: config.genesis_time.try_into().unwrap(),
            validators: validators.into_values().collect(),
            token_accounts,
            established_accounts: established_accounts.into_values().collect(),
            implicit_accounts: implicit_accounts.into_values().collect(),
            parameters,
            pos_params,
            gov_params,
            treasury_params,
        };
        genesis.init();
        genesis
    }

    pub fn open_genesis_config(path: impl AsRef<Path>) -> GenesisConfig {
        let config_file = std::fs::read_to_string(path).unwrap();
        toml::from_str(&config_file).unwrap()
    }

    pub fn write_genesis_config(
        config: &GenesisConfig,
        path: impl AsRef<Path>,
    ) {
        let toml = toml::to_string(&config).unwrap();
        std::fs::write(path, toml).unwrap();
    }

    pub fn read_genesis_config(path: impl AsRef<Path>) -> Genesis {
        load_genesis_config(open_genesis_config(path))
    }
}

#[derive(Debug, BorshSerialize, BorshDeserialize)]
#[borsh_init(init)]
pub struct Genesis {
    pub genesis_time: DateTimeUtc,
    pub validators: Vec<Validator>,
    pub token_accounts: Vec<TokenAccount>,
    pub established_accounts: Vec<EstablishedAccount>,
    pub implicit_accounts: Vec<ImplicitAccount>,
    pub parameters: Parameters,
    pub pos_params: PosParams,
    pub gov_params: GovParams,
    pub treasury_params: TreasuryParams,
}

impl Genesis {
    /// Sort all fields for deterministic encoding
    pub fn init(&mut self) {
        self.validators.sort();
        self.token_accounts.sort();
        self.established_accounts.sort();
        self.implicit_accounts.sort();
    }
}

#[derive(
    Clone,
    Debug,
    BorshSerialize,
    BorshDeserialize,
    PartialEq,
    Eq,
    PartialOrd,
    Ord,
)]
/// Genesis validator definition
pub struct Validator {
    /// Data that is used for PoS system initialization
    pub pos_data: GenesisValidator,
    /// Public key associated with the validator account. The default validator
    /// VP will check authorization of transactions from this account against
    /// this key on a transaction signature.
    /// Note that this is distinct from consensus key used in the PoS system.
    pub account_key: common::PublicKey,
    /// Public key associated with validator account used for signing protocol
    /// transactions
    pub protocol_key: common::PublicKey,
    /// The public DKG session key used during the DKG protocol
    pub dkg_public_key: DkgPublicKey,
    /// These tokens are no staked and hence do not contribute to the
    /// validator's voting power
    pub non_staked_balance: token::Amount,
    /// Validity predicate code WASM
    pub validator_vp_code_path: String,
    /// Expected SHA-256 hash of the validator VP
    pub validator_vp_sha256: [u8; 32],
    /// Staking reward account code WASM
    pub reward_vp_code_path: String,
    /// Expected SHA-256 hash of the staking reward VP
    pub reward_vp_sha256: [u8; 32],
}

#[derive(
    Clone, Debug, BorshSerialize, BorshDeserialize, PartialEq, Eq, Derivative,
)]
#[derivative(PartialOrd, Ord)]
pub struct EstablishedAccount {
    /// Address
    pub address: Address,
    /// Validity predicate code WASM
    pub vp_code_path: String,
    /// Expected SHA-256 hash of the validity predicate wasm
    pub vp_sha256: [u8; 32],
    /// A public key to be stored in the account's storage, if any
    pub public_key: Option<common::PublicKey>,
    /// Account's sub-space storage. The values must be borsh encoded bytes.
    #[derivative(PartialOrd = "ignore", Ord = "ignore")]
    pub storage: HashMap<storage::Key, Vec<u8>>,
}

#[derive(
    Clone, Debug, BorshSerialize, BorshDeserialize, PartialEq, Eq, Derivative,
)]
#[derivative(PartialOrd, Ord)]
pub struct TokenAccount {
    /// Address
    pub address: Address,
    /// Validity predicate code WASM
    pub vp_code_path: String,
    /// Expected SHA-256 hash of the validity predicate wasm
    pub vp_sha256: [u8; 32],
    /// Accounts' balances of this token
    #[derivative(PartialOrd = "ignore", Ord = "ignore")]
    pub balances: HashMap<Address, token::Amount>,
}

#[derive(
    Clone,
    Debug,
    BorshSerialize,
    BorshDeserialize,
    PartialEq,
    Eq,
    PartialOrd,
    Ord,
)]
pub struct ImplicitAccount {
    /// A public key from which the implicit account is derived. This will be
    /// stored on chain for the account.
    pub public_key: common::PublicKey,
}

#[cfg(not(feature = "dev"))]
pub fn genesis(base_dir: impl AsRef<Path>, chain_id: &ChainId) -> Genesis {
    let path = base_dir
        .as_ref()
        .join(format!("{}.toml", chain_id.as_str()));
    genesis_config::read_genesis_config(path)
}
#[cfg(feature = "dev")]
pub fn genesis() -> Genesis {
    use anoma::ledger::parameters::EpochDuration;
    use anoma::types::address;

    use crate::wallet;

    let vp_token_path = "vp_token.wasm";
    let vp_user_path = "vp_user.wasm";

    // NOTE When the validator's key changes, tendermint must be reset with
    // `anoma reset` command. To generate a new validator, use the
    // `tests::gen_genesis_validator` below.
    let consensus_keypair = wallet::defaults::validator_keypair();
    let account_keypair = wallet::defaults::validator_keypair();
    let ed_staking_reward_keypair = ed25519::SecretKey::try_from_slice(&[
        61, 198, 87, 204, 44, 94, 234, 228, 217, 72, 245, 27, 40, 2, 151, 174,
        24, 247, 69, 6, 9, 30, 44, 16, 88, 238, 77, 162, 243, 125, 240, 206,
    ])
    .unwrap();
    let staking_reward_keypair =
        common::SecretKey::try_from_sk(&ed_staking_reward_keypair).unwrap();
    let address = wallet::defaults::validator_address();
    let staking_reward_address = Address::decode("atest1v4ehgw36xcersvee8qerxd35x9prsw2xg5erxv6pxfpygd2x89z5xsf5xvmnysejgv6rwd2rnj2avt").unwrap();
    let (protocol_keypair, dkg_keypair) = wallet::defaults::validator_keys();
    let validator = Validator {
        pos_data: GenesisValidator {
            address,
            staking_reward_address,
            tokens: token::Amount::whole(200_000),
            consensus_key: consensus_keypair.ref_to(),
            staking_reward_key: staking_reward_keypair.ref_to(),
        },
        account_key: account_keypair.ref_to(),
        protocol_key: protocol_keypair.ref_to(),
        dkg_public_key: dkg_keypair.public(),
        non_staked_balance: token::Amount::whole(100_000),
        // TODO replace with https://github.com/anoma/anoma/issues/25)
        validator_vp_code_path: vp_user_path.into(),
        validator_vp_sha256: Default::default(),
        reward_vp_code_path: vp_user_path.into(),
        reward_vp_sha256: Default::default(),
    };
    let parameters = Parameters {
        epoch_duration: EpochDuration {
            min_num_of_blocks: 10,
            min_duration: anoma::types::time::Duration::seconds(60).into(),
        },
        max_expected_time_per_block: anoma::types::time::DurationSecs(30),
        vp_whitelist: vec![],
        tx_whitelist: vec![],
    };
    let albert = EstablishedAccount {
        address: wallet::defaults::albert_address(),
        vp_code_path: vp_user_path.into(),
        vp_sha256: Default::default(),
        public_key: Some(wallet::defaults::albert_keypair().ref_to()),
        storage: HashMap::default(),
    };
    let bertha = EstablishedAccount {
        address: wallet::defaults::bertha_address(),
        vp_code_path: vp_user_path.into(),
        vp_sha256: Default::default(),
        public_key: Some(wallet::defaults::bertha_keypair().ref_to()),
        storage: HashMap::default(),
    };
    let christel = EstablishedAccount {
        address: wallet::defaults::christel_address(),
        vp_code_path: vp_user_path.into(),
        vp_sha256: Default::default(),
        public_key: Some(wallet::defaults::christel_keypair().ref_to()),
        storage: HashMap::default(),
    };
    let matchmaker = EstablishedAccount {
        address: wallet::defaults::matchmaker_address(),
        vp_code_path: vp_user_path.into(),
        vp_sha256: Default::default(),
        public_key: Some(wallet::defaults::matchmaker_keypair().ref_to()),
        storage: HashMap::default(),
    };
    let implicit_accounts = vec![ImplicitAccount {
        public_key: wallet::defaults::daewon_keypair().ref_to(),
    }];
    let default_user_tokens = token::Amount::whole(1_000_000);
    let default_key_tokens = token::Amount::whole(1_000);
    let balances: HashMap<Address, token::Amount> = HashMap::from_iter([
        // established accounts' balances
        (wallet::defaults::albert_address(), default_user_tokens),
        (wallet::defaults::bertha_address(), default_user_tokens),
        (wallet::defaults::christel_address(), default_user_tokens),
        // implicit accounts' balances
        (wallet::defaults::daewon_address(), default_user_tokens),
        // implicit accounts derived from public keys balances
        (
            bertha.public_key.as_ref().unwrap().into(),
            default_key_tokens,
        ),
        (
            albert.public_key.as_ref().unwrap().into(),
            default_key_tokens,
        ),
        (
            christel.public_key.as_ref().unwrap().into(),
            default_key_tokens,
        ),
        ((&validator.account_key).into(), default_key_tokens),
        (
            matchmaker.public_key.as_ref().unwrap().into(),
            default_key_tokens,
        ),
    ]);
    let token_accounts = address::tokens()
        .into_iter()
        .map(|(address, _)| TokenAccount {
            address,
            vp_code_path: vp_token_path.into(),
            vp_sha256: Default::default(),
            balances: balances.clone(),
        })
        .collect();
    Genesis {
        genesis_time: DateTimeUtc::now(),
        validators: vec![validator],
        established_accounts: vec![albert, bertha, christel, matchmaker],
        implicit_accounts,
        token_accounts,
        parameters,
        pos_params: PosParams::default(),
        gov_params: GovParams::default(),
        treasury_params: TreasuryParams::default(),
    }
}

#[cfg(test)]
pub mod tests {
    use anoma::types::address::testing::gen_established_address;
    use anoma::types::key::*;
    use borsh::BorshSerialize;
    use rand::prelude::ThreadRng;
    use rand::thread_rng;

    use crate::wallet;

    /// Run `cargo test gen_genesis_validator -- --nocapture` to generate a
    /// new genesis validator address, staking reward address and keypair.
    #[test]
    fn gen_genesis_validator() {
        let address = gen_established_address();
        let staking_reward_address = gen_established_address();
        let mut rng: ThreadRng = thread_rng();
        let keypair: common::SecretKey =
            ed25519::SigScheme::generate(&mut rng).try_to_sk().unwrap();
        let kp_arr = keypair.try_to_vec().unwrap();
        let staking_reward_keypair: common::SecretKey =
            ed25519::SigScheme::generate(&mut rng).try_to_sk().unwrap();
        let srkp_arr = staking_reward_keypair.try_to_vec().unwrap();
        let (protocol_keypair, dkg_keypair) =
            wallet::defaults::validator_keys();
        println!("address: {}", address);
        println!("staking_reward_address: {}", staking_reward_address);
        println!("keypair: {:?}", kp_arr);
        println!("staking_reward_keypair: {:?}", srkp_arr);
        println!("protocol_keypair: {:?}", protocol_keypair);
        println!("dkg_keypair: {:?}", dkg_keypair.try_to_vec().unwrap());
    }
}<|MERGE_RESOLUTION|>--- conflicted
+++ resolved
@@ -125,7 +125,6 @@
         pub wasm: HashMap<String, WasmConfig>,
     }
 
-<<<<<<< HEAD
     #[derive(Clone, Debug, Deserialize, Serialize)]
     pub struct GovernanceParamsConfig {
         // Min funds to stake to submit a proposal
@@ -152,8 +151,6 @@
         pub max_proposal_fund_transfer: u64,
     }
 
-    #[derive(Clone, Debug, Deserialize, Serialize)]
-=======
     /// Validator pre-genesis configuration can be created with client utils
     /// `init-genesis-validator` command and added to a genesis for
     /// `init-network` cmd and that can be subsequently read by `join-network`
@@ -164,7 +161,6 @@
     }
 
     #[derive(Clone, Default, Debug, Deserialize, Serialize)]
->>>>>>> 5f3ab69c
     pub struct ValidatorConfig {
         // Public key for consensus. (default: generate)
         pub consensus_public_key: Option<HexString>,
