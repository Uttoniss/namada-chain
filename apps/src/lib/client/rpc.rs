//! Client RPC queries

use std::cmp::Ordering;
use std::collections::{BTreeMap, BTreeSet, HashMap, HashSet};
use std::fs::{self, read_dir};
use std::io;
use std::iter::Iterator;
use std::str::FromStr;

use borsh::BorshDeserialize;
use borsh_ext::BorshSerializeExt;
use data_encoding::HEXLOWER;
use itertools::Either;
use masp_primitives::asset_type::AssetType;
use masp_primitives::merkle_tree::MerklePath;
use masp_primitives::sapling::{Node, ViewingKey};
use masp_primitives::zip32::ExtendedFullViewingKey;
use namada::core::ledger::governance::cli::offline::{
    find_offline_proposal, find_offline_votes, read_offline_files,
    OfflineSignedProposal, OfflineVote,
};
use namada::core::ledger::governance::parameters::GovernanceParameters;
use namada::core::ledger::governance::storage::keys as governance_storage;
use namada::core::ledger::governance::storage::proposal::{
    StoragePgfFunding, StorageProposal,
};
use namada::core::ledger::governance::utils::{
    compute_proposal_result, ProposalVotes, TallyType, TallyVote, VotePower,
};
use namada::core::ledger::pgf::parameters::PgfParameters;
use namada::core::ledger::pgf::storage::steward::StewardDetail;
use namada::ledger::events::Event;
use namada::ledger::ibc::storage::{
    ibc_denom_key, ibc_denom_key_prefix, is_ibc_denom_key,
};
use namada::ledger::parameters::{storage as param_storage, EpochDuration};
use namada::ledger::pos::types::{CommissionPair, Slash};
use namada::ledger::pos::PosParams;
use namada::ledger::queries::RPC;
use namada::ledger::storage::ConversionState;
use namada::proof_of_stake::types::{ValidatorState, WeightedValidator};
<<<<<<< HEAD
use namada::types::address::{masp, Address};
=======
use namada::sdk::error;
use namada::sdk::error::{is_pinned_error, Error, PinnedBalanceError};
use namada::sdk::masp::{
    Conversions, MaspAmount, MaspChange, ShieldedContext, ShieldedUtils,
};
use namada::sdk::rpc::{
    self, enriched_bonds_and_unbonds, format_denominated_amount, query_epoch,
    TxResponse,
};
use namada::sdk::wallet::{AddressVpType, Wallet};
use namada::types::address::{masp, Address, InternalAddress};
use namada::types::control_flow::ProceedOrElse;
>>>>>>> b874ffaf
use namada::types::hash::Hash;
use namada::types::ibc::is_ibc_denom;
use namada::types::io::Io;
use namada::types::key::*;
use namada::types::masp::{BalanceOwner, ExtendedViewingKey, PaymentAddress};
use namada::types::storage::{BlockHeight, BlockResults, Epoch, Key, KeySeg};
use namada::types::token::{Change, MaspDenom};
use namada::types::{storage, token};
use namada_sdk::error::{is_pinned_error, Error, PinnedBalanceError};
use namada_sdk::masp::{Conversions, MaspAmount, MaspChange};
use namada_sdk::rpc::{
    self, enriched_bonds_and_unbonds, query_epoch, TxResponse,
};
use namada_sdk::wallet::AddressVpType;
use namada_sdk::{display, display_line, edisplay_line, error, prompt, Namada};
use tokio::time::Instant;

use crate::cli::{self, args};
use crate::facade::tendermint::merkle::proof::Proof;
use crate::facade::tendermint_rpc::error::Error as TError;

/// Query the status of a given transaction.
///
/// If a response is not delivered until `deadline`, we exit the cli with an
/// error.
pub async fn query_tx_status<'a>(
    namada: &impl Namada<'a>,
    status: namada_sdk::rpc::TxEventQuery<'_>,
    deadline: Instant,
) -> Event {
    rpc::query_tx_status(namada, status, deadline)
        .await
        .unwrap()
}

/// Query and print the epoch of the last committed block
pub async fn query_and_print_epoch<'a>(context: &impl Namada<'a>) -> Epoch {
    let epoch = rpc::query_epoch(context.client()).await.unwrap();
    display_line!(context.io(), "Last committed epoch: {}", epoch);
    epoch
}

/// Query the last committed block
pub async fn query_block<'a>(context: &impl Namada<'a>) {
    let block = namada_sdk::rpc::query_block(context.client())
        .await
        .unwrap();
    match block {
        Some(block) => {
            display_line!(
                context.io(),
                "Last committed block ID: {}, height: {}, time: {}",
                block.hash,
                block.height,
                block.time
            );
        }
        None => {
            display_line!(context.io(), "No block has been committed yet.");
        }
    }
}

/// Query the results of the last committed block
pub async fn query_results<C: namada::ledger::queries::Client + Sync>(
    client: &C,
    _args: args::Query,
) -> Vec<BlockResults> {
    unwrap_client_response::<C, Vec<BlockResults>>(
        RPC.shell().read_results(client).await,
    )
}

/// Query the specified accepted transfers from the ledger
pub async fn query_transfers<'a>(
    context: &impl Namada<'a>,
    args: args::QueryTransfers,
) {
    let query_token = args.token;
    let wallet = context.wallet().await;
    let query_owner = args.owner.map_or_else(
        || Either::Right(wallet.get_addresses().into_values().collect()),
        Either::Left,
    );
    let mut shielded = context.shielded_mut().await;
    let _ = shielded.load().await;
    // Obtain the effects of all shielded and transparent transactions
    let transfers = shielded
        .query_tx_deltas(
            context.client(),
            &query_owner,
            &query_token,
            &wallet.get_viewing_keys(),
        )
        .await
        .unwrap();
    // To facilitate lookups of human-readable token names
    let vks = wallet.get_viewing_keys();
    // To enable ExtendedFullViewingKeys to be displayed instead of ViewingKeys
    let fvk_map: HashMap<_, _> = vks
        .values()
        .map(|fvk| (ExtendedFullViewingKey::from(*fvk).fvk.vk, fvk))
        .collect();
    // Now display historical shielded and transparent transactions
    for ((height, idx), (epoch, tfer_delta, tx_delta)) in transfers {
        // Check if this transfer pertains to the supplied owner
        let mut relevant = match &query_owner {
            Either::Left(BalanceOwner::FullViewingKey(fvk)) => tx_delta
                .contains_key(&ExtendedFullViewingKey::from(*fvk).fvk.vk),
            Either::Left(BalanceOwner::Address(owner)) => {
                tfer_delta.contains_key(owner)
            }
            Either::Left(BalanceOwner::PaymentAddress(_owner)) => false,
            Either::Right(_) => true,
        };
        // Realize and decode the shielded changes to enable relevance check
        let mut shielded_accounts = HashMap::new();
        for (acc, amt) in tx_delta {
            // Realize the rewards that would have been attained upon the
            // transaction's reception
            let amt = shielded
                .compute_exchanged_amount(
                    context.client(),
                    context.io(),
                    amt,
                    epoch,
                    Conversions::new(),
                )
                .await
                .unwrap()
                .0;
            let dec =
                shielded.decode_amount(context.client(), amt, epoch).await;
            shielded_accounts.insert(acc, dec);
        }
        // Check if this transfer pertains to the supplied token
        relevant &= match &query_token {
            Some(token) => {
                let check = |(tok, chg): (&Address, &Change)| {
                    tok == token && !chg.is_zero()
                };
                tfer_delta.values().cloned().any(
                    |MaspChange { ref asset, change }| check((asset, &change)),
                ) || shielded_accounts
                    .values()
                    .cloned()
                    .any(|x| x.iter().any(check))
            }
            None => true,
        };
        // Filter out those entries that do not satisfy user query
        if !relevant {
            continue;
        }
        display_line!(
            context.io(),
            "Height: {}, Index: {}, Transparent Transfer:",
            height,
            idx
        );
        // Display the transparent changes first
        for (account, MaspChange { ref asset, change }) in tfer_delta {
            if account != masp() {
<<<<<<< HEAD
                display!(context.io(), "  {}:", account);
                let token_alias = wallet.lookup_alias(asset);
=======
                display!(IO, "  {}:", account);
                let token_alias =
                    lookup_token_alias(client, wallet, asset, &account).await;
>>>>>>> b874ffaf
                let sign = match change.cmp(&Change::zero()) {
                    Ordering::Greater => "+",
                    Ordering::Less => "-",
                    Ordering::Equal => "",
                };
                display!(
                    context.io(),
                    " {}{} {}",
                    sign,
                    context.format_amount(asset, change.into()).await,
                    token_alias
                );
            }
            display_line!(context.io(), "");
        }
        // Then display the shielded changes afterwards
        // TODO: turn this to a display impl
        // (account, amt)
        for (account, masp_change) in shielded_accounts {
            if fvk_map.contains_key(&account) {
                display!(context.io(), "  {}:", fvk_map[&account]);
                for (token_addr, val) in masp_change {
                    let token_alias = lookup_token_alias(
                        client,
                        wallet,
                        &token_addr,
                        &masp(),
                    )
                    .await;
                    let sign = match val.cmp(&Change::zero()) {
                        Ordering::Greater => "+",
                        Ordering::Less => "-",
                        Ordering::Equal => "",
                    };
                    display!(
                        context.io(),
                        " {}{} {}",
                        sign,
                        context.format_amount(&token_addr, val.into()).await,
                        token_alias,
                    );
                }
                display_line!(context.io(), "");
            }
        }
    }
}

/// Query the raw bytes of given storage key
pub async fn query_raw_bytes<'a, N: Namada<'a>>(
    context: &N,
    args: args::QueryRawBytes,
) {
    let response = unwrap_client_response::<N::Client, _>(
        RPC.shell()
            .storage_value(
                context.client(),
                None,
                None,
                false,
                &args.storage_key,
            )
            .await,
    );
    if !response.data.is_empty() {
        display_line!(
            context.io(),
            "Found data: 0x{}",
            HEXLOWER.encode(&response.data)
        );
    } else {
        display_line!(
            context.io(),
            "No data found for key {}",
            args.storage_key
        );
    }
}

/// Query token balance(s)
pub async fn query_balance<'a>(
    context: &impl Namada<'a>,
    args: args::QueryBalance,
) {
    // Query the balances of shielded or transparent account types depending on
    // the CLI arguments
    match &args.owner {
        Some(BalanceOwner::FullViewingKey(_viewing_key)) => {
            query_shielded_balance(context, args).await
        }
        Some(BalanceOwner::Address(_owner)) => {
            query_transparent_balance(context, args).await
        }
        Some(BalanceOwner::PaymentAddress(_owner)) => {
            query_pinned_balance(context, args).await
        }
        None => {
            // Print pinned balance
            query_pinned_balance(context, args.clone()).await;
            // Print shielded balance
            query_shielded_balance(context, args.clone()).await;
            // Then print transparent balance
            query_transparent_balance(context, args).await;
        }
    };
}

/// Query token balance(s)
pub async fn query_transparent_balance<'a>(
    context: &impl Namada<'a>,
    args: args::QueryBalance,
) {
    let prefix = Key::from(
        Address::Internal(namada::types::address::InternalAddress::Multitoken)
            .to_db_key(),
    );
<<<<<<< HEAD
    let tokens = context.wallet().await.tokens_with_aliases();
    match (args.token, args.owner) {
        (Some(token), Some(owner)) => {
            let balance_key =
                token::balance_key(&token, &owner.address().unwrap());
            let token_alias = context.wallet().await.lookup_alias(&token);
            match query_storage_value::<_, token::Amount>(
                context.client(),
                &balance_key,
            )
            .await
            {
                Ok(balance) => {
                    let balance = context.format_amount(&token, balance).await;
                    display_line!(context.io(), "{}: {}", token_alias, balance);
                }
                Err(e) => {
                    display_line!(context.io(), "Eror in querying: {e}");
                    display_line!(
                        context.io(),
                        "No {} balance found for {}",
                        token_alias,
                        owner
                    )
=======
    match (args.token, args.owner) {
        (Some(base_token), Some(owner)) => {
            let owner = owner.address().unwrap();
            let tokens = query_tokens::<_, IO>(
                client,
                wallet,
                Some(&base_token),
                Some(&owner),
            )
            .await;
            for (token_alias, token) in tokens {
                let balance_key = token::balance_key(&token, &owner);
                match query_storage_value::<C, token::Amount>(
                    client,
                    &balance_key,
                )
                .await
                {
                    Ok(balance) => {
                        let balance = format_denominated_amount::<_, IO>(
                            client, &token, balance,
                        )
                        .await;
                        display_line!(IO, "{}: {}", token_alias, balance);
                    }
                    Err(e) => {
                        display_line!(IO, "Querying error: {e}");
                        display_line!(
                            IO,
                            "No {} balance found for {}",
                            token_alias,
                            owner
                        )
                    }
>>>>>>> b874ffaf
                }
            }
        }
        (None, Some(owner)) => {
            let owner = owner.address().unwrap();
            let tokens =
                query_tokens::<_, IO>(client, wallet, None, Some(&owner)).await;
            for (token_alias, token) in tokens {
                let balance =
                    get_token_balance(context.client(), &token, &owner).await;
                if !balance.is_zero() {
                    let balance = context.format_amount(&token, balance).await;
                    display_line!(context.io(), "{}: {}", token_alias, balance);
                }
            }
        }
<<<<<<< HEAD
        (Some(token), None) => {
            let prefix = token::balance_prefix(&token);
            let balances =
                query_storage_prefix::<token::Amount>(context, &prefix).await;
            if let Some(balances) = balances {
                print_balances(context, balances, Some(&token), None).await;
=======
        (Some(base_token), None) => {
            let tokens =
                query_tokens::<_, IO>(client, wallet, Some(&base_token), None)
                    .await;
            for (_, token) in tokens {
                let prefix = token::balance_prefix(&token);
                let balances = query_storage_prefix::<C, token::Amount, IO>(
                    client, &prefix,
                )
                .await;
                if let Some(balances) = balances {
                    print_balances::<_, IO>(
                        client,
                        wallet,
                        balances,
                        Some(&token),
                        None,
                    )
                    .await;
                }
>>>>>>> b874ffaf
            }
        }
        (None, None) => {
            let balances = query_storage_prefix(context, &prefix).await;
            if let Some(balances) = balances {
                print_balances(context, balances, None, None).await;
            }
        }
    }
}

/// Query the token pinned balance(s)
pub async fn query_pinned_balance<'a>(
    context: &impl Namada<'a>,
    args: args::QueryBalance,
) {
<<<<<<< HEAD
    // Map addresses to token names
    let wallet = context.wallet().await;
    let tokens = wallet.get_addresses_with_vp_type(AddressVpType::Token);
=======
>>>>>>> b874ffaf
    let owners = if let Some(pa) = args.owner.and_then(|x| x.payment_address())
    {
        vec![pa]
    } else {
        wallet
            .get_payment_addrs()
            .into_values()
            .filter(PaymentAddress::is_pinned)
            .collect()
    };
    // Get the viewing keys with which to try note decryptions
    let viewing_keys: Vec<ViewingKey> = wallet
        .get_viewing_keys()
        .values()
        .map(|fvk| ExtendedFullViewingKey::from(*fvk).fvk.vk)
        .collect();
    let _ = context.shielded_mut().await.load().await;
    // Print the token balances by payment address
    let pinned_error = Err(Error::from(PinnedBalanceError::InvalidViewingKey));
    for owner in owners {
        let mut balance = pinned_error.clone();
        // Find the viewing key that can recognize payments the current payment
        // address
        for vk in &viewing_keys {
            balance = context
                .shielded_mut()
                .await
                .compute_exchanged_pinned_balance(context, owner, vk)
                .await;
            if !is_pinned_error(&balance) {
                break;
            }
        }
        // If a suitable viewing key was not found, then demand it from the user
        if is_pinned_error(&balance) {
            let vk_str =
                prompt!(context.io(), "Enter the viewing key for {}: ", owner)
                    .await;
            let fvk = match ExtendedViewingKey::from_str(vk_str.trim()) {
                Ok(fvk) => fvk,
                _ => {
                    edisplay_line!(context.io(), "Invalid viewing key entered");
                    continue;
                }
            };
            let vk = ExtendedFullViewingKey::from(fvk).fvk.vk;
            // Use the given viewing key to decrypt pinned transaction data
            balance = context
                .shielded_mut()
                .await
                .compute_exchanged_pinned_balance(context, owner, &vk)
                .await
        }

        // Now print out the received quantities according to CLI arguments
        match (balance, args.token.as_ref()) {
            (Err(Error::Pinned(PinnedBalanceError::InvalidViewingKey)), _) => {
                display_line!(
                    context.io(),
                    "Supplied viewing key cannot decode transactions to given \
                     payment address."
                )
            }
            (
                Err(Error::Pinned(PinnedBalanceError::NoTransactionPinned)),
                _,
            ) => {
                display_line!(
                    context.io(),
                    "Payment address {} has not yet been consumed.",
                    owner
                )
            }
            (Err(other), _) => {
                display_line!(
                    context.io(),
                    "Error in Querying Pinned balance {}",
                    other
                )
            }
            (Ok((balance, epoch)), Some(base_token)) => {
                let tokens = query_tokens::<_, IO>(
                    client,
                    wallet,
                    Some(base_token),
                    None,
                )
                .await;
                for (token_alias, token) in &tokens {
                    let total_balance = balance
                        .get(&(epoch, token.clone()))
                        .cloned()
                        .unwrap_or_default();

<<<<<<< HEAD
                if total_balance.is_zero() {
                    display_line!(
                        context.io(),
                        "Payment address {} was consumed during epoch {}. \
                         Received no shielded {}",
                        owner,
                        epoch,
                        token_alias
                    );
                } else {
                    let formatted = context
                        .format_amount(token, total_balance.into())
                        .await;
                    display_line!(
                        context.io(),
                        "Payment address {} was consumed during epoch {}. \
                         Received {} {}",
                        owner,
                        epoch,
                        formatted,
                        token_alias,
                    );
=======
                    if total_balance.is_zero() {
                        display_line!(
                            IO,
                            "Payment address {} was consumed during epoch {}. \
                             Received no shielded {}",
                            owner,
                            epoch,
                            token_alias
                        );
                    } else {
                        let formatted = format_denominated_amount::<_, IO>(
                            client,
                            token,
                            total_balance.into(),
                        )
                        .await;
                        display_line!(
                            IO,
                            "Payment address {} was consumed during epoch {}. \
                             Received {} {}",
                            owner,
                            epoch,
                            formatted,
                            token_alias,
                        );
                    }
>>>>>>> b874ffaf
                }
            }
            (Ok((balance, epoch)), None) => {
                let mut found_any = false;

                for ((_, token_addr), value) in balance
                    .iter()
                    .filter(|((token_epoch, _), _)| *token_epoch == epoch)
                {
                    if !found_any {
                        display_line!(
                            context.io(),
                            "Payment address {} was consumed during epoch {}. \
                             Received:",
                            owner,
                            epoch
                        );
                        found_any = true;
                    }
<<<<<<< HEAD
                    let formatted = context
                        .format_amount(token_addr, (*value).into())
                        .await;
                    let token_alias = tokens
                        .get(token_addr)
                        .map(|a| a.to_string())
                        .unwrap_or_else(|| token_addr.to_string());
                    display_line!(
                        context.io(),
                        " {}: {}",
                        token_alias,
                        formatted,
                    );
=======
                    let formatted = format_denominated_amount::<_, IO>(
                        client,
                        token_addr,
                        (*value).into(),
                    )
                    .await;
                    let token_alias =
                        lookup_token_alias(client, wallet, token_addr, &masp())
                            .await;
                    display_line!(IO, " {}: {}", token_alias, formatted,);
>>>>>>> b874ffaf
                }
                if !found_any {
                    display_line!(
                        context.io(),
                        "Payment address {} was consumed during epoch {}. \
                         Received no shielded assets.",
                        owner,
                        epoch
                    );
                }
            }
        }
    }
}

async fn print_balances<'a>(
    context: &impl Namada<'a>,
    balances: impl Iterator<Item = (storage::Key, token::Amount)>,
    token: Option<&Address>,
    target: Option<&Address>,
) {
    let stdout = io::stdout();
    let mut w = stdout.lock();
    let wallet = context.wallet().await;

    let mut print_num = 0;
    let mut print_token = None;
    for (key, balance) in balances {
        // Get the token, the owner, and the balance with the token and the
        // owner
        let (t, o, s) = match token::is_any_token_balance_key(&key) {
            Some([tok, owner]) => (
                tok.clone(),
                owner.clone(),
                format!(
                    ": {}, owned by {}",
                    context.format_amount(tok, balance).await,
                    wallet.lookup_alias(owner)
                ),
            ),
            None => continue,
        };
        let token_alias = lookup_token_alias(client, wallet, &t, &o).await;
        // Get the token and the balance
        let (t, s) = match (token, target) {
            // the given token and the given target are the same as the
            // retrieved ones
            (Some(token), Some(target)) if t == *token && o == *target => {
                (t, s)
            }
            // the given token is the same as the retrieved one
            (Some(token), None) if t == *token => (t, s),
            // the given target is the same as the retrieved one
            (None, Some(target)) if o == *target => (t, s),
            // no specified token or target
            (None, None) => (t, s),
            // otherwise, this balance will not be printed
            _ => continue,
        };
        // Print the token if it isn't printed yet
        match &print_token {
            Some(token) if *token == t => {
                // the token has been already printed
            }
            _ => {
<<<<<<< HEAD
                let token_alias = wallet.lookup_alias(&t);
                display_line!(context.io(), &mut w; "Token {}", token_alias)
                    .unwrap();
=======
                display_line!(IO, &mut w; "Token {}", token_alias).unwrap();
>>>>>>> b874ffaf
                print_token = Some(t);
            }
        }
        // Print the balance
        display_line!(context.io(), &mut w; "{}", s).unwrap();
        print_num += 1;
    }

    if print_num == 0 {
        match (token, target) {
            (Some(_), Some(target)) | (None, Some(target)) => display_line!(
                context.io(),
                &mut w;
                "No balances owned by {}",
                wallet.lookup_alias(target)
            )
            .unwrap(),
            (Some(token), None) => {
                let token_alias = wallet.lookup_alias(token);
                display_line!(context.io(), &mut w; "No balances for token {}", token_alias).unwrap()
            }
            (None, None) => {
                display_line!(context.io(), &mut w; "No balances").unwrap()
            }
        }
    }
}

async fn lookup_token_alias<C: namada::ledger::queries::Client + Sync>(
    client: &C,
    wallet: &Wallet<CliWalletUtils>,
    token: &Address,
    owner: &Address,
) -> String {
    if let Address::Internal(InternalAddress::IbcToken(trace_hash)) = token {
        let ibc_denom_key = ibc_denom_key(owner.to_string(), trace_hash);
        match query_storage_value::<C, String>(client, &ibc_denom_key).await {
            Ok(ibc_denom) => get_ibc_denom_alias(wallet, ibc_denom),
            Err(_) => token.to_string(),
        }
    } else {
        wallet.lookup_alias(token)
    }
}

/// Returns pairs of token alias and token address
async fn query_tokens<C: namada::ledger::queries::Client + Sync, IO: Io>(
    client: &C,
    wallet: &Wallet<CliWalletUtils>,
    base_token: Option<&Address>,
    owner: Option<&Address>,
) -> BTreeMap<String, Address> {
    // Base tokens
    let mut tokens = match base_token {
        Some(base_token) => {
            let mut map = BTreeMap::new();
            map.insert(wallet.lookup_alias(base_token), base_token.clone());
            map
        }
        None => wallet.tokens_with_aliases(),
    };

    let prefixes = match (base_token, owner) {
        (Some(base_token), Some(owner)) => vec![
            ibc_denom_key_prefix(Some(base_token.to_string())),
            ibc_denom_key_prefix(Some(owner.to_string())),
        ],
        (Some(base_token), None) => {
            vec![ibc_denom_key_prefix(Some(base_token.to_string()))]
        }
        (None, Some(_)) => {
            // Check all IBC denoms because the owner might not know IBC token
            // transfers in the same chain
            vec![ibc_denom_key_prefix(None)]
        }
        (None, None) => vec![ibc_denom_key_prefix(None)],
    };

    for prefix in prefixes {
        let ibc_denoms =
            query_storage_prefix::<C, String, IO>(client, &prefix).await;
        if let Some(ibc_denoms) = ibc_denoms {
            for (key, ibc_denom) in ibc_denoms {
                if let Some((_, hash)) = is_ibc_denom_key(&key) {
                    let ibc_denom_alias =
                        get_ibc_denom_alias(wallet, ibc_denom);
                    let ibc_token =
                        Address::Internal(InternalAddress::IbcToken(hash));
                    tokens.insert(ibc_denom_alias, ibc_token);
                }
            }
        }
    }
    tokens
}

fn get_ibc_denom_alias(
    wallet: &Wallet<CliWalletUtils>,
    ibc_denom: impl AsRef<str>,
) -> String {
    is_ibc_denom(&ibc_denom)
        .map(|(trace_path, base_token)| {
            let base_token_alias = match Address::decode(&base_token) {
                Ok(base_token) => wallet.lookup_alias(&base_token),
                Err(_) => base_token,
            };
            if trace_path.is_empty() {
                base_token_alias
            } else {
                format!("{}/{}", trace_path, base_token_alias)
            }
        })
        .unwrap_or(ibc_denom.as_ref().to_string())
}

/// Query Proposals
pub async fn query_proposal<'a>(
    context: &impl Namada<'a>,
    args: args::QueryProposal,
) {
    let current_epoch = query_and_print_epoch(context).await;

    if let Some(id) = args.proposal_id {
        let proposal =
            query_proposal_by_id(context.client(), id).await.unwrap();
        if let Some(proposal) = proposal {
            display_line!(
                context.io(),
                "{}",
                proposal.to_string_with_status(current_epoch)
            );
        } else {
            edisplay_line!(context.io(), "No proposal found with id: {}", id);
        }
    } else {
        let last_proposal_id_key = governance_storage::get_counter_key();
        let last_proposal_id: u64 =
            query_storage_value(context.client(), &last_proposal_id_key)
                .await
                .unwrap();

        let from_id = if last_proposal_id > 10 {
            last_proposal_id - 10
        } else {
            0
        };

        display_line!(context.io(), "id: {}", last_proposal_id);

        for id in from_id..last_proposal_id {
            let proposal = query_proposal_by_id(context.client(), id)
                .await
                .unwrap()
                .expect("Proposal should be written to storage.");
            display_line!(context.io(), "{}", proposal);
        }
    }
}

/// Query proposal by Id
pub async fn query_proposal_by_id<C: namada::ledger::queries::Client + Sync>(
    client: &C,
    proposal_id: u64,
) -> Result<Option<StorageProposal>, error::Error> {
    namada_sdk::rpc::query_proposal_by_id(client, proposal_id).await
}

/// Query token shielded balance(s)
pub async fn query_shielded_balance<'a>(
    context: &impl Namada<'a>,
    args: args::QueryBalance,
) {
    // Used to control whether balances for all keys or a specific key are
    // printed
    let owner = args.owner.and_then(|x| x.full_viewing_key());
    // Used to control whether conversions are automatically performed
    let no_conversions = args.no_conversions;
    // Viewing keys are used to query shielded balances. If a spending key is
    // provided, then convert to a viewing key first.
    let viewing_keys = match owner {
        Some(viewing_key) => vec![viewing_key],
        None => context
            .wallet()
            .await
            .get_viewing_keys()
            .values()
            .copied()
            .collect(),
    };
    {
        let mut shielded = context.shielded_mut().await;
        let _ = shielded.load().await;
        let fvks: Vec<_> = viewing_keys
            .iter()
            .map(|fvk| ExtendedFullViewingKey::from(*fvk).fvk.vk)
            .collect();
        shielded.fetch(context.client(), &[], &fvks).await.unwrap();
        // Save the update state so that future fetches can be short-circuited
        let _ = shielded.save().await;
    }
    // The epoch is required to identify timestamped tokens
    let epoch = query_and_print_epoch(context).await;
    // Map addresses to token names
<<<<<<< HEAD
    let tokens = context
        .wallet()
        .await
        .get_addresses_with_vp_type(AddressVpType::Token);
    match (args.token, owner.is_some()) {
        // Here the user wants to know the balance for a specific token
        (Some(token), true) => {
            // Query the multi-asset balance at the given spending key
            let viewing_key =
                ExtendedFullViewingKey::from(viewing_keys[0]).fvk.vk;
            let balance: MaspAmount = if no_conversions {
                context
                    .shielded_mut()
                    .await
                    .compute_shielded_balance(context.client(), &viewing_key)
                    .await
                    .unwrap()
                    .expect("context should contain viewing key")
            } else {
                context
                    .shielded_mut()
                    .await
                    .compute_exchanged_balance(
                        context.client(),
                        context.io(),
                        &viewing_key,
                        epoch,
                    )
                    .await
                    .unwrap()
                    .expect("context should contain viewing key")
            };

            let token_alias = context.wallet().await.lookup_alias(&token);

            let total_balance = balance
                .get(&(epoch, token.clone()))
                .cloned()
                .unwrap_or_default();
            if total_balance.is_zero() {
                display_line!(
                    context.io(),
                    "No shielded {} balance found for given key",
                    token_alias
                );
            } else {
                display_line!(
                    context.io(),
                    "{}: {}",
                    token_alias,
                    context
                        .format_amount(
                            &token,
                            token::Amount::from(total_balance),
                        )
                        .await
                );
=======
    match (args.token, owner.is_some()) {
        // Here the user wants to know the balance for a specific token
        (Some(base_token), true) => {
            let tokens = query_tokens::<_, IO>(
                client,
                wallet,
                Some(&base_token),
                Some(&masp()),
            )
            .await;
            for (token_alias, token) in tokens {
                // Query the multi-asset balance at the given spending key
                let viewing_key =
                    ExtendedFullViewingKey::from(viewing_keys[0]).fvk.vk;
                let balance: MaspAmount = if no_conversions {
                    shielded
                        .compute_shielded_balance(client, &viewing_key)
                        .await
                        .unwrap()
                        .expect("context should contain viewing key")
                } else {
                    shielded
                        .compute_exchanged_balance::<_, IO>(
                            client,
                            &viewing_key,
                            epoch,
                        )
                        .await
                        .unwrap()
                        .expect("context should contain viewing key")
                };

                let total_balance = balance
                    .get(&(epoch, token.clone()))
                    .cloned()
                    .unwrap_or_default();
                if total_balance.is_zero() {
                    display_line!(
                        IO,
                        "No shielded {} balance found for given key",
                        token_alias
                    );
                } else {
                    display_line!(
                        IO,
                        "{}: {}",
                        token_alias,
                        format_denominated_amount::<_, IO>(
                            client,
                            &token,
                            token::Amount::from(total_balance)
                        )
                        .await
                    );
                }
>>>>>>> b874ffaf
            }
        }
        // Here the user wants to know the balance of all tokens across users
        (None, false) => {
            // Maps asset types to balances divided by viewing key
            let mut balances = HashMap::new();
            for fvk in viewing_keys {
                // Query the multi-asset balance at the given spending key
                let viewing_key = ExtendedFullViewingKey::from(fvk).fvk.vk;
                let balance = if no_conversions {
                    context
                        .shielded_mut()
                        .await
                        .compute_shielded_balance(
                            context.client(),
                            &viewing_key,
                        )
                        .await
                        .unwrap()
                        .expect("context should contain viewing key")
                } else {
                    context
                        .shielded_mut()
                        .await
                        .compute_exchanged_balance(
                            context.client(),
                            context.io(),
                            &viewing_key,
                            epoch,
                        )
                        .await
                        .unwrap()
                        .expect("context should contain viewing key")
                };
                for (key, value) in balance.iter() {
                    if !balances.contains_key(key) {
                        balances.insert(key.clone(), Vec::new());
                    }
                    balances.get_mut(key).unwrap().push((fvk, *value));
                }
            }

            // Print non-zero balances whose asset types can be decoded
            // TODO Implement a function for this

            let mut balance_map = HashMap::new();
            for ((asset_epoch, token_addr), balances) in balances {
                if asset_epoch == epoch {
                    // remove this from here, should not be making the
                    // hashtable creation any uglier
                    if balances.is_empty() {
                        display_line!(
                            context.io(),
                            "No shielded {} balance found for any wallet key",
                            &token_addr
                        );
                    }
                    for (fvk, value) in balances {
                        balance_map.insert((fvk, token_addr.clone()), value);
                    }
                }
            }
            for ((fvk, token), token_balance) in balance_map {
                // Only assets with the current timestamp count
<<<<<<< HEAD
                let alias = tokens
                    .get(&token)
                    .map(|a| a.to_string())
                    .unwrap_or_else(|| token.to_string());
                display_line!(context.io(), "Shielded Token {}:", alias);
                let formatted =
                    context.format_amount(&token, token_balance.into()).await;
                display_line!(
                    context.io(),
                    "  {}, owned by {}",
                    formatted,
                    fvk
                );
=======
                let alias =
                    lookup_token_alias(client, wallet, &token, &masp()).await;
                display_line!(IO, "Shielded Token {}:", alias);
                let formatted = format_denominated_amount::<_, IO>(
                    client,
                    &token,
                    token_balance.into(),
                )
                .await;
                display_line!(IO, "  {}, owned by {}", formatted, fvk);
>>>>>>> b874ffaf
            }
        }
        // Here the user wants to know the balance for a specific token across
        // users
<<<<<<< HEAD
        (Some(token), false) => {
            // Compute the unique asset identifier from the token address
            let token = token;
            let _asset_type = AssetType::new(
                (token.clone(), epoch.0).serialize_to_vec().as_ref(),
            )
            .unwrap();
            let token_alias = context.wallet().await.lookup_alias(&token);
            display_line!(context.io(), "Shielded Token {}:", token_alias);
            let mut found_any = false;
            let token_alias = context.wallet().await.lookup_alias(&token);
            display_line!(context.io(), "Shielded Token {}:", token_alias,);
            for fvk in viewing_keys {
                // Query the multi-asset balance at the given spending key
                let viewing_key = ExtendedFullViewingKey::from(fvk).fvk.vk;
                let balance = if no_conversions {
                    context
                        .shielded_mut()
                        .await
                        .compute_shielded_balance(
                            context.client(),
                            &viewing_key,
                        )
                        .await
                        .unwrap()
                        .expect("context should contain viewing key")
                } else {
                    context
                        .shielded_mut()
                        .await
                        .compute_exchanged_balance(
                            context.client(),
                            context.io(),
                            &viewing_key,
                            epoch,
=======
        (Some(base_token), false) => {
            let tokens =
                query_tokens::<_, IO>(client, wallet, Some(&base_token), None)
                    .await;
            for (token_alias, token) in tokens {
                // Compute the unique asset identifier from the token address
                let token = token;
                let _asset_type = AssetType::new(
                    (token.clone(), epoch.0)
                        .try_to_vec()
                        .expect("token addresses should serialize")
                        .as_ref(),
                )
                .unwrap();
                let mut found_any = false;
                display_line!(IO, "Shielded Token {}:", token_alias);
                for fvk in &viewing_keys {
                    // Query the multi-asset balance at the given spending key
                    let viewing_key = ExtendedFullViewingKey::from(*fvk).fvk.vk;
                    let balance = if no_conversions {
                        shielded
                            .compute_shielded_balance(client, &viewing_key)
                            .await
                            .unwrap()
                            .expect("context should contain viewing key")
                    } else {
                        shielded
                            .compute_exchanged_balance::<_, IO>(
                                client,
                                &viewing_key,
                                epoch,
                            )
                            .await
                            .unwrap()
                            .expect("context should contain viewing key")
                    };

                    for ((_, address), val) in balance.iter() {
                        if !val.is_zero() {
                            found_any = true;
                        }
                        let formatted = format_denominated_amount::<_, IO>(
                            client,
                            address,
                            (*val).into(),
>>>>>>> b874ffaf
                        )
                        .await;
                        display_line!(IO, "  {}, owned by {}", formatted, fvk);
                    }
<<<<<<< HEAD
                    let formatted =
                        context.format_amount(address, (*val).into()).await;
                    display_line!(
                        context.io(),
                        "  {}, owned by {}",
                        formatted,
                        fvk
                    );
                }
            }
            if !found_any {
                display_line!(
                    context.io(),
                    "No shielded {} balance found for any wallet key",
                    token_alias,
                );
=======
                }
                if !found_any {
                    display_line!(
                        IO,
                        "No shielded {} balance found for any wallet key",
                        token_alias,
                    );
                }
>>>>>>> b874ffaf
            }
        }
        // Here the user wants to know all possible token balances for a key
        (None, true) => {
            // Query the multi-asset balance at the given spending key
            let viewing_key =
                ExtendedFullViewingKey::from(viewing_keys[0]).fvk.vk;
            if no_conversions {
                let balance = context
                    .shielded_mut()
                    .await
                    .compute_shielded_balance(context.client(), &viewing_key)
                    .await
                    .unwrap()
                    .expect("context should contain viewing key");
                // Print balances by human-readable token names
                print_decoded_balance_with_epoch(context, balance).await;
            } else {
                let balance = context
                    .shielded_mut()
                    .await
                    .compute_exchanged_balance(
                        context.client(),
                        context.io(),
                        &viewing_key,
                        epoch,
                    )
                    .await
                    .unwrap()
                    .expect("context should contain viewing key");
                // Print balances by human-readable token names
                print_decoded_balance(context, balance, epoch).await;
            }
        }
    }
}

pub async fn print_decoded_balance<'a>(
    context: &impl Namada<'a>,
    decoded_balance: MaspAmount,
    epoch: Epoch,
) {
    if decoded_balance.is_empty() {
        display_line!(context.io(), "No shielded balance found for given key");
    } else {
        for ((_, token_addr), amount) in decoded_balance
            .iter()
            .filter(|((token_epoch, _), _)| *token_epoch == epoch)
        {
            display_line!(
                context.io(),
                "{} : {}",
<<<<<<< HEAD
                context.wallet().await.lookup_alias(token_addr),
                context.format_amount(token_addr, (*amount).into()).await,
=======
                lookup_token_alias(client, wallet, token_addr, &masp()).await,
                format_denominated_amount::<_, IO>(
                    client,
                    token_addr,
                    (*amount).into()
                )
                .await,
>>>>>>> b874ffaf
            );
        }
    }
}

pub async fn print_decoded_balance_with_epoch<'a>(
    context: &impl Namada<'a>,
    decoded_balance: MaspAmount,
) {
    let tokens = context
        .wallet()
        .await
        .get_addresses_with_vp_type(AddressVpType::Token);
    if decoded_balance.is_empty() {
        display_line!(context.io(), "No shielded balance found for given key");
    }
    for ((epoch, token_addr), value) in decoded_balance.iter() {
        let asset_value = (*value).into();
        let alias = tokens
            .get(token_addr)
            .map(|a| a.to_string())
            .unwrap_or_else(|| token_addr.to_string());
        display_line!(
            context.io(),
            "{} | {} : {}",
            alias,
            epoch,
            context.format_amount(token_addr, asset_value).await,
        );
    }
}

/// Query token amount of owner.
pub async fn get_token_balance<C: namada::ledger::queries::Client + Sync>(
    client: &C,
    token: &Address,
    owner: &Address,
) -> token::Amount {
    namada_sdk::rpc::get_token_balance(client, token, owner)
        .await
        .unwrap()
}

pub async fn query_proposal_result<'a>(
    context: &impl Namada<'a>,
    args: args::QueryProposalResult,
) {
    if args.proposal_id.is_some() {
        let proposal_id =
            args.proposal_id.expect("Proposal id should be defined.");
        let proposal = if let Some(proposal) =
            query_proposal_by_id(context.client(), proposal_id)
                .await
                .unwrap()
        {
            proposal
        } else {
            edisplay_line!(context.io(), "Proposal {} not found.", proposal_id);
            return;
        };

        let is_author_steward = query_pgf_stewards(context.client())
            .await
            .iter()
            .any(|steward| steward.address.eq(&proposal.author));
        let tally_type = proposal.get_tally_type(is_author_steward);
        let total_voting_power = get_total_staked_tokens(
            context.client(),
            proposal.voting_end_epoch,
        )
        .await;

        let votes = compute_proposal_votes(
            context.client(),
            proposal_id,
            proposal.voting_end_epoch,
        )
        .await;

        let proposal_result =
            compute_proposal_result(votes, total_voting_power, tally_type);

        display_line!(context.io(), "Proposal Id: {} ", proposal_id);
        display_line!(context.io(), "{:4}{}", "", proposal_result);
    } else {
        let proposal_folder = args.proposal_folder.expect(
            "The argument --proposal-folder is required with --offline.",
        );
        let data_directory = read_dir(&proposal_folder).unwrap_or_else(|_| {
            panic!(
                "Should be able to read {} directory.",
                proposal_folder.to_string_lossy()
            )
        });
        let files = read_offline_files(data_directory);
        let proposal_path = find_offline_proposal(&files);

        let proposal = if let Some(path) = proposal_path {
            let proposal_file =
                fs::File::open(path).expect("file should open read only");
            let proposal: OfflineSignedProposal =
                serde_json::from_reader(proposal_file)
                    .expect("file should be proper JSON");

            let author_account = rpc::get_account_info(
                context.client(),
                &proposal.proposal.author,
            )
            .await
            .unwrap()
            .expect("Account should exist.");

            let proposal = proposal.validate(
                &author_account.public_keys_map,
                author_account.threshold,
                false,
            );

            if proposal.is_ok() {
                proposal.unwrap()
            } else {
                edisplay_line!(
                    context.io(),
                    "The offline proposal is not valid."
                );
                return;
            }
        } else {
            edisplay_line!(
                context.io(),
                "Couldn't find a file name offline_proposal_*.json."
            );
            return;
        };

        let votes = find_offline_votes(&files)
            .iter()
            .map(|path| {
                let vote_file = fs::File::open(path).expect("");
                let vote: OfflineVote =
                    serde_json::from_reader(vote_file).expect("");
                vote
            })
            .collect::<Vec<OfflineVote>>();

        let proposal_votes =
            compute_offline_proposal_votes(context, &proposal, votes.clone())
                .await;
        let total_voting_power = get_total_staked_tokens(
            context.client(),
            proposal.proposal.tally_epoch,
        )
        .await;

        let proposal_result = compute_proposal_result(
            proposal_votes,
            total_voting_power,
            TallyType::TwoThird,
        );

        display_line!(
            context.io(),
            "Proposal offline: {}",
            proposal.proposal.hash()
        );
        display_line!(context.io(), "Parsed {} votes.", votes.len());
        display_line!(context.io(), "{:4}{}", "", proposal_result);
    }
}

pub async fn query_account<'a>(
    context: &impl Namada<'a>,
    args: args::QueryAccount,
) {
    let account = rpc::get_account_info(context.client(), &args.owner)
        .await
        .unwrap();
    if let Some(account) = account {
        display_line!(context.io(), "Address: {}", account.address);
        display_line!(context.io(), "Threshold: {}", account.threshold);
        display_line!(context.io(), "Public keys:");
        for (public_key, _) in account.public_keys_map.pk_to_idx {
            display_line!(context.io(), "- {}", public_key);
        }
    } else {
        display_line!(context.io(), "No account exists for {}", args.owner);
    }
}

pub async fn query_pgf<'a>(context: &impl Namada<'a>, _args: args::QueryPgf) {
    let stewards = query_pgf_stewards(context.client()).await;
    let fundings = query_pgf_fundings(context.client()).await;

    match stewards.is_empty() {
        true => {
            display_line!(
                context.io(),
                "Pgf stewards: no stewards are currectly set."
            )
        }
        false => {
            display_line!(context.io(), "Pgf stewards:");
            for steward in stewards {
                display_line!(context.io(), "{:4}- {}", "", steward.address);
                display_line!(context.io(), "{:4}  Reward distribution:", "");
                for (address, percentage) in steward.reward_distribution {
                    display_line!(
                        context.io(),
                        "{:6}- {} to {}",
                        "",
                        percentage,
                        address
                    );
                }
            }
        }
    }

    match fundings.is_empty() {
        true => {
            display_line!(
                context.io(),
                "Pgf fundings: no fundings are currently set."
            )
        }
        false => {
            display_line!(context.io(), "Pgf fundings:");
            for funding in fundings {
                display_line!(
                    context.io(),
                    "{:4}- {} for {}",
                    "",
                    funding.detail.target,
                    funding.detail.amount.to_string_native()
                );
            }
        }
    }
}

pub async fn query_protocol_parameters<'a>(
    context: &impl Namada<'a>,
    _args: args::QueryProtocolParameters,
) {
    let governance_parameters =
        query_governance_parameters(context.client()).await;
    display_line!(context.io(), "Governance Parameters\n");
    display_line!(
        context.io(),
        "{:4}Min. proposal fund: {}",
        "",
        governance_parameters.min_proposal_fund.to_string_native()
    );
    display_line!(
        context.io(),
        "{:4}Max. proposal code size: {}",
        "",
        governance_parameters.max_proposal_code_size
    );
    display_line!(
        context.io(),
        "{:4}Min. proposal voting period: {}",
        "",
        governance_parameters.min_proposal_voting_period
    );
    display_line!(
        context.io(),
        "{:4}Max. proposal period: {}",
        "",
        governance_parameters.max_proposal_period
    );
    display_line!(
        context.io(),
        "{:4}Max. proposal content size: {}",
        "",
        governance_parameters.max_proposal_content_size
    );
    display_line!(
        context.io(),
        "{:4}Min. proposal grace epochs: {}",
        "",
        governance_parameters.min_proposal_grace_epochs
    );

    let pgf_parameters = query_pgf_parameters(context.client()).await;
    display_line!(context.io(), "Public Goods Funding Parameters\n");
    display_line!(
        context.io(),
        "{:4}Pgf inflation rate: {}",
        "",
        pgf_parameters.pgf_inflation_rate
    );
    display_line!(
        context.io(),
        "{:4}Steward inflation rate: {}",
        "",
        pgf_parameters.stewards_inflation_rate
    );

    display_line!(context.io(), "Protocol parameters");
    let key = param_storage::get_epoch_duration_storage_key();
    let epoch_duration: EpochDuration =
        query_storage_value(context.client(), &key)
            .await
            .expect("Parameter should be definied.");
    display_line!(
        context.io(),
        "{:4}Min. epoch duration: {}",
        "",
        epoch_duration.min_duration
    );
    display_line!(
        context.io(),
        "{:4}Min. number of blocks: {}",
        "",
        epoch_duration.min_num_of_blocks
    );

    let key = param_storage::get_max_expected_time_per_block_key();
    let max_block_duration: u64 = query_storage_value(context.client(), &key)
        .await
        .expect("Parameter should be defined.");
    display_line!(
        context.io(),
        "{:4}Max. block duration: {}",
        "",
        max_block_duration
    );

    let key = param_storage::get_tx_whitelist_storage_key();
    let vp_whitelist: Vec<String> = query_storage_value(context.client(), &key)
        .await
        .expect("Parameter should be defined.");
    display_line!(context.io(), "{:4}VP whitelist: {:?}", "", vp_whitelist);

    let key = param_storage::get_tx_whitelist_storage_key();
    let tx_whitelist: Vec<String> = query_storage_value(context.client(), &key)
        .await
        .expect("Parameter should be defined.");
    display_line!(
        context.io(),
        "{:4}Transactions whitelist: {:?}",
        "",
        tx_whitelist
    );

    let key = param_storage::get_max_block_gas_key();
    let max_block_gas: u64 = query_storage_value(context.client(), &key)
        .await
        .expect("Parameter should be defined.");
    display_line!(context.io(), "{:4}Max block gas: {:?}", "", max_block_gas);

    let key = param_storage::get_fee_unshielding_gas_limit_key();
    let fee_unshielding_gas_limit: u64 =
        query_storage_value(context.client(), &key)
            .await
            .expect("Parameter should be defined.");
    display_line!(
        context.io(),
        "{:4}Fee unshielding gas limit: {:?}",
        "",
        fee_unshielding_gas_limit
    );

    let key = param_storage::get_fee_unshielding_descriptions_limit_key();
    let fee_unshielding_descriptions_limit: u64 =
        query_storage_value(context.client(), &key)
            .await
            .expect("Parameter should be defined.");
    display_line!(
        context.io(),
        "{:4}Fee unshielding descriptions limit: {:?}",
        "",
        fee_unshielding_descriptions_limit
    );

    let key = param_storage::get_gas_cost_key();
    let gas_cost_table: BTreeMap<Address, token::Amount> =
        query_storage_value(context.client(), &key)
            .await
            .expect("Parameter should be defined.");
    display_line!(context.io(), "{:4}Gas cost table:", "");
    for (token, gas_cost) in gas_cost_table {
        display_line!(context.io(), "{:8}{}: {:?}", "", token, gas_cost);
    }

    display_line!(context.io(), "PoS parameters");
    let pos_params = query_pos_parameters(context.client()).await;
    display_line!(
        context.io(),
        "{:4}Block proposer reward: {}",
        "",
        pos_params.block_proposer_reward
    );
    display_line!(
        context.io(),
        "{:4}Block vote reward: {}",
        "",
        pos_params.block_vote_reward
    );
    display_line!(
        context.io(),
        "{:4}Duplicate vote minimum slash rate: {}",
        "",
        pos_params.duplicate_vote_min_slash_rate
    );
    display_line!(
        context.io(),
        "{:4}Light client attack minimum slash rate: {}",
        "",
        pos_params.light_client_attack_min_slash_rate
    );
    display_line!(
        context.io(),
        "{:4}Max. validator slots: {}",
        "",
        pos_params.max_validator_slots
    );
    display_line!(
        context.io(),
        "{:4}Pipeline length: {}",
        "",
        pos_params.pipeline_len
    );
    display_line!(
        context.io(),
        "{:4}Unbonding length: {}",
        "",
        pos_params.unbonding_len
    );
    display_line!(
        context.io(),
        "{:4}Votes per token: {}",
        "",
        pos_params.tm_votes_per_token
    );
}

pub async fn query_bond<C: namada::ledger::queries::Client + Sync>(
    client: &C,
    source: &Address,
    validator: &Address,
    epoch: Option<Epoch>,
) -> token::Amount {
    unwrap_client_response::<C, token::Amount>(
        RPC.vp().pos().bond(client, source, validator, &epoch).await,
    )
}

pub async fn query_unbond_with_slashing<
    C: namada::ledger::queries::Client + Sync,
>(
    client: &C,
    source: &Address,
    validator: &Address,
) -> HashMap<(Epoch, Epoch), token::Amount> {
    unwrap_client_response::<C, HashMap<(Epoch, Epoch), token::Amount>>(
        RPC.vp()
            .pos()
            .unbond_with_slashing(client, source, validator)
            .await,
    )
}

pub async fn query_pos_parameters<C: namada::ledger::queries::Client + Sync>(
    client: &C,
) -> PosParams {
    unwrap_client_response::<C, PosParams>(
        RPC.vp().pos().pos_params(client).await,
    )
}

pub async fn query_pgf_stewards<C: namada::ledger::queries::Client + Sync>(
    client: &C,
) -> Vec<StewardDetail> {
    unwrap_client_response::<C, _>(RPC.vp().pgf().stewards(client).await)
}

pub async fn query_pgf_fundings<C: namada::ledger::queries::Client + Sync>(
    client: &C,
) -> Vec<StoragePgfFunding> {
    unwrap_client_response::<C, _>(RPC.vp().pgf().funding(client).await)
}

pub async fn query_pgf_parameters<C: namada::ledger::queries::Client + Sync>(
    client: &C,
) -> PgfParameters {
    unwrap_client_response::<C, _>(RPC.vp().pgf().parameters(client).await)
}

pub async fn query_and_print_unbonds<'a>(
    context: &impl Namada<'a>,
    source: &Address,
    validator: &Address,
) {
    let unbonds =
        query_unbond_with_slashing(context.client(), source, validator).await;
    let current_epoch = query_epoch(context.client()).await.unwrap();

    let mut total_withdrawable = token::Amount::zero();
    let mut not_yet_withdrawable = HashMap::<Epoch, token::Amount>::new();
    for ((_start_epoch, withdraw_epoch), amount) in unbonds.into_iter() {
        if withdraw_epoch <= current_epoch {
            total_withdrawable += amount;
        } else {
            let withdrawable_amount =
                not_yet_withdrawable.entry(withdraw_epoch).or_default();
            *withdrawable_amount += amount;
        }
    }
    if !total_withdrawable.is_zero() {
        display_line!(
            context.io(),
            "Total withdrawable now: {}.",
            total_withdrawable.to_string_native()
        );
    }
    if !not_yet_withdrawable.is_empty() {
        display_line!(context.io(), "Current epoch: {current_epoch}.");
    }
    for (withdraw_epoch, amount) in not_yet_withdrawable {
        display_line!(
            context.io(),
            "Amount {} withdrawable starting from epoch {withdraw_epoch}.",
            amount.to_string_native(),
        );
    }
}

pub async fn query_withdrawable_tokens<
    C: namada::ledger::queries::Client + Sync,
>(
    client: &C,
    bond_source: &Address,
    validator: &Address,
    epoch: Option<Epoch>,
) -> token::Amount {
    unwrap_client_response::<C, token::Amount>(
        RPC.vp()
            .pos()
            .withdrawable_tokens(client, bond_source, validator, &epoch)
            .await,
    )
}

/// Query PoS bond(s) and unbond(s)
pub async fn query_bonds<'a>(
    context: &impl Namada<'a>,
    args: args::QueryBonds,
) -> std::io::Result<()> {
    let epoch = query_and_print_epoch(context).await;

    let source = args.owner;
    let validator = args.validator;

    let stdout = io::stdout();
    let mut w = stdout.lock();

    let bonds_and_unbonds = enriched_bonds_and_unbonds(
        context.client(),
        epoch,
        &source,
        &validator,
    )
    .await
    .unwrap();

    for (bond_id, details) in &bonds_and_unbonds.data {
        let bond_type = if bond_id.source == bond_id.validator {
            format!("Self-bonds from {}", bond_id.validator)
        } else {
            format!(
                "Delegations from {} to {}",
                bond_id.source, bond_id.validator
            )
        };
        display_line!(context.io(), &mut w; "{}:", bond_type)?;
        for bond in &details.data.bonds {
            display_line!(
                context.io(),
                &mut w;
                "  Remaining active bond from epoch {}: Δ {}",
                bond.start,
                bond.amount.to_string_native()
            )?;
        }
        if !details.bonds_total.is_zero() {
            display_line!(
                context.io(),
                &mut w;
                "Active (slashed) bonds total: {}",
                details.bonds_total_active().to_string_native()
            )?;
        }
        display_line!(context.io(), &mut w; "Bonds total: {}", details.bonds_total.to_string_native())?;
        display_line!(context.io(), &mut w; "")?;

        if !details.data.unbonds.is_empty() {
            let bond_type = if bond_id.source == bond_id.validator {
                format!("Unbonded self-bonds from {}", bond_id.validator)
            } else {
                format!("Unbonded delegations from {}", bond_id.source)
            };
            display_line!(context.io(), &mut w; "{}:", bond_type)?;
            for unbond in &details.data.unbonds {
                display_line!(
                    context.io(),
                    &mut w;
                    "  Withdrawable from epoch {} (active from {}): Δ {}",
                    unbond.withdraw,
                    unbond.start,
                    unbond.amount.to_string_native()
                )?;
            }
            display_line!(
                context.io(),
                &mut w;
                "Unbonded total: {}",
                details.unbonds_total.to_string_native()
            )?;
        }
        display_line!(
            context.io(),
            &mut w;
            "Withdrawable total: {}",
            details.total_withdrawable.to_string_native()
        )?;
        display_line!(context.io(), &mut w; "")?;
    }
    if bonds_and_unbonds.bonds_total != bonds_and_unbonds.bonds_total_slashed {
        display_line!(
            context.io(),
            &mut w;
            "All bonds total active: {}",
            bonds_and_unbonds.bonds_total_active().to_string_native()
        )?;
    }
    display_line!(
        context.io(),
        &mut w;
        "All bonds total: {}",
        bonds_and_unbonds.bonds_total.to_string_native()
    )?;

    if bonds_and_unbonds.unbonds_total
        != bonds_and_unbonds.unbonds_total_slashed
    {
        display_line!(
            context.io(),
            &mut w;
            "All unbonds total active: {}",
            bonds_and_unbonds.unbonds_total_active().to_string_native()
        )?;
    }
    display_line!(
        context.io(),
        &mut w;
        "All unbonds total: {}",
        bonds_and_unbonds.unbonds_total.to_string_native()
    )?;
    display_line!(
        context.io(),
        &mut w;
        "All unbonds total withdrawable: {}",
        bonds_and_unbonds.total_withdrawable.to_string_native()
    )?;
    Ok(())
}

/// Query PoS bonded stake
pub async fn query_bonded_stake<'a, N: Namada<'a>>(
    context: &N,
    args: args::QueryBondedStake,
) {
    let epoch = match args.epoch {
        Some(epoch) => epoch,
        None => query_and_print_epoch(context).await,
    };

    match args.validator {
        Some(validator) => {
            let validator = validator;
            // Find bonded stake for the given validator
            let stake =
                get_validator_stake(context.client(), epoch, &validator).await;
            match stake {
                Some(stake) => {
                    // TODO: show if it's in consensus set, below capacity, or
                    // below threshold set
                    display_line!(
                        context.io(),
                        "Bonded stake of validator {validator}: {}",
                        stake.to_string_native()
                    )
                }
                None => {
                    display_line!(
                        context.io(),
                        "No bonded stake found for {validator}"
                    );
                }
            }
        }
        None => {
            let consensus: BTreeSet<WeightedValidator> =
                unwrap_client_response::<N::Client, _>(
                    RPC.vp()
                        .pos()
                        .consensus_validator_set(context.client(), &Some(epoch))
                        .await,
                );
            let below_capacity: BTreeSet<WeightedValidator> =
                unwrap_client_response::<N::Client, _>(
                    RPC.vp()
                        .pos()
                        .below_capacity_validator_set(
                            context.client(),
                            &Some(epoch),
                        )
                        .await,
                );

            // Iterate all validators
            let stdout = io::stdout();
            let mut w = stdout.lock();

            display_line!(context.io(), &mut w; "Consensus validators:")
                .unwrap();
            for val in consensus.into_iter().rev() {
                display_line!(
                    context.io(),
                    &mut w;
                    "  {}: {}",
                    val.address.encode(),
                    val.bonded_stake.to_string_native()
                )
                .unwrap();
            }
            if !below_capacity.is_empty() {
                display_line!(context.io(), &mut w; "Below capacity validators:")
                    .unwrap();
                for val in below_capacity.into_iter().rev() {
                    display_line!(
                        context.io(),
                        &mut w;
                        "  {}: {}",
                        val.address.encode(),
                        val.bonded_stake.to_string_native()
                    )
                    .unwrap();
                }
            }
        }
    }

    let total_staked_tokens =
        get_total_staked_tokens(context.client(), epoch).await;
    display_line!(
        context.io(),
        "Total bonded stake: {}",
        total_staked_tokens.to_string_native()
    );
}

/// Query and return validator's commission rate and max commission rate change
/// per epoch
pub async fn query_commission_rate<
    C: namada::ledger::queries::Client + Sync,
>(
    client: &C,
    validator: &Address,
    epoch: Option<Epoch>,
) -> Option<CommissionPair> {
    unwrap_client_response::<C, Option<CommissionPair>>(
        RPC.vp()
            .pos()
            .validator_commission(client, validator, &epoch)
            .await,
    )
}

/// Query and return validator's state
pub async fn query_validator_state<
    C: namada::ledger::queries::Client + Sync,
>(
    client: &C,
    validator: &Address,
    epoch: Option<Epoch>,
) -> Option<ValidatorState> {
    unwrap_client_response::<C, Option<ValidatorState>>(
        RPC.vp()
            .pos()
            .validator_state(client, validator, &epoch)
            .await,
    )
}

/// Query a validator's state information
pub async fn query_and_print_validator_state<'a>(
    context: &impl Namada<'a>,
    args: args::QueryValidatorState,
) {
    let validator = args.validator;
    let state: Option<ValidatorState> =
        query_validator_state(context.client(), &validator, args.epoch).await;

    match state {
        Some(state) => match state {
            ValidatorState::Consensus => {
                display_line!(
                    context.io(),
                    "Validator {validator} is in the consensus set"
                )
            }
            ValidatorState::BelowCapacity => {
                display_line!(
                    context.io(),
                    "Validator {validator} is in the below-capacity set"
                )
            }
            ValidatorState::BelowThreshold => {
                display_line!(
                    context.io(),
                    "Validator {validator} is in the below-threshold set"
                )
            }
            ValidatorState::Inactive => {
                display_line!(context.io(), "Validator {validator} is inactive")
            }
            ValidatorState::Jailed => {
                display_line!(context.io(), "Validator {validator} is jailed")
            }
        },
        None => display_line!(
            context.io(),
            "Validator {validator} is either not a validator, or an epoch \
             before the current epoch has been queried (and the validator \
             state information is no longer stored)"
        ),
    }
}

/// Query PoS validator's commission rate information
pub async fn query_and_print_commission_rate<'a>(
    context: &impl Namada<'a>,
    args: args::QueryCommissionRate,
) {
    let validator = args.validator;

    let info: Option<CommissionPair> =
        query_commission_rate(context.client(), &validator, args.epoch).await;
    match info {
        Some(CommissionPair {
            commission_rate: rate,
            max_commission_change_per_epoch: change,
        }) => {
            display_line!(
                context.io(),
                "Validator {} commission rate: {}, max change per epoch: {}",
                validator.encode(),
                rate,
                change
            );
        }
        None => {
            display_line!(
                context.io(),
                "Address {} is not a validator (did not find commission rate \
                 and max change)",
                validator.encode(),
            );
        }
    }
}

/// Query PoS slashes
pub async fn query_slashes<'a, N: Namada<'a>>(
    context: &N,
    args: args::QuerySlashes,
) {
    match args.validator {
        Some(validator) => {
            let validator = validator;
            // Find slashes for the given validator
            let slashes: Vec<Slash> = unwrap_client_response::<N::Client, _>(
                RPC.vp()
                    .pos()
                    .validator_slashes(context.client(), &validator)
                    .await,
            );
            if !slashes.is_empty() {
                display_line!(context.io(), "Processed slashes:");
                let stdout = io::stdout();
                let mut w = stdout.lock();
                for slash in slashes {
                    display_line!(
                        context.io(),
                        &mut w;
                        "Infraction epoch {}, block height {}, type {}, rate \
                         {}",
                        slash.epoch,
                        slash.block_height,
                        slash.r#type,
                        slash.rate
                    )
                    .unwrap();
                }
            } else {
                display_line!(
                    context.io(),
                    "No processed slashes found for {}",
                    validator.encode()
                )
            }
            // Find enqueued slashes to be processed in the future for the given
            // validator
            let enqueued_slashes: HashMap<
                Address,
                BTreeMap<Epoch, Vec<Slash>>,
            > = unwrap_client_response::<N::Client, _>(
                RPC.vp().pos().enqueued_slashes(context.client()).await,
            );
            let enqueued_slashes = enqueued_slashes.get(&validator).cloned();
            if let Some(enqueued) = enqueued_slashes {
                display_line!(
                    context.io(),
                    "\nEnqueued slashes for future processing"
                );
                for (epoch, slashes) in enqueued {
                    display_line!(
                        context.io(),
                        "To be processed in epoch {}",
                        epoch
                    );
                    for slash in slashes {
                        let stdout = io::stdout();
                        let mut w = stdout.lock();
                        display_line!(
                            context.io(),
                            &mut w;
                            "Infraction epoch {}, block height {}, type {}",
                            slash.epoch, slash.block_height, slash.r#type,
                        )
                        .unwrap();
                    }
                }
            } else {
                display_line!(
                    context.io(),
                    "No enqueued slashes found for {}",
                    validator.encode()
                )
            }
        }
        None => {
            let all_slashes: HashMap<Address, Vec<Slash>> =
                unwrap_client_response::<N::Client, _>(
                    RPC.vp().pos().slashes(context.client()).await,
                );

            if !all_slashes.is_empty() {
                let stdout = io::stdout();
                let mut w = stdout.lock();
                display_line!(context.io(), "Processed slashes:");
                for (validator, slashes) in all_slashes.into_iter() {
                    for slash in slashes {
                        display_line!(
                            context.io(),
                            &mut w;
                            "Infraction epoch {}, block height {}, rate {}, \
                             type {}, validator {}",
                            slash.epoch,
                            slash.block_height,
                            slash.rate,
                            slash.r#type,
                            validator,
                        )
                        .unwrap();
                    }
                }
            } else {
                display_line!(context.io(), "No processed slashes found")
            }

            // Find enqueued slashes to be processed in the future for the given
            // validator
            let enqueued_slashes: HashMap<
                Address,
                BTreeMap<Epoch, Vec<Slash>>,
            > = unwrap_client_response::<N::Client, _>(
                RPC.vp().pos().enqueued_slashes(context.client()).await,
            );
            if !enqueued_slashes.is_empty() {
                display_line!(
                    context.io(),
                    "\nEnqueued slashes for future processing"
                );
                for (validator, slashes_by_epoch) in enqueued_slashes {
                    for (epoch, slashes) in slashes_by_epoch {
                        display_line!(
                            context.io(),
                            "\nTo be processed in epoch {}",
                            epoch
                        );
                        for slash in slashes {
                            let stdout = io::stdout();
                            let mut w = stdout.lock();
                            display_line!(
                                context.io(),
                                &mut w;
                                "Infraction epoch {}, block height {}, type \
                                 {}, validator {}",
                                slash.epoch,
                                slash.block_height,
                                slash.r#type,
                                validator
                            )
                            .unwrap();
                        }
                    }
                }
            } else {
                display_line!(
                    context.io(),
                    "\nNo enqueued slashes found for future processing"
                )
            }
        }
    }
}

pub async fn query_delegations<'a, N: Namada<'a>>(
    context: &N,
    args: args::QueryDelegations,
) {
    let owner = args.owner;
    let delegations: HashSet<Address> = unwrap_client_response::<N::Client, _>(
        RPC.vp()
            .pos()
            .delegation_validators(context.client(), &owner)
            .await,
    );
    if delegations.is_empty() {
        display_line!(context.io(), "No delegations found");
    } else {
        display_line!(context.io(), "Found delegations to:");
        for delegation in delegations {
            display_line!(context.io(), "  {delegation}");
        }
    }
}

pub async fn query_find_validator<'a, N: Namada<'a>>(
    context: &N,
    args: args::QueryFindValidator,
) {
    let args::QueryFindValidator { query: _, tm_addr } = args;
    if tm_addr.len() != 40 {
        edisplay_line!(
            context.io(),
            "Expected 40 characters in Tendermint address, got {}",
            tm_addr.len()
        );
        cli::safe_exit(1);
    }
    let tm_addr = tm_addr.to_ascii_uppercase();
    let validator = unwrap_client_response::<N::Client, _>(
        RPC.vp()
            .pos()
            .validator_by_tm_addr(context.client(), &tm_addr)
            .await,
    );
    match validator {
        Some(address) => {
            display_line!(
                context.io(),
                "Found validator address \"{address}\"."
            )
        }
        None => {
            display_line!(
                context.io(),
                "No validator with Tendermint address {tm_addr} found."
            )
        }
    }
}

/// Dry run a transaction
pub async fn dry_run_tx<'a, N: Namada<'a>>(
    context: &N,
    tx_bytes: Vec<u8>,
) -> Result<(), error::Error>
where
    <N::Client as namada::ledger::queries::Client>::Error: std::fmt::Display,
{
    display_line!(
        context.io(),
        "Dry-run result: {}",
        rpc::dry_run_tx(context, tx_bytes).await?
    );
    Ok(())
}

/// Get account's public key stored in its storage sub-space
pub async fn get_public_key<C: namada::ledger::queries::Client + Sync>(
    client: &C,
    address: &Address,
    index: u8,
) -> Result<Option<common::PublicKey>, error::Error> {
    rpc::get_public_key_at(client, address, index).await
}

/// Check if the given address is a known validator.
pub async fn is_validator<C: namada::ledger::queries::Client + Sync>(
    client: &C,
    address: &Address,
) -> bool {
    namada_sdk::rpc::is_validator(client, address)
        .await
        .unwrap()
}

/// Check if a given address is a known delegator
pub async fn is_delegator<C: namada::ledger::queries::Client + Sync>(
    client: &C,
    address: &Address,
) -> bool {
    namada_sdk::rpc::is_delegator(client, address)
        .await
        .unwrap()
}

pub async fn is_delegator_at<C: namada::ledger::queries::Client + Sync>(
    client: &C,
    address: &Address,
    epoch: Epoch,
) -> bool {
    namada_sdk::rpc::is_delegator_at(client, address, epoch)
        .await
        .unwrap()
}

/// Check if the address exists on chain. Established address exists if it has a
/// stored validity predicate. Implicit and internal addresses always return
/// true.
pub async fn known_address<C: namada::ledger::queries::Client + Sync>(
    client: &C,
    address: &Address,
) -> bool {
    namada_sdk::rpc::known_address(client, address)
        .await
        .unwrap()
}

/// Query for all conversions.
pub async fn query_conversions<'a>(
    context: &impl Namada<'a>,
    args: args::QueryConversions,
) {
    // The chosen token type of the conversions
    let target_token = args.token;
    // To facilitate human readable token addresses
    let tokens = context
        .wallet()
        .await
        .get_addresses_with_vp_type(AddressVpType::Token);
    let masp_addr = masp();
    let key_prefix: Key = masp_addr.to_db_key().into();
    let state_key = key_prefix
        .push(&(token::CONVERSION_KEY_PREFIX.to_owned()))
        .unwrap();
    let conv_state: ConversionState =
        query_storage_value(context.client(), &state_key)
            .await
            .expect("Conversions should be defined");
    // Track whether any non-sentinel conversions are found
    let mut conversions_found = false;
    for ((addr, _), epoch, conv, _) in conv_state.assets.values() {
        let amt: masp_primitives::transaction::components::I32Sum =
            conv.clone().into();
        // If the user has specified any targets, then meet them
        // If we have a sentinel conversion, then skip printing
        if matches!(&target_token, Some(target) if target != addr)
            || matches!(&args.epoch, Some(target) if target != epoch)
            || amt.is_zero()
        {
            continue;
        }
        conversions_found = true;
        // Print the asset to which the conversion applies
        display!(
            context.io(),
            "{}[{}]: ",
            tokens.get(addr).cloned().unwrap_or_else(|| addr.clone()),
            epoch,
        );
        // Now print out the components of the allowed conversion
        let mut prefix = "";
        for (asset_type, val) in amt.components() {
            // Look up the address and epoch of asset to facilitate pretty
            // printing
            let ((addr, _), epoch, _, _) = &conv_state.assets[asset_type];
            // Now print out this component of the conversion
            display!(
                context.io(),
                "{}{} {}[{}]",
                prefix,
                val,
                tokens.get(addr).cloned().unwrap_or_else(|| addr.clone()),
                epoch
            );
            // Future iterations need to be prefixed with +
            prefix = " + ";
        }
        // Allowed conversions are always implicit equations
        display_line!(context.io(), " = 0");
    }
    if !conversions_found {
        display_line!(
            context.io(),
            "No conversions found satisfying specified criteria."
        );
    }
}

/// Query a conversion.
pub async fn query_conversion<C: namada::ledger::queries::Client + Sync>(
    client: &C,
    asset_type: AssetType,
) -> Option<(
    Address,
    MaspDenom,
    Epoch,
    masp_primitives::transaction::components::I32Sum,
    MerklePath<Node>,
)> {
    namada_sdk::rpc::query_conversion(client, asset_type).await
}

/// Query a wasm code hash
pub async fn query_wasm_code_hash<'a>(
    context: &impl Namada<'a>,
    code_path: impl AsRef<str>,
) -> Result<Hash, error::Error> {
    rpc::query_wasm_code_hash(context, code_path).await
}

/// Query a storage value and decode it with [`BorshDeserialize`].
pub async fn query_storage_value<C: namada::ledger::queries::Client + Sync, T>(
    client: &C,
    key: &storage::Key,
) -> Result<T, error::Error>
where
    T: BorshDeserialize,
{
    namada_sdk::rpc::query_storage_value(client, key).await
}

/// Query a storage value and the proof without decoding.
pub async fn query_storage_value_bytes<
    C: namada::ledger::queries::Client + Sync,
>(
    client: &C,
    key: &storage::Key,
    height: Option<BlockHeight>,
    prove: bool,
) -> (Option<Vec<u8>>, Option<Proof>) {
    namada_sdk::rpc::query_storage_value_bytes(client, key, height, prove)
        .await
        .unwrap()
}

/// Query a range of storage values with a matching prefix and decode them with
/// [`BorshDeserialize`]. Returns an iterator of the storage keys paired with
/// their associated values.
pub async fn query_storage_prefix<'a, 'b, T>(
    context: &'b impl Namada<'a>,
    key: &storage::Key,
) -> Option<impl 'b + Iterator<Item = (storage::Key, T)>>
where
    T: BorshDeserialize,
{
    rpc::query_storage_prefix(context, key).await.unwrap()
}

/// Query to check if the given storage key exists.
pub async fn query_has_storage_key<
    C: namada::ledger::queries::Client + Sync,
>(
    client: &C,
    key: &storage::Key,
) -> bool {
    namada_sdk::rpc::query_has_storage_key(client, key)
        .await
        .unwrap()
}

/// Call the corresponding `tx_event_query` RPC method, to fetch
/// the current status of a transation.
pub async fn query_tx_events<C: namada::ledger::queries::Client + Sync>(
    client: &C,
    tx_event_query: namada_sdk::rpc::TxEventQuery<'_>,
) -> std::result::Result<
    Option<Event>,
    <C as namada::ledger::queries::Client>::Error,
> {
    namada_sdk::rpc::query_tx_events(client, tx_event_query).await
}

/// Lookup the full response accompanying the specified transaction event
// TODO: maybe remove this in favor of `query_tx_status`
pub async fn query_tx_response<C: namada::ledger::queries::Client + Sync>(
    client: &C,
    tx_query: namada_sdk::rpc::TxEventQuery<'_>,
) -> Result<TxResponse, TError> {
    namada_sdk::rpc::query_tx_response(client, tx_query).await
}

/// Lookup the results of applying the specified transaction to the
/// blockchain.
pub async fn query_result<'a>(
    context: &impl Namada<'a>,
    args: args::QueryResult,
) {
    // First try looking up application event pertaining to given hash.
    let tx_response = query_tx_response(
        context.client(),
        namada_sdk::rpc::TxEventQuery::Applied(&args.tx_hash),
    )
    .await;
    match tx_response {
        Ok(result) => {
            display_line!(
                context.io(),
                "Transaction was applied with result: {}",
                serde_json::to_string_pretty(&result).unwrap()
            )
        }
        Err(err1) => {
            // If this fails then instead look for an acceptance event.
            let tx_response = query_tx_response(
                context.client(),
                namada_sdk::rpc::TxEventQuery::Accepted(&args.tx_hash),
            )
            .await;
            match tx_response {
                Ok(result) => display_line!(
                    context.io(),
                    "Transaction was accepted with result: {}",
                    serde_json::to_string_pretty(&result).unwrap()
                ),
                Err(err2) => {
                    // Print the errors that caused the lookups to fail
                    edisplay_line!(context.io(), "{}\n{}", err1, err2);
                    cli::safe_exit(1)
                }
            }
        }
    }
}

pub async fn epoch_sleep<'a>(context: &impl Namada<'a>, _args: args::Query) {
    let start_epoch = query_and_print_epoch(context).await;
    loop {
        tokio::time::sleep(core::time::Duration::from_secs(1)).await;
        let current_epoch = query_epoch(context.client()).await.unwrap();
        if current_epoch > start_epoch {
            display_line!(context.io(), "Reached epoch {}", current_epoch);
            break;
        }
    }
}

pub async fn get_bond_amount_at<C: namada::ledger::queries::Client + Sync>(
    client: &C,
    delegator: &Address,
    validator: &Address,
    epoch: Epoch,
) -> Option<token::Amount> {
    let total_active = unwrap_client_response::<C, token::Amount>(
        RPC.vp()
            .pos()
            .bond_with_slashing(client, delegator, validator, &Some(epoch))
            .await,
    );
    Some(total_active)
}

pub async fn get_all_validators<C: namada::ledger::queries::Client + Sync>(
    client: &C,
    epoch: Epoch,
) -> HashSet<Address> {
    namada_sdk::rpc::get_all_validators(client, epoch)
        .await
        .unwrap()
}

pub async fn get_total_staked_tokens<
    C: namada::ledger::queries::Client + Sync,
>(
    client: &C,
    epoch: Epoch,
) -> token::Amount {
    namada_sdk::rpc::get_total_staked_tokens(client, epoch)
        .await
        .unwrap()
}

/// Get the total stake of a validator at the given epoch. The total stake is a
/// sum of validator's self-bonds and delegations to their address.
/// Returns `None` when the given address is not a validator address. For a
/// validator with `0` stake, this returns `Ok(token::Amount::zero())`.
async fn get_validator_stake<C: namada::ledger::queries::Client + Sync>(
    client: &C,
    epoch: Epoch,
    validator: &Address,
) -> Option<token::Amount> {
    unwrap_client_response::<C, Option<token::Amount>>(
        RPC.vp()
            .pos()
            .validator_stake(client, validator, &Some(epoch))
            .await,
    )
}

pub async fn get_delegators_delegation<
    C: namada::ledger::queries::Client + Sync,
>(
    client: &C,
    address: &Address,
) -> HashSet<Address> {
    namada_sdk::rpc::get_delegators_delegation(client, address)
        .await
        .unwrap()
}

pub async fn get_delegators_delegation_at<
    C: namada::ledger::queries::Client + Sync,
>(
    client: &C,
    address: &Address,
    epoch: Epoch,
) -> HashMap<Address, token::Amount> {
    namada_sdk::rpc::get_delegators_delegation_at(client, address, epoch)
        .await
        .unwrap()
}

pub async fn query_governance_parameters<
    C: namada::ledger::queries::Client + Sync,
>(
    client: &C,
) -> GovernanceParameters {
    namada_sdk::rpc::query_governance_parameters(client).await
}

/// A helper to unwrap client's response. Will shut down process on error.
fn unwrap_client_response<C: namada::ledger::queries::Client, T>(
    response: Result<T, C::Error>,
) -> T {
    response.unwrap_or_else(|_err| {
        eprintln!("Error in the query");
        cli::safe_exit(1)
    })
}

pub async fn compute_offline_proposal_votes<'a>(
    context: &impl Namada<'a>,
    proposal: &OfflineSignedProposal,
    votes: Vec<OfflineVote>,
) -> ProposalVotes {
    let mut validators_vote: HashMap<Address, TallyVote> = HashMap::default();
    let mut validator_voting_power: HashMap<Address, VotePower> =
        HashMap::default();
    let mut delegators_vote: HashMap<Address, TallyVote> = HashMap::default();
    let mut delegator_voting_power: HashMap<
        Address,
        HashMap<Address, VotePower>,
    > = HashMap::default();
    for vote in votes {
        let is_validator = is_validator(context.client(), &vote.address).await;
        let is_delegator = is_delegator(context.client(), &vote.address).await;
        if is_validator {
            let validator_stake = get_validator_stake(
                context.client(),
                proposal.proposal.tally_epoch,
                &vote.address,
            )
            .await
            .unwrap_or_default();
            validators_vote.insert(vote.address.clone(), vote.clone().into());
            validator_voting_power
                .insert(vote.address.clone(), validator_stake);
        } else if is_delegator {
            let validators = get_delegators_delegation_at(
                context.client(),
                &vote.address.clone(),
                proposal.proposal.tally_epoch,
            )
            .await;

            for validator in vote.delegations.clone() {
                let delegator_stake =
                    validators.get(&validator).cloned().unwrap_or_default();

                delegators_vote
                    .insert(vote.address.clone(), vote.clone().into());
                delegator_voting_power
                    .entry(vote.address.clone())
                    .or_default()
                    .insert(validator, delegator_stake);
            }
        } else {
            display_line!(
                context.io(),
                "Skipping vote, not a validator/delegator at epoch {}.",
                proposal.proposal.tally_epoch
            );
        }
    }

    ProposalVotes {
        validators_vote,
        validator_voting_power,
        delegators_vote,
        delegator_voting_power,
    }
}

pub async fn compute_proposal_votes<
    C: namada::ledger::queries::Client + Sync,
>(
    client: &C,
    proposal_id: u64,
    epoch: Epoch,
) -> ProposalVotes {
    let votes = namada_sdk::rpc::query_proposal_votes(client, proposal_id)
        .await
        .unwrap();

    let mut validators_vote: HashMap<Address, TallyVote> = HashMap::default();
    let mut validator_voting_power: HashMap<Address, VotePower> =
        HashMap::default();
    let mut delegators_vote: HashMap<Address, TallyVote> = HashMap::default();
    let mut delegator_voting_power: HashMap<
        Address,
        HashMap<Address, VotePower>,
    > = HashMap::default();

    for vote in votes {
        if vote.is_validator() {
            let validator_stake =
                get_validator_stake(client, epoch, &vote.validator.clone())
                    .await
                    .unwrap_or_default();

            validators_vote.insert(vote.validator.clone(), vote.data.into());
            validator_voting_power.insert(vote.validator, validator_stake);
        } else {
            let delegator_stake = get_bond_amount_at(
                client,
                &vote.delegator,
                &vote.validator,
                epoch,
            )
            .await
            .unwrap_or_default();

            delegators_vote.insert(vote.delegator.clone(), vote.data.into());
            delegator_voting_power
                .entry(vote.delegator.clone())
                .or_default()
                .insert(vote.validator, delegator_stake);
        }
    }

    ProposalVotes {
        validators_vote,
        validator_voting_power,
        delegators_vote,
        delegator_voting_power,
    }
}<|MERGE_RESOLUTION|>--- conflicted
+++ resolved
@@ -39,22 +39,7 @@
 use namada::ledger::queries::RPC;
 use namada::ledger::storage::ConversionState;
 use namada::proof_of_stake::types::{ValidatorState, WeightedValidator};
-<<<<<<< HEAD
-use namada::types::address::{masp, Address};
-=======
-use namada::sdk::error;
-use namada::sdk::error::{is_pinned_error, Error, PinnedBalanceError};
-use namada::sdk::masp::{
-    Conversions, MaspAmount, MaspChange, ShieldedContext, ShieldedUtils,
-};
-use namada::sdk::rpc::{
-    self, enriched_bonds_and_unbonds, format_denominated_amount, query_epoch,
-    TxResponse,
-};
-use namada::sdk::wallet::{AddressVpType, Wallet};
 use namada::types::address::{masp, Address, InternalAddress};
-use namada::types::control_flow::ProceedOrElse;
->>>>>>> b874ffaf
 use namada::types::hash::Hash;
 use namada::types::ibc::is_ibc_denom;
 use namada::types::io::Io;
@@ -218,14 +203,9 @@
         // Display the transparent changes first
         for (account, MaspChange { ref asset, change }) in tfer_delta {
             if account != masp() {
-<<<<<<< HEAD
                 display!(context.io(), "  {}:", account);
-                let token_alias = wallet.lookup_alias(asset);
-=======
-                display!(IO, "  {}:", account);
                 let token_alias =
                     lookup_token_alias(client, wallet, asset, &account).await;
->>>>>>> b874ffaf
                 let sign = match change.cmp(&Change::zero()) {
                     Ordering::Greater => "+",
                     Ordering::Less => "-",
@@ -342,32 +322,6 @@
         Address::Internal(namada::types::address::InternalAddress::Multitoken)
             .to_db_key(),
     );
-<<<<<<< HEAD
-    let tokens = context.wallet().await.tokens_with_aliases();
-    match (args.token, args.owner) {
-        (Some(token), Some(owner)) => {
-            let balance_key =
-                token::balance_key(&token, &owner.address().unwrap());
-            let token_alias = context.wallet().await.lookup_alias(&token);
-            match query_storage_value::<_, token::Amount>(
-                context.client(),
-                &balance_key,
-            )
-            .await
-            {
-                Ok(balance) => {
-                    let balance = context.format_amount(&token, balance).await;
-                    display_line!(context.io(), "{}: {}", token_alias, balance);
-                }
-                Err(e) => {
-                    display_line!(context.io(), "Eror in querying: {e}");
-                    display_line!(
-                        context.io(),
-                        "No {} balance found for {}",
-                        token_alias,
-                        owner
-                    )
-=======
     match (args.token, args.owner) {
         (Some(base_token), Some(owner)) => {
             let owner = owner.address().unwrap();
@@ -380,29 +334,25 @@
             .await;
             for (token_alias, token) in tokens {
                 let balance_key = token::balance_key(&token, &owner);
-                match query_storage_value::<C, token::Amount>(
-                    client,
+                match query_storage_value::<_, token::Amount>(
+                    context.client(),
                     &balance_key,
                 )
                 .await
                 {
                     Ok(balance) => {
-                        let balance = format_denominated_amount::<_, IO>(
-                            client, &token, balance,
-                        )
-                        .await;
-                        display_line!(IO, "{}: {}", token_alias, balance);
+                        let balance = context.format_amount(&token, balance).await;
+                        display_line!(context.io(), "{}: {}", token_alias, balance);
                     }
                     Err(e) => {
-                        display_line!(IO, "Querying error: {e}");
+                        display_line!(context.io(), "Querying error: {e}");
                         display_line!(
-                            IO,
+                            context.io(),
                             "No {} balance found for {}",
                             token_alias,
                             owner
                         )
                     }
->>>>>>> b874ffaf
                 }
             }
         }
@@ -419,35 +369,19 @@
                 }
             }
         }
-<<<<<<< HEAD
-        (Some(token), None) => {
-            let prefix = token::balance_prefix(&token);
-            let balances =
-                query_storage_prefix::<token::Amount>(context, &prefix).await;
-            if let Some(balances) = balances {
-                print_balances(context, balances, Some(&token), None).await;
-=======
         (Some(base_token), None) => {
             let tokens =
                 query_tokens::<_, IO>(client, wallet, Some(&base_token), None)
                     .await;
             for (_, token) in tokens {
                 let prefix = token::balance_prefix(&token);
-                let balances = query_storage_prefix::<C, token::Amount, IO>(
-                    client, &prefix,
+                let balances = query_storage_prefix::<token::Amount>(
+                    context, &prefix,
                 )
                 .await;
                 if let Some(balances) = balances {
-                    print_balances::<_, IO>(
-                        client,
-                        wallet,
-                        balances,
-                        Some(&token),
-                        None,
-                    )
-                    .await;
+                    print_balances(context, balances, Some(&token), None).await;
                 }
->>>>>>> b874ffaf
             }
         }
         (None, None) => {
@@ -464,12 +398,8 @@
     context: &impl Namada<'a>,
     args: args::QueryBalance,
 ) {
-<<<<<<< HEAD
     // Map addresses to token names
     let wallet = context.wallet().await;
-    let tokens = wallet.get_addresses_with_vp_type(AddressVpType::Token);
-=======
->>>>>>> b874ffaf
     let owners = if let Some(pa) = args.owner.and_then(|x| x.payment_address())
     {
         vec![pa]
@@ -564,33 +494,9 @@
                         .cloned()
                         .unwrap_or_default();
 
-<<<<<<< HEAD
-                if total_balance.is_zero() {
-                    display_line!(
-                        context.io(),
-                        "Payment address {} was consumed during epoch {}. \
-                         Received no shielded {}",
-                        owner,
-                        epoch,
-                        token_alias
-                    );
-                } else {
-                    let formatted = context
-                        .format_amount(token, total_balance.into())
-                        .await;
-                    display_line!(
-                        context.io(),
-                        "Payment address {} was consumed during epoch {}. \
-                         Received {} {}",
-                        owner,
-                        epoch,
-                        formatted,
-                        token_alias,
-                    );
-=======
                     if total_balance.is_zero() {
                         display_line!(
-                            IO,
+                            context.io(),
                             "Payment address {} was consumed during epoch {}. \
                              Received no shielded {}",
                             owner,
@@ -598,14 +504,11 @@
                             token_alias
                         );
                     } else {
-                        let formatted = format_denominated_amount::<_, IO>(
-                            client,
-                            token,
-                            total_balance.into(),
-                        )
-                        .await;
+                        let formatted = context
+                            .format_amount(token, total_balance.into())
+                            .await;
                         display_line!(
-                            IO,
+                            context.io(),
                             "Payment address {} was consumed during epoch {}. \
                              Received {} {}",
                             owner,
@@ -614,7 +517,6 @@
                             token_alias,
                         );
                     }
->>>>>>> b874ffaf
                 }
             }
             (Ok((balance, epoch)), None) => {
@@ -634,32 +536,13 @@
                         );
                         found_any = true;
                     }
-<<<<<<< HEAD
                     let formatted = context
                         .format_amount(token_addr, (*value).into())
                         .await;
-                    let token_alias = tokens
-                        .get(token_addr)
-                        .map(|a| a.to_string())
-                        .unwrap_or_else(|| token_addr.to_string());
-                    display_line!(
-                        context.io(),
-                        " {}: {}",
-                        token_alias,
-                        formatted,
-                    );
-=======
-                    let formatted = format_denominated_amount::<_, IO>(
-                        client,
-                        token_addr,
-                        (*value).into(),
-                    )
-                    .await;
                     let token_alias =
                         lookup_token_alias(client, wallet, token_addr, &masp())
                             .await;
-                    display_line!(IO, " {}: {}", token_alias, formatted,);
->>>>>>> b874ffaf
+                    display_line!(context.io(), " {}: {}", token_alias, formatted,);
                 }
                 if !found_any {
                     display_line!(
@@ -725,13 +608,7 @@
                 // the token has been already printed
             }
             _ => {
-<<<<<<< HEAD
-                let token_alias = wallet.lookup_alias(&t);
-                display_line!(context.io(), &mut w; "Token {}", token_alias)
-                    .unwrap();
-=======
-                display_line!(IO, &mut w; "Token {}", token_alias).unwrap();
->>>>>>> b874ffaf
+                display_line!(context.io(), &mut w; "Token {}", token_alias).unwrap();
                 print_token = Some(t);
             }
         }
@@ -935,65 +812,6 @@
     // The epoch is required to identify timestamped tokens
     let epoch = query_and_print_epoch(context).await;
     // Map addresses to token names
-<<<<<<< HEAD
-    let tokens = context
-        .wallet()
-        .await
-        .get_addresses_with_vp_type(AddressVpType::Token);
-    match (args.token, owner.is_some()) {
-        // Here the user wants to know the balance for a specific token
-        (Some(token), true) => {
-            // Query the multi-asset balance at the given spending key
-            let viewing_key =
-                ExtendedFullViewingKey::from(viewing_keys[0]).fvk.vk;
-            let balance: MaspAmount = if no_conversions {
-                context
-                    .shielded_mut()
-                    .await
-                    .compute_shielded_balance(context.client(), &viewing_key)
-                    .await
-                    .unwrap()
-                    .expect("context should contain viewing key")
-            } else {
-                context
-                    .shielded_mut()
-                    .await
-                    .compute_exchanged_balance(
-                        context.client(),
-                        context.io(),
-                        &viewing_key,
-                        epoch,
-                    )
-                    .await
-                    .unwrap()
-                    .expect("context should contain viewing key")
-            };
-
-            let token_alias = context.wallet().await.lookup_alias(&token);
-
-            let total_balance = balance
-                .get(&(epoch, token.clone()))
-                .cloned()
-                .unwrap_or_default();
-            if total_balance.is_zero() {
-                display_line!(
-                    context.io(),
-                    "No shielded {} balance found for given key",
-                    token_alias
-                );
-            } else {
-                display_line!(
-                    context.io(),
-                    "{}: {}",
-                    token_alias,
-                    context
-                        .format_amount(
-                            &token,
-                            token::Amount::from(total_balance),
-                        )
-                        .await
-                );
-=======
     match (args.token, owner.is_some()) {
         // Here the user wants to know the balance for a specific token
         (Some(base_token), true) => {
@@ -1009,15 +827,20 @@
                 let viewing_key =
                     ExtendedFullViewingKey::from(viewing_keys[0]).fvk.vk;
                 let balance: MaspAmount = if no_conversions {
-                    shielded
-                        .compute_shielded_balance(client, &viewing_key)
+                    context
+                        .shielded_mut()
+                        .await
+                        .compute_shielded_balance(context.client(), &viewing_key)
                         .await
                         .unwrap()
                         .expect("context should contain viewing key")
                 } else {
-                    shielded
-                        .compute_exchanged_balance::<_, IO>(
-                            client,
+                    context
+                        .shielded_mut()
+                        .await
+                        .compute_exchanged_balance(
+                            context.client(),
+                            context.io(),
                             &viewing_key,
                             epoch,
                         )
@@ -1032,24 +855,23 @@
                     .unwrap_or_default();
                 if total_balance.is_zero() {
                     display_line!(
-                        IO,
+                        context.io(),
                         "No shielded {} balance found for given key",
                         token_alias
                     );
                 } else {
                     display_line!(
-                        IO,
+                        context.io(),
                         "{}: {}",
                         token_alias,
-                        format_denominated_amount::<_, IO>(
-                            client,
-                            &token,
-                            token::Amount::from(total_balance)
-                        )
-                        .await
+                        context
+                            .format_amount(
+                                &token,
+                                token::Amount::from(total_balance),
+                            )
+                            .await
                     );
                 }
->>>>>>> b874ffaf
             }
         }
         // Here the user wants to know the balance of all tokens across users
@@ -1114,73 +936,16 @@
             }
             for ((fvk, token), token_balance) in balance_map {
                 // Only assets with the current timestamp count
-<<<<<<< HEAD
-                let alias = tokens
-                    .get(&token)
-                    .map(|a| a.to_string())
-                    .unwrap_or_else(|| token.to_string());
+                let alias =
+                    lookup_token_alias(client, wallet, &token, &masp()).await;
                 display_line!(context.io(), "Shielded Token {}:", alias);
                 let formatted =
                     context.format_amount(&token, token_balance.into()).await;
-                display_line!(
-                    context.io(),
-                    "  {}, owned by {}",
-                    formatted,
-                    fvk
-                );
-=======
-                let alias =
-                    lookup_token_alias(client, wallet, &token, &masp()).await;
-                display_line!(IO, "Shielded Token {}:", alias);
-                let formatted = format_denominated_amount::<_, IO>(
-                    client,
-                    &token,
-                    token_balance.into(),
-                )
-                .await;
-                display_line!(IO, "  {}, owned by {}", formatted, fvk);
->>>>>>> b874ffaf
+                display_line!(context.io(), "  {}, owned by {}", formatted, fvk);
             }
         }
         // Here the user wants to know the balance for a specific token across
         // users
-<<<<<<< HEAD
-        (Some(token), false) => {
-            // Compute the unique asset identifier from the token address
-            let token = token;
-            let _asset_type = AssetType::new(
-                (token.clone(), epoch.0).serialize_to_vec().as_ref(),
-            )
-            .unwrap();
-            let token_alias = context.wallet().await.lookup_alias(&token);
-            display_line!(context.io(), "Shielded Token {}:", token_alias);
-            let mut found_any = false;
-            let token_alias = context.wallet().await.lookup_alias(&token);
-            display_line!(context.io(), "Shielded Token {}:", token_alias,);
-            for fvk in viewing_keys {
-                // Query the multi-asset balance at the given spending key
-                let viewing_key = ExtendedFullViewingKey::from(fvk).fvk.vk;
-                let balance = if no_conversions {
-                    context
-                        .shielded_mut()
-                        .await
-                        .compute_shielded_balance(
-                            context.client(),
-                            &viewing_key,
-                        )
-                        .await
-                        .unwrap()
-                        .expect("context should contain viewing key")
-                } else {
-                    context
-                        .shielded_mut()
-                        .await
-                        .compute_exchanged_balance(
-                            context.client(),
-                            context.io(),
-                            &viewing_key,
-                            epoch,
-=======
         (Some(base_token), false) => {
             let tokens =
                 query_tokens::<_, IO>(client, wallet, Some(&base_token), None)
@@ -1189,27 +954,32 @@
                 // Compute the unique asset identifier from the token address
                 let token = token;
                 let _asset_type = AssetType::new(
-                    (token.clone(), epoch.0)
-                        .try_to_vec()
-                        .expect("token addresses should serialize")
-                        .as_ref(),
+                    (token.clone(), epoch.0).serialize_to_vec().as_ref(),
                 )
                 .unwrap();
                 let mut found_any = false;
-                display_line!(IO, "Shielded Token {}:", token_alias);
+                display_line!(context.io(), "Shielded Token {}:", token_alias);
                 for fvk in &viewing_keys {
                     // Query the multi-asset balance at the given spending key
                     let viewing_key = ExtendedFullViewingKey::from(*fvk).fvk.vk;
                     let balance = if no_conversions {
-                        shielded
-                            .compute_shielded_balance(client, &viewing_key)
+                        context
+                            .shielded_mut()
+                            .await
+                            .compute_shielded_balance(
+                                context.client(),
+                                &viewing_key,
+                            )
                             .await
                             .unwrap()
                             .expect("context should contain viewing key")
                     } else {
-                        shielded
-                            .compute_exchanged_balance::<_, IO>(
-                                client,
+                        context
+                            .shielded_mut()
+                            .await
+                            .compute_exchanged_balance(
+                                context.client(),
+                                context.io(),
                                 &viewing_key,
                                 epoch,
                             )
@@ -1222,42 +992,18 @@
                         if !val.is_zero() {
                             found_any = true;
                         }
-                        let formatted = format_denominated_amount::<_, IO>(
-                            client,
-                            address,
-                            (*val).into(),
->>>>>>> b874ffaf
-                        )
-                        .await;
-                        display_line!(IO, "  {}, owned by {}", formatted, fvk);
+                        let formatted =
+                            context.format_amount(address, (*val).into()).await;
+                        display_line!(context.io(), "  {}, owned by {}", formatted, fvk);
                     }
-<<<<<<< HEAD
-                    let formatted =
-                        context.format_amount(address, (*val).into()).await;
-                    display_line!(
-                        context.io(),
-                        "  {}, owned by {}",
-                        formatted,
-                        fvk
-                    );
-                }
-            }
-            if !found_any {
-                display_line!(
-                    context.io(),
-                    "No shielded {} balance found for any wallet key",
-                    token_alias,
-                );
-=======
                 }
                 if !found_any {
                     display_line!(
-                        IO,
+                        context.io(),
                         "No shielded {} balance found for any wallet key",
                         token_alias,
                     );
                 }
->>>>>>> b874ffaf
             }
         }
         // Here the user wants to know all possible token balances for a key
@@ -1310,18 +1056,8 @@
             display_line!(
                 context.io(),
                 "{} : {}",
-<<<<<<< HEAD
-                context.wallet().await.lookup_alias(token_addr),
+                lookup_token_alias(client, wallet, token_addr, &masp()).await,
                 context.format_amount(token_addr, (*amount).into()).await,
-=======
-                lookup_token_alias(client, wallet, token_addr, &masp()).await,
-                format_denominated_amount::<_, IO>(
-                    client,
-                    token_addr,
-                    (*amount).into()
-                )
-                .await,
->>>>>>> b874ffaf
             );
         }
     }
