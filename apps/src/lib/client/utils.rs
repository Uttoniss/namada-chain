use std::collections::{HashMap, HashSet};
use std::env;
use std::fs::{self, File, OpenOptions};
use std::io::Write;
use std::net::{IpAddr, Ipv4Addr, SocketAddr};
use std::path::{Path, PathBuf};
use std::str::FromStr;

use anoma::types::address;
use anoma::types::chain::ChainId;
use anoma::types::key::*;
use borsh::BorshSerialize;
use flate2::read::GzDecoder;
use flate2::write::GzEncoder;
use flate2::Compression;
use prost::bytes::Bytes;
use rand::prelude::ThreadRng;
use rand::thread_rng;
use serde_json::json;
use sha2::{Digest, Sha256};
#[cfg(not(feature = "ABCI"))]
use tendermint::node::Id as TendermintNodeId;
#[cfg(not(feature = "ABCI"))]
use tendermint_config::net::Address as TendermintAddress;
#[cfg(feature = "ABCI")]
use tendermint_config_abci::net::Address as TendermintAddress;
#[cfg(feature = "ABCI")]
use tendermint_stable::node::Id as TendermintNodeId;

use crate::cli::context::ENV_VAR_WASM_DIR;
use crate::cli::{self, args};
use crate::config::genesis::genesis_config::{
    self, HexString, ValidatorPreGenesisConfig,
};
use crate::config::global::GlobalConfig;
use crate::config::{
    self, Config, IntentGossiper, PeerAddress, TendermintMode,
};
use crate::node::gossip;
use crate::node::ledger::tendermint_node;
use crate::wallet::{pre_genesis, Wallet};
use crate::wasm_loader;

pub const NET_ACCOUNTS_DIR: &str = "setup";
pub const NET_OTHER_ACCOUNTS_DIR: &str = "other";
/// Github URL prefix of released Anoma network configs
pub const ENV_VAR_NETWORK_CONFIGS_SERVER: &str = "ANOMA_NETWORK_CONFIGS_SERVER";
const DEFAULT_NETWORK_CONFIGS_SERVER: &str =
    "https://github.com/heliaxdev/anoma-network-config/releases/download";

/// We do pre-genesis validator set up in this directory
pub const PRE_GENESIS_DIR: &str = "pre-genesis";

/// Configure Anoma to join an existing network. The chain must be released in
/// the <https://github.com/heliaxdev/anoma-network-config> repository.
pub async fn join_network(
    global_args: args::Global,
    args::JoinNetwork {
        chain_id,
        genesis_validator,
        pre_genesis_path,
    }: args::JoinNetwork,
) {
    use tokio::fs;

    let base_dir = global_args.base_dir;

    // If the base-dir doesn't exist yet, create it
    if let Err(err) = fs::canonicalize(&base_dir).await {
        if err.kind() == std::io::ErrorKind::NotFound {
            fs::create_dir_all(&base_dir).await.unwrap();
        }
    } else {
        // If the base-dir exists, check if it's already got this chain ID
        if fs::canonicalize(base_dir.join(chain_id.as_str()))
            .await
            .is_ok()
        {
            eprintln!("The chain directory for {} already exists.", chain_id);
            cli::safe_exit(1);
        }
    }
    let base_dir_full = fs::canonicalize(&base_dir).await.unwrap();
    let cwd = env::current_dir().unwrap();
    let chain_dir = base_dir_full.join(chain_id.as_str());

    let validator_alias_and_dir = pre_genesis_path
        .and_then(|path| {
            let alias = path.components().last()?;
            match alias {
                std::path::Component::Normal(alias) => {
                    let alias = alias.to_string_lossy().to_string();
                    println!(
                        "Using {alias} parsed from the given \
                         --pre-genesis-path"
                    );
                    Some((alias, path))
                }
                _ => None,
            }
        })
        .or_else(|| {
            genesis_validator.as_ref().map(|alias| {
                (
                    alias.clone(),
                    validator_pre_genesis_dir(&base_dir_full, alias),
                )
            })
        });

    // Pre-load the validator pre-genesis wallet and its keys to validate that
    // everything is in place before downloading the network archive
    let validator_alias_and_pre_genesis_wallet =
        validator_alias_and_dir.map(|(validator_alias, pre_genesis_dir)| {
            (
                validator_alias,
                pre_genesis::ValidatorWallet::load(&pre_genesis_dir)
                    .unwrap_or_else(|err| {
                        eprintln!(
                            "Error loading validator pre-genesis wallet {err}",
                        );
                        cli::safe_exit(1)
                    }),
            )
        });

    let wasm_dir = global_args.wasm_dir.as_ref().cloned().or_else(|| {
        if let Ok(wasm_dir) = env::var(ENV_VAR_WASM_DIR) {
            let wasm_dir: PathBuf = wasm_dir.into();
            Some(wasm_dir)
        } else {
            None
        }
    });
    if let Some(wasm_dir) = wasm_dir.as_ref() {
        if wasm_dir.is_absolute() {
            eprintln!(
                "The arg `--wasm-dir` cannot be an absolute path. It is \
                 nested inside the chain directory."
            );
            cli::safe_exit(1);
        }
    }

    let release_filename = format!("{}.tar.gz", chain_id);
<<<<<<< HEAD
    let release_url =
        format!("{}/{}/{}", RELEASE_PREFIX, chain_id, release_filename);
=======
    let release_url = format!(
        "{}/{}",
        network_configs_url_prefix(&chain_id),
        release_filename
    );
>>>>>>> 5f3ab69c

    // Read or download the release archive
    println!("Downloading config release from {} ...", release_url);
    let release = match download_file(release_url).await {
        Ok(contents) => contents,
        Err(error) => {
            eprintln!("Error downloading release: {}", error);
            cli::safe_exit(1);
        }
    };

    // Decode and unpack the archive
    let decoder = GzDecoder::new(&release[..]);
    let mut archive = tar::Archive::new(decoder);

    // If the base-dir is non-default, unpack the archive into a temp dir inside
    // first.
    let cwd = env::current_dir().unwrap();
    let (unpack_dir, non_default_dir) =
        if base_dir_full != cwd.join(config::DEFAULT_BASE_DIR) {
            (base_dir.clone(), true)
        } else {
            (PathBuf::from_str(".").unwrap(), false)
        };
    archive.unpack(&unpack_dir).unwrap();

    // Rename the base-dir from the default and rename wasm-dir, if non-default.
    if non_default_dir {
        // For compatibility for networks released with Anoma <= v0.4:
        // The old releases include the WASM directory at root path of the
        // archive. This has been moved into the chain directory, so if the
        // WASM dir is found at the old path, we move it to the new path.
        if let Ok(wasm_dir) =
            fs::canonicalize(unpack_dir.join(config::DEFAULT_WASM_DIR)).await
        {
            fs::rename(
                &wasm_dir,
                unpack_dir
                    .join(config::DEFAULT_BASE_DIR)
                    .join(chain_id.as_str())
                    .join(config::DEFAULT_WASM_DIR),
            )
            .await
            .unwrap();
        }

        // Move the chain dir
        fs::rename(
            unpack_dir
                .join(config::DEFAULT_BASE_DIR)
                .join(chain_id.as_str()),
            &chain_dir,
        )
        .await
        .unwrap();

        // Move the genesis file
        fs::rename(
            unpack_dir
                .join(config::DEFAULT_BASE_DIR)
                .join(format!("{}.toml", chain_id.as_str())),
            base_dir_full.join(format!("{}.toml", chain_id.as_str())),
        )
        .await
        .unwrap();

        // Move the global config
        fs::rename(
            unpack_dir
                .join(config::DEFAULT_BASE_DIR)
                .join(config::global::FILENAME),
            base_dir_full.join(config::global::FILENAME),
        )
        .await
        .unwrap();

        // Remove the default dir
        fs::remove_dir_all(unpack_dir.join(config::DEFAULT_BASE_DIR))
            .await
            .unwrap();
    }

    // Move wasm-dir and update config if it's non-default
    if let Some(wasm_dir) = wasm_dir.as_ref() {
        if wasm_dir.to_string_lossy() != config::DEFAULT_WASM_DIR {
            tokio::fs::rename(
                base_dir_full
                    .join(chain_id.as_str())
                    .join(config::DEFAULT_WASM_DIR),
                chain_dir.join(wasm_dir),
            )
            .await
            .unwrap();

            // Update the config
            let wasm_dir = wasm_dir.clone();
            let base_dir = base_dir.clone();
            let chain_id = chain_id.clone();
            tokio::task::spawn_blocking(move || {
                let mut config = Config::load(
                    &base_dir,
                    &chain_id,
                    global_args.mode.clone(),
                );
                config.wasm_dir = wasm_dir;
                config.write(&base_dir, &chain_id, true).unwrap();
            })
            .await
            .unwrap();
        }
    }

    // Setup the node for a genesis validator, if used
    if let Some((validator_alias, pre_genesis_wallet)) =
        validator_alias_and_pre_genesis_wallet
    {
        let tendermint_node_key: ed25519::SecretKey = pre_genesis_wallet
            .tendermint_node_key
            .try_to_sk()
            .unwrap_or_else(|_err| {
                eprintln!("Tendermint node key must be ed25519");
                cli::safe_exit(1)
            });

        let genesis_file_path =
            base_dir.join(format!("{}.toml", chain_id.as_str()));
        let mut wallet =
            Wallet::load_or_new_from_genesis(&chain_dir, move || {
                genesis_config::open_genesis_config(genesis_file_path)
            });

        let address = wallet
            .find_address(&validator_alias)
            .unwrap_or_else(|| {
                eprintln!(
                    "Unable to find validator address for alias \
                     {validator_alias}"
                );
                cli::safe_exit(1)
            })
            .clone();

        let tm_home_dir = chain_dir.join("tendermint");

        // Write consensus key to tendermint home
        tendermint_node::write_validator_key(
            &tm_home_dir,
            &address,
            &*pre_genesis_wallet.consensus_key,
        );

        // Derive the node ID from the node key
        let node_id = id_from_pk(&tendermint_node_key.ref_to());
        // Write tendermint node key
        write_tendermint_node_key(&tm_home_dir, tendermint_node_key);

        // Pre-initialize tendermint validator state
        tendermint_node::write_validator_state(&tm_home_dir);

        // Extend the current wallet from the pre-genesis wallet.
        // This takes the validator keys to be usable in future commands (e.g.
        // to sign a tx from validator account using the account key).
        wallet.extend_from_pre_genesis_validator(
            address,
            validator_alias.into(),
            pre_genesis_wallet,
        );

        wallet.save().unwrap();

        // Update the config from the default non-validator settings to
        // validator settings
        let base_dir = base_dir.clone();
        let chain_id = chain_id.clone();
        tokio::task::spawn_blocking(move || {
            let mut config = Config::load(&base_dir, &chain_id, None);

            config.ledger.tendermint.tendermint_mode =
                TendermintMode::Validator;
            // Validator node should turned off peer exchange reactor
            config.ledger.tendermint.p2p_pex = false;
            // Remove self from persistent peers
            config
                .ledger
                .tendermint
                .p2p_persistent_peers
                .retain(|peer| {
                    if let TendermintAddress::Tcp {
                        peer_id: Some(peer_id),
                        ..
                    } = peer
                    {
                        node_id != *peer_id
                    } else {
                        true
                    }
                });
            config.write(&base_dir, &chain_id, true).unwrap();
        })
        .await
        .unwrap();
    }

    println!("Successfully configured for chain ID {}", chain_id);
}

/// Length of a Tendermint Node ID in bytes
const TENDERMINT_NODE_ID_LENGTH: usize = 20;

/// Derive Tendermint node ID from public key
fn id_from_pk(pk: &ed25519::PublicKey) -> TendermintNodeId {
    let digest = Sha256::digest(pk.try_to_vec().unwrap().as_slice());
    let mut bytes = [0u8; TENDERMINT_NODE_ID_LENGTH];
    bytes.copy_from_slice(&digest[..TENDERMINT_NODE_ID_LENGTH]);
    TendermintNodeId::new(bytes)
}

/// Initialize a new test network from the given configuration.
///
/// For any public keys that are not specified in the genesis configuration,
/// this command will generate them and place them in the "setup" directory
/// inside the chain-dir, so it can be used for testing (we're using it in the
/// e2e tests), dev/test-nets and public networks setup.
pub fn init_network(
    global_args: args::Global,
    args::InitNetwork {
        genesis_path,
        wasm_checksums_path,
        chain_id_prefix,
        unsafe_dont_encrypt,
        consensus_timeout_commit,
        localhost,
        allow_duplicate_ip,
        dont_archive,
        archive_dir,
    }: args::InitNetwork,
) {
    let mut config = genesis_config::open_genesis_config(&genesis_path);

    // Update the WASM checksums
    let checksums =
        wasm_loader::Checksums::read_checksums_file(&wasm_checksums_path);
    config.wasm.iter_mut().for_each(|(name, config)| {
        // Find the sha256 from checksums.json
        let name = format!("{}.wasm", name);
        // Full name in format `{name}.{sha256}.wasm`
        let full_name = checksums.0.get(&name).unwrap();
        let hash = full_name
            .split_once('.')
            .unwrap()
            .1
            .split_once('.')
            .unwrap()
            .0;
        config.sha256 = Some(genesis_config::HexString(hash.to_owned()));
    });

    // The `temp_chain_id` gets renamed after we have chain ID.
    let temp_chain_id = chain_id_prefix.temp_chain_id();
    let temp_dir = global_args.base_dir.join(temp_chain_id.as_str());
    // The `temp_chain_id` gets renamed after we have chain ID
    let accounts_dir = temp_dir.join(NET_ACCOUNTS_DIR);
    // Base dir used in account sub-directories
    let accounts_temp_dir =
        PathBuf::from(config::DEFAULT_BASE_DIR).join(temp_chain_id.as_str());

    let mut rng: ThreadRng = thread_rng();

    let mut persistent_peers: Vec<TendermintAddress> =
        Vec::with_capacity(config.validator.len());
    // Intent gossiper config bootstrap peers where we'll add the address for
    // each validator's node
    let mut seed_peers: HashSet<PeerAddress> =
        HashSet::with_capacity(config.validator.len());
    let mut gossiper_configs: HashMap<String, config::IntentGossiper> =
        HashMap::with_capacity(config.validator.len());
    let mut matchmaker_configs: HashMap<String, config::Matchmaker> =
        HashMap::with_capacity(config.validator.len());
    // Other accounts owned by one of the validators
    let mut validator_owned_accounts: HashMap<
        String,
        genesis_config::EstablishedAccountConfig,
    > = HashMap::default();

    // We need a temporary copy to be able to use this inside the validator
    // loop, which has mutable borrow on the config.
    let established_accounts = config.established.clone();
    // Iterate over each validator, generating keys and addresses
    config.validator.iter_mut().for_each(|(name, config)| {
        let validator_dir = accounts_dir.join(name);

        let chain_dir = validator_dir.join(&accounts_temp_dir);
        let tm_home_dir = chain_dir.join("tendermint");

        // Find or generate tendermint node key
        let node_pk = try_parse_public_key(
            format!("validator {name} Tendermint node key"),
            &config.tendermint_node_key,
        )
        .map(|pk| ed25519::PublicKey::try_from_pk(&pk).unwrap())
        .unwrap_or_else(|| {
            // Generate a node key
            let node_sk = ed25519::SigScheme::generate(&mut rng);

            let node_pk = write_tendermint_node_key(&tm_home_dir, node_sk);

            tendermint_node::write_validator_state(&tm_home_dir);

            node_pk
        });

        // Derive the node ID from the node key
        let node_id: TendermintNodeId = id_from_pk(&node_pk);

        // Build the list of persistent peers from the validators' node IDs
        let peer = TendermintAddress::from_str(&format!(
            "{}@{}",
            node_id,
            config.net_address.as_ref().unwrap(),
        ))
        .expect("Validator address must be valid");
        persistent_peers.push(peer);
        // Add a Intent gossiper bootstrap peer from the validator's IP
        let mut gossiper_config = IntentGossiper::default();
        // Generate P2P identity
        let p2p_identity = gossip::p2p::Identity::gen(&chain_dir);
        let peer_id = p2p_identity.peer_id();
        let ledger_addr =
            SocketAddr::from_str(config.net_address.as_ref().unwrap()).unwrap();
        let ip = ledger_addr.ip().to_string();
        let first_port = ledger_addr.port();
        let intent_peer_address = libp2p::Multiaddr::from_str(
            format!("/ip4/{}/tcp/{}", ip, first_port + 3).as_str(),
        )
        .unwrap();

        gossiper_config.address = if localhost {
            intent_peer_address.clone()
        } else {
            libp2p::Multiaddr::from_str(
                format!("/ip4/0.0.0.0/tcp/{}", first_port + 3).as_str(),
            )
            .unwrap()
        };
        if let Some(discover) = gossiper_config.discover_peer.as_mut() {
            // Disable mDNS local network peer discovery on the validator nodes
            discover.mdns = false;
        }
        let intent_peer = PeerAddress {
            address: intent_peer_address,
            peer_id,
        };

        // Generate account and reward addresses
        let address = address::gen_established_address("validator account");
        let reward_address =
            address::gen_established_address("validator reward account");
        config.address = Some(address.to_string());
        config.staking_reward_address = Some(reward_address.to_string());

        // Generate the consensus, account and reward keys, unless they're
        // pre-defined.
        let mut wallet = Wallet::load_or_new(&chain_dir);

        let consensus_pk = try_parse_public_key(
            format!("validator {name} consensus key"),
            &config.consensus_public_key,
        )
        .unwrap_or_else(|| {
            let alias = format!("{}-consensus-key", name);
            println!("Generating validator {} consensus key...", name);
            let (_alias, keypair) =
                wallet.gen_key(Some(alias), unsafe_dont_encrypt);

            // Write consensus key for Tendermint
            tendermint_node::write_validator_key(
                &tm_home_dir,
                &address,
                &keypair,
            );

            keypair.ref_to()
        });

        let account_pk = try_parse_public_key(
            format!("validator {name} account key"),
            &config.account_public_key,
        )
        .unwrap_or_else(|| {
            let alias = format!("{}-account-key", name);
            println!("Generating validator {} account key...", name);
            let (_alias, keypair) =
                wallet.gen_key(Some(alias), unsafe_dont_encrypt);
            keypair.ref_to()
        });

        let staking_reward_pk = try_parse_public_key(
            format!("validator {name} staking reward key"),
            &config.staking_reward_public_key,
        )
        .unwrap_or_else(|| {
            let alias = format!("{}-reward-key", name);
            println!(
                "Generating validator {} staking reward account key...",
                name
            );
            let (_alias, keypair) =
                wallet.gen_key(Some(alias), unsafe_dont_encrypt);
            keypair.ref_to()
        });

        let protocol_pk = try_parse_public_key(
            format!("validator {name} protocol key"),
            &config.protocol_public_key,
        )
        .unwrap_or_else(|| {
            let alias = format!("{}-protocol-key", name);
            println!("Generating validator {} protocol signing key...", name);
            let (_alias, keypair) =
                wallet.gen_key(Some(alias), unsafe_dont_encrypt);
            keypair.ref_to()
        });

        let dkg_pk = &config
            .dkg_public_key
            .as_ref()
            .map(|key| {
                key.to_dkg_public_key().unwrap_or_else(|err| {
                    let label = format!("validator {name} DKG key");
                    eprintln!("Invalid {label} key: {}", err);
                    cli::safe_exit(1)
                })
            })
            .unwrap_or_else(|| {
                println!(
                    "Generating validator {} DKG session keypair...",
                    name
                );

                let validator_keys = wallet
                    .gen_validator_keys(Some(protocol_pk.clone()))
                    .expect("Generating new validator keys should not fail");
                let pk = validator_keys.dkg_keypair.as_ref().unwrap().public();
                wallet.add_validator_data(address.clone(), validator_keys);
                pk
            });

        // Add the validator public keys to genesis config
        config.consensus_public_key =
            Some(genesis_config::HexString(consensus_pk.to_string()));
        config.account_public_key =
            Some(genesis_config::HexString(account_pk.to_string()));
        config.staking_reward_public_key =
            Some(genesis_config::HexString(staking_reward_pk.to_string()));

        config.protocol_public_key =
            Some(genesis_config::HexString(protocol_pk.to_string()));
        config.dkg_public_key =
            Some(genesis_config::HexString(dkg_pk.to_string()));

        // Write keypairs to wallet
        wallet.add_address(name.clone(), address);
        wallet.add_address(format!("{}-reward", &name), reward_address);

        // Check if there's a matchmaker configured for this validator node
        match (
            &config.matchmaker_account,
            &config.matchmaker_code,
            &config.matchmaker_tx,
        ) {
            (Some(account), Some(mm_code), Some(tx_code)) => {
                if config.intent_gossip_seed.unwrap_or_default() {
                    eprintln!("A bootstrap node cannot run matchmakers");
                    cli::safe_exit(1)
                }
                match established_accounts.as_ref().and_then(|e| e.get(account))
                {
                    Some(matchmaker) => {
                        let mut matchmaker = matchmaker.clone();

                        init_established_account(
                            account,
                            &mut wallet,
                            &mut matchmaker,
                            unsafe_dont_encrypt,
                        );
                        validator_owned_accounts
                            .insert(account.clone(), matchmaker);

                        let matchmaker_config = config::Matchmaker {
                            matchmaker_path: Some(mm_code.clone().into()),
                            tx_code_path: Some(tx_code.clone().into()),
                        };
                        matchmaker_configs
                            .insert(name.clone(), matchmaker_config);
                    }
                    None => {
                        eprintln!(
                            "Misconfigured validator's matchmaker. No \
                             established account with alias {} found",
                            account
                        );
                        cli::safe_exit(1)
                    }
                }
            }
            (None, None, None) => {}
            _ => {
                eprintln!(
                    "Misconfigured validator's matchmaker. \
                     `matchmaker_account`, `matchmaker_code` and \
                     `matchmaker_tx` must be all or none present."
                );
                cli::safe_exit(1)
            }
        }

        // Store the gossip config
        gossiper_configs.insert(name.clone(), gossiper_config);
        if config.intent_gossip_seed.unwrap_or_default() {
            seed_peers.insert(intent_peer);
        }

        wallet.save().unwrap();
    });

    if seed_peers.is_empty() && config.validator.len() > 1 {
        tracing::warn!(
            "At least 1 validator with `intent_gossip_seed = true` is needed \
             to established connection between the intent gossiper nodes"
        );
    }

    // Create a wallet for all accounts other than validators
    let mut wallet =
        Wallet::load_or_new(&accounts_dir.join(NET_OTHER_ACCOUNTS_DIR));
    if let Some(established) = &mut config.established {
        established.iter_mut().for_each(|(name, config)| {
            match validator_owned_accounts.get(name) {
                Some(validator_owned) => {
                    *config = validator_owned.clone();
                }
                None => {
                    init_established_account(
                        name,
                        &mut wallet,
                        config,
                        unsafe_dont_encrypt,
                    );
                }
            }
        })
    }

    if let Some(token) = &mut config.token {
        token.iter_mut().for_each(|(name, config)| {
            if config.address.is_none() {
                let address = address::gen_established_address("token");
                config.address = Some(address.to_string());
                wallet.add_address(name.clone(), address);
            }
            if config.vp.is_none() {
                config.vp = Some("vp_token".to_string());
            }
        })
    }

    if let Some(implicit) = &mut config.implicit {
        implicit.iter_mut().for_each(|(name, config)| {
            if config.public_key.is_none() {
                println!(
                    "Generating implicit account {} key and address ...",
                    name
                );
                let (_alias, keypair) =
                    wallet.gen_key(Some(name.clone()), unsafe_dont_encrypt);
                let public_key =
                    genesis_config::HexString(keypair.ref_to().to_string());
                config.public_key = Some(public_key);
            }
        })
    }

    // Make a copy of genesis config without validator net addresses to
    // `write_genesis_config`. Keep the original, because we still need the
    // addresses to configure validators.
    let mut config_clean = config.clone();
    config_clean
        .validator
        .iter_mut()
        .for_each(|(_name, config)| {
            config.net_address = None;
        });

    // Generate the chain ID first
    let genesis = genesis_config::load_genesis_config(config_clean.clone());
    let genesis_bytes = genesis.try_to_vec().unwrap();
    let chain_id = ChainId::from_genesis(chain_id_prefix, genesis_bytes);
    let chain_dir = global_args.base_dir.join(chain_id.as_str());
    let genesis_path = global_args
        .base_dir
        .join(format!("{}.toml", chain_id.as_str()));
    let wasm_dir = global_args
        .wasm_dir
        .as_ref()
        .cloned()
        .or_else(|| {
            if let Ok(wasm_dir) = env::var(ENV_VAR_WASM_DIR) {
                let wasm_dir: PathBuf = wasm_dir.into();
                Some(wasm_dir)
            } else {
                None
            }
        })
        .unwrap_or_else(|| config::DEFAULT_WASM_DIR.into());
    if wasm_dir.is_absolute() {
        eprintln!(
            "The arg `--wasm-dir` cannot be an absolute path. It is nested \
             inside the chain directory."
        );
        cli::safe_exit(1);
    }

    // Write the genesis file
    genesis_config::write_genesis_config(&config_clean, &genesis_path);

    // Add genesis addresses and save the wallet with other account keys
    wallet.add_genesis_addresses(config_clean.clone());
    wallet.save().unwrap();

    // Write the global config setting the default chain ID
    let global_config = GlobalConfig::new(chain_id.clone());
    global_config.write(&global_args.base_dir).unwrap();

    // Rename the generate chain config dir from `temp_chain_id` to `chain_id`
    fs::rename(&temp_dir, &chain_dir).unwrap();

    // Copy the WASM checksums
    let wasm_dir_full = chain_dir.join(&wasm_dir);
    fs::create_dir_all(&wasm_dir_full).unwrap();
    fs::copy(
        &wasm_checksums_path,
        wasm_dir_full.join(config::DEFAULT_WASM_CHECKSUMS_FILE),
    )
    .unwrap();

    config.validator.iter().for_each(|(name, _config)| {
        let validator_dir = global_args
            .base_dir
            .join(chain_id.as_str())
            .join(NET_ACCOUNTS_DIR)
            .join(name)
            .join(config::DEFAULT_BASE_DIR);
        let temp_validator_chain_dir =
            validator_dir.join(temp_chain_id.as_str());
        let validator_chain_dir = validator_dir.join(&chain_id.as_str());
        fs::create_dir_all(&validator_chain_dir)
            .expect("Couldn't create validator directory");
        // Rename the generated directories for validators from `temp_chain_id`
        // to `chain_id`
        std::fs::rename(&temp_validator_chain_dir, &validator_chain_dir)
            .unwrap();

        // Copy the WASM checksums
        let wasm_dir_full = validator_chain_dir.join(&wasm_dir);
        fs::create_dir_all(&wasm_dir_full).unwrap();
        fs::copy(
            &wasm_checksums_path,
            wasm_dir_full.join(config::DEFAULT_WASM_CHECKSUMS_FILE),
        )
        .unwrap();

        // Write the genesis and global config into validator sub-dirs
        genesis_config::write_genesis_config(
            &config,
            validator_dir.join(format!("{}.toml", chain_id.as_str())),
        );
        global_config.write(validator_dir).unwrap();
        // Add genesis addresses to the validator's wallet
        let mut wallet = Wallet::load_or_new(&validator_chain_dir);
        wallet.add_genesis_addresses(config_clean.clone());
        wallet.save().unwrap();
    });

    // Generate the validators' ledger and intent gossip config
    config.validator.iter_mut().enumerate().for_each(
        |(ix, (name, validator_config))| {
            let accounts_dir = chain_dir.join(NET_ACCOUNTS_DIR);
            let validator_dir =
                accounts_dir.join(name).join(config::DEFAULT_BASE_DIR);
            let mut config = Config::load(
                &validator_dir,
                &chain_id,
                Some(TendermintMode::Validator),
            );

            // Configure the ledger
            config.ledger.genesis_time = genesis.genesis_time.into();
            // In `config::Ledger`'s `base_dir`, `chain_id` and `tendermint`,
            // the paths are prefixed with `validator_dir` given in the first
            // parameter. We need to remove this prefix, because
            // these sub-directories will be moved to validators' root
            // directories.
            config.ledger.shell.base_dir = config::DEFAULT_BASE_DIR.into();
            // Add a ledger P2P persistent peers
            config.ledger.tendermint.p2p_persistent_peers = persistent_peers
                    .iter()
                    .enumerate()
                    .filter_map(|(index, peer)|
                        // we do not add the validator in its own persistent peer list
                        if index != ix  {
                            Some(peer.to_owned())
                        } else {
                            None
                        })
                    .collect();
            config.ledger.tendermint.consensus_timeout_commit =
                consensus_timeout_commit;
            config.ledger.tendermint.p2p_allow_duplicate_ip =
                allow_duplicate_ip;
            // Clear the net address from the config and use it to set ports
            let net_address = validator_config.net_address.take().unwrap();
            let first_port = SocketAddr::from_str(&net_address).unwrap().port();
            if !localhost {
                config
                    .ledger
                    .tendermint
                    .p2p_address
                    .set_ip(IpAddr::V4(Ipv4Addr::new(0, 0, 0, 0)));
            }
            config.ledger.tendermint.p2p_address.set_port(first_port);
            if !localhost {
                config
                    .ledger
                    .tendermint
                    .rpc_address
                    .set_ip(IpAddr::V4(Ipv4Addr::new(0, 0, 0, 0)));
            }
            config
                .ledger
                .tendermint
                .rpc_address
                .set_port(first_port + 1);
            config.ledger.shell.ledger_address.set_port(first_port + 2);
            // Validator node should turned off peer exchange reactor
            config.ledger.tendermint.p2p_pex = false;

            // Configure the intent gossiper, matchmaker (if any) and RPC
            config.intent_gossiper = gossiper_configs.remove(name).unwrap();
            config.intent_gossiper.seed_peers = seed_peers.clone();
            config.matchmaker =
                matchmaker_configs.remove(name).unwrap_or_default();
            config.intent_gossiper.rpc = Some(config::RpcServer {
                address: SocketAddr::new(
                    IpAddr::V4(if localhost {
                        Ipv4Addr::new(127, 0, 0, 1)
                    } else {
                        Ipv4Addr::new(0, 0, 0, 0)
                    }),
                    first_port + 4,
                ),
            });
            config
                .intent_gossiper
                .matchmakers_server_addr
                .set_port(first_port + 5);

            config.write(&validator_dir, &chain_id, true).unwrap();
        },
    );

    // Update the ledger config persistent peers and save it
    let mut config = Config::load(&global_args.base_dir, &chain_id, None);
    config.ledger.tendermint.p2p_persistent_peers = persistent_peers;
    config.ledger.tendermint.consensus_timeout_commit =
        consensus_timeout_commit;
    config.ledger.tendermint.p2p_allow_duplicate_ip = allow_duplicate_ip;
    // Open P2P address
    if !localhost {
        config
            .ledger
            .tendermint
            .p2p_address
            .set_ip(IpAddr::V4(Ipv4Addr::new(0, 0, 0, 0)));
    }
    config.ledger.tendermint.p2p_addr_book_strict = !localhost;
    config.ledger.genesis_time = genesis.genesis_time.into();
    config.intent_gossiper.seed_peers = seed_peers;
    config
        .write(&global_args.base_dir, &chain_id, true)
        .unwrap();

    println!("Derived chain ID: {}", chain_id);
    println!(
        "Genesis file generated at {}",
        genesis_path.to_string_lossy()
    );

    // Create a release tarball for anoma-network-config
    if !dont_archive {
        let mut release = tar::Builder::new(Vec::new());
        let release_genesis_path = PathBuf::from(config::DEFAULT_BASE_DIR)
            .join(format!("{}.toml", chain_id.as_str()));
        release
            .append_path_with_name(genesis_path, release_genesis_path)
            .unwrap();
        let global_config_path = GlobalConfig::file_path(&global_args.base_dir);
        let release_global_config_path =
            GlobalConfig::file_path(config::DEFAULT_BASE_DIR);
        release
            .append_path_with_name(
                global_config_path,
                release_global_config_path,
            )
            .unwrap();
        let chain_config_path =
            Config::file_path(&global_args.base_dir, &chain_id);
        let release_chain_config_path =
            Config::file_path(config::DEFAULT_BASE_DIR, &chain_id);
        release
            .append_path_with_name(chain_config_path, release_chain_config_path)
            .unwrap();
        let release_wasm_checksums_path =
            PathBuf::from(config::DEFAULT_BASE_DIR)
                .join(chain_id.as_str())
                .join(config::DEFAULT_WASM_DIR)
                .join(config::DEFAULT_WASM_CHECKSUMS_FILE);
        release
            .append_path_with_name(
                &wasm_checksums_path,
                release_wasm_checksums_path,
            )
            .unwrap();

        // Gzip tar release and write to file
        let release_file = archive_dir
            .unwrap_or_else(|| env::current_dir().unwrap())
            .join(format!("{}.tar.gz", chain_id));
        let compressed_file = File::create(&release_file).unwrap();
        let mut encoder =
            GzEncoder::new(compressed_file, Compression::default());
        encoder.write_all(&release.into_inner().unwrap()).unwrap();
        encoder.finish().unwrap();
        println!(
            "Release archive created at {}",
            release_file.to_string_lossy()
        );
    }
}

fn init_established_account(
    name: impl AsRef<str>,
    wallet: &mut Wallet,
    config: &mut genesis_config::EstablishedAccountConfig,
    unsafe_dont_encrypt: bool,
) {
    if config.address.is_none() {
        let address = address::gen_established_address("established");
        config.address = Some(address.to_string());
        wallet.add_address(&name, address);
    }
    if config.public_key.is_none() {
        println!("Generating established account {} key...", name.as_ref());
        let (_alias, keypair) = wallet.gen_key(
            Some(format!("{}-key", name.as_ref())),
            unsafe_dont_encrypt,
        );
        let public_key =
            genesis_config::HexString(keypair.ref_to().to_string());
        config.public_key = Some(public_key);
    }
    if config.vp.is_none() {
        config.vp = Some("vp_user".to_string());
    }
}

/// Initialize genesis validator's address, staking reward address,
/// consensus key, validator account key and staking rewards key and use
/// it in the ledger's node.
pub fn init_genesis_validator(
    global_args: args::Global,
    args::InitGenesisValidator {
        alias,
        net_address,
        unsafe_dont_encrypt,
    }: args::InitGenesisValidator,
) {
    let pre_genesis_dir =
        validator_pre_genesis_dir(&global_args.base_dir, &alias);
    println!("Generating validator keys...");
    let pre_genesis = pre_genesis::ValidatorWallet::gen_and_store(
        unsafe_dont_encrypt,
        &pre_genesis_dir,
    )
    .unwrap_or_else(|err| {
        eprintln!(
            "Unable to generate the validator pre-genesis wallet: {}",
            err
        );
        cli::safe_exit(1)
    });
    println!(
        "The validator's keys were stored in the wallet at {}",
        pre_genesis::validator_file_name(&pre_genesis_dir).to_string_lossy()
    );

    let validator_config = ValidatorPreGenesisConfig {
        validator: HashMap::from_iter([(
            alias,
            genesis_config::ValidatorConfig {
                consensus_public_key: Some(HexString(
                    pre_genesis.consensus_key.ref_to().to_string(),
                )),
                account_public_key: Some(HexString(
                    pre_genesis.account_key.ref_to().to_string(),
                )),
                staking_reward_public_key: Some(HexString(
                    pre_genesis.rewards_key.ref_to().to_string(),
                )),
                protocol_public_key: Some(HexString(
                    pre_genesis
                        .store
                        .validator_keys
                        .protocol_keypair
                        .ref_to()
                        .to_string(),
                )),
                dkg_public_key: Some(HexString(
                    pre_genesis
                        .store
                        .validator_keys
                        .dkg_keypair
                        .as_ref()
                        .unwrap()
                        .public()
                        .to_string(),
                )),
                tendermint_node_key: Some(HexString(
                    pre_genesis.tendermint_node_key.ref_to().to_string(),
                )),
                net_address: Some(net_address.to_string()),
                ..Default::default()
            },
        )]),
    };
    let genesis_part = toml::to_string(&validator_config).unwrap();
    println!("Your public partial pre-genesis TOML configuration:");
    println!();
    println!("{genesis_part}");

    let file_name = validator_pre_genesis_file(&pre_genesis_dir);
    fs::write(&file_name, genesis_part).unwrap_or_else(|err| {
        eprintln!(
            "Couldn't write partial pre-genesis file to {}. Failed with: {}",
            file_name.to_string_lossy(),
            err
        );
        cli::safe_exit(1)
    });
    println!();
    println!(
        "Pre-genesis TOML written to {}",
        file_name.to_string_lossy()
    );
}

async fn download_file(url: impl AsRef<str>) -> reqwest::Result<Bytes> {
    let url = url.as_ref();
<<<<<<< HEAD
    let response = reqwest::get(url).await?;
    response.error_for_status_ref()?;
    let contents = response.bytes().await?;
    Ok(contents)
=======
    reqwest::get(url)
        .await
        .unwrap_or_else(|err| {
            eprintln!("File not found at {}. Error: {}", url, err);
            cli::safe_exit(1)
        })
        .bytes()
        .await
        .unwrap_or_else(|err| {
            eprintln!(
                "Failed to download file from {} with error: {}",
                url, err
            );
            cli::safe_exit(1)
        })
        .to_vec()
}

fn try_parse_public_key(
    label: impl AsRef<str>,
    value: &Option<HexString>,
) -> Option<common::PublicKey> {
    let label = label.as_ref();
    value.as_ref().map(|key| {
        key.to_public_key().unwrap_or_else(|err| {
            eprintln!("Invalid {label} key: {}", err);
            cli::safe_exit(1)
        })
    })
}

fn network_configs_url_prefix(chain_id: &ChainId) -> String {
    std::env::var(ENV_VAR_NETWORK_CONFIGS_SERVER).unwrap_or_else(|_| {
        format!("{DEFAULT_NETWORK_CONFIGS_SERVER}/{chain_id}")
    })
}

fn write_tendermint_node_key(
    tm_home_dir: &Path,
    node_sk: ed25519::SecretKey,
) -> ed25519::PublicKey {
    let node_pk: ed25519::PublicKey = node_sk.ref_to();
    // Convert and write the keypair into Tendermint
    // node_key.json file
    let node_keypair =
        [node_sk.try_to_vec().unwrap(), node_pk.try_to_vec().unwrap()].concat();
    let tm_node_keypair_json = json!({
        "priv_key": {
            "type": "tendermint/PrivKeyEd25519",
            "value": base64::encode(node_keypair),
        }
    });
    let tm_config_dir = tm_home_dir.join("config");
    fs::create_dir_all(&tm_config_dir)
        .expect("Couldn't create validator directory");
    let node_key_path = tm_config_dir.join("node_key.json");
    let file = OpenOptions::new()
        .create(true)
        .write(true)
        .truncate(true)
        .open(&node_key_path)
        .expect("Couldn't create validator node key file");
    serde_json::to_writer_pretty(file, &tm_node_keypair_json)
        .expect("Couldn't write validator node key file");
    node_pk
}

/// The default path to a validator pre-genesis file.
pub fn validator_pre_genesis_file(pre_genesis_path: &Path) -> PathBuf {
    pre_genesis_path.join("validator.toml")
}

/// The default validator pre-genesis directory
pub fn validator_pre_genesis_dir(base_dir: &Path, alias: &str) -> PathBuf {
    base_dir.join(PRE_GENESIS_DIR).join(alias)
>>>>>>> 5f3ab69c
}<|MERGE_RESOLUTION|>--- conflicted
+++ resolved
@@ -81,7 +81,6 @@
         }
     }
     let base_dir_full = fs::canonicalize(&base_dir).await.unwrap();
-    let cwd = env::current_dir().unwrap();
     let chain_dir = base_dir_full.join(chain_id.as_str());
 
     let validator_alias_and_dir = pre_genesis_path
@@ -143,16 +142,11 @@
     }
 
     let release_filename = format!("{}.tar.gz", chain_id);
-<<<<<<< HEAD
-    let release_url =
-        format!("{}/{}/{}", RELEASE_PREFIX, chain_id, release_filename);
-=======
     let release_url = format!(
         "{}/{}",
         network_configs_url_prefix(&chain_id),
         release_filename
     );
->>>>>>> 5f3ab69c
 
     // Read or download the release archive
     println!("Downloading config release from {} ...", release_url);
@@ -1121,28 +1115,10 @@
 
 async fn download_file(url: impl AsRef<str>) -> reqwest::Result<Bytes> {
     let url = url.as_ref();
-<<<<<<< HEAD
     let response = reqwest::get(url).await?;
     response.error_for_status_ref()?;
     let contents = response.bytes().await?;
     Ok(contents)
-=======
-    reqwest::get(url)
-        .await
-        .unwrap_or_else(|err| {
-            eprintln!("File not found at {}. Error: {}", url, err);
-            cli::safe_exit(1)
-        })
-        .bytes()
-        .await
-        .unwrap_or_else(|err| {
-            eprintln!(
-                "Failed to download file from {} with error: {}",
-                url, err
-            );
-            cli::safe_exit(1)
-        })
-        .to_vec()
 }
 
 fn try_parse_public_key(
@@ -1202,5 +1178,4 @@
 /// The default validator pre-genesis directory
 pub fn validator_pre_genesis_dir(base_dir: &Path, alias: &str) -> PathBuf {
     base_dir.join(PRE_GENESIS_DIR).join(alias)
->>>>>>> 5f3ab69c
 }