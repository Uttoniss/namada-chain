use std::fs::File;

use namada::core::ledger::governance::cli::offline::{
    OfflineProposal, OfflineSignedProposal, OfflineVote,
};
use namada::core::ledger::governance::cli::onchain::{
    DefaultProposal, PgfFundingProposal, PgfStewardProposal, ProposalVote,
};
use namada::proto::Tx;
use namada::types::address::{Address, ImplicitAddress};
use namada::types::dec::Dec;
use namada::types::io::Io;
use namada::types::key::{self, *};
use namada::types::transaction::pos::InitValidator;
use namada_sdk::rpc::{TxBroadcastData, TxResponse};
use namada_sdk::{display_line, edisplay_line, error, signing, tx, Namada};

use super::rpc;
use crate::cli::{args, safe_exit};
use crate::client::rpc::query_wasm_code_hash;
use crate::client::tx::tx::ProcessTxResponse;
use crate::config::TendermintMode;
use crate::facade::tendermint_rpc::endpoint::broadcast::tx_sync::Response;
use crate::node::ledger::tendermint_node;
use crate::wallet::{gen_validator_keys, read_and_confirm_encryption_password};

/// Wrapper around `signing::aux_signing_data` that stores the optional
/// disposable address to the wallet
pub async fn aux_signing_data<'a>(
    context: &impl Namada<'a>,
    args: &args::Tx,
    owner: Option<Address>,
    default_signer: Option<Address>,
) -> Result<signing::SigningTxData, error::Error> {
    let signing_data =
        signing::aux_signing_data(context, args, owner, default_signer).await?;

    if args.disposable_signing_key {
        if !(args.dry_run || args.dry_run_wrapper) {
            // Store the generated signing key to wallet in case of need
            context.wallet().await.save().map_err(|_| {
                error::Error::Other(
                    "Failed to save disposable address to wallet".to_string(),
                )
            })?;
        } else {
            display_line!(
                context.io(),
                "Transaction dry run. The disposable address will not be \
                 saved to wallet."
            )
        }
    }

    Ok(signing_data)
}

// Build a transaction to reveal the signer of the given transaction.
pub async fn submit_reveal_aux<'a>(
    context: &impl Namada<'a>,
    args: args::Tx,
    address: &Address,
) -> Result<(), error::Error> {
    if args.dump_tx {
        return Ok(());
    }

    if let Address::Implicit(ImplicitAddress(pkh)) = address {
        let key = context
            .wallet_mut()
            .await
            .find_key_by_pkh(pkh, args.clone().password)
            .map_err(|e| error::Error::Other(e.to_string()))?;
        let public_key = key.ref_to();

        if tx::is_reveal_pk_needed(context.client(), address, args.force)
            .await?
        {
            println!(
                "Submitting a tx to reveal the public key for address \
                 {address}..."
            );
            let (mut tx, signing_data, _epoch) =
                tx::build_reveal_pk(context, &args, &public_key).await?;

            signing::generate_test_vector(context, &tx).await?;

            context.sign(&mut tx, &args, signing_data).await?;

            context.submit(tx, &args).await?;
        }
    }

    Ok(())
}

pub async fn submit_bridge_pool_tx<'a, N: Namada<'a>>(
    namada: &N,
    args: args::EthereumBridgePool,
) -> Result<(), error::Error> {
    let tx_args = args.tx.clone();
    let (mut tx, signing_data, _epoch) = args.clone().build(namada).await?;

    signing::generate_test_vector(namada, &tx).await?;

    if args.tx.dump_tx {
        tx::dump_tx(namada.io(), &args.tx, tx);
    } else {
        submit_reveal_aux(namada, tx_args.clone(), &args.sender).await?;
        namada.sign(&mut tx, &tx_args, signing_data).await?;
        namada.submit(tx, &tx_args).await?;
    }

    Ok(())
}

pub async fn submit_custom<'a, N: Namada<'a>>(
    namada: &N,
    args: args::TxCustom,
) -> Result<(), error::Error>
where
    <N::Client as namada::ledger::queries::Client>::Error: std::fmt::Display,
{
    submit_reveal_aux(namada, args.tx.clone(), &args.owner).await?;

    let (mut tx, signing_data, _epoch) = args.build(namada).await?;

    signing::generate_test_vector(namada, &tx).await?;

    if args.tx.dump_tx {
        tx::dump_tx(namada.io(), &args.tx, tx);
    } else {
        namada.sign(&mut tx, &args.tx, signing_data).await?;
        namada.submit(tx, &args.tx).await?;
    }

    Ok(())
}

pub async fn submit_update_account<'a, N: Namada<'a>>(
    namada: &N,
    args: args::TxUpdateAccount,
) -> Result<(), error::Error>
where
    <N::Client as namada::ledger::queries::Client>::Error: std::fmt::Display,
{
    let (mut tx, signing_data, _epoch) = args.build(namada).await?;

    signing::generate_test_vector(namada, &tx).await?;

    if args.tx.dump_tx {
        tx::dump_tx(namada.io(), &args.tx, tx);
    } else {
        namada.sign(&mut tx, &args.tx, signing_data).await?;
        namada.submit(tx, &args.tx).await?;
    }

    Ok(())
}

pub async fn submit_init_account<'a, N: Namada<'a>>(
    namada: &N,
    args: args::TxInitAccount,
) -> Result<(), error::Error>
where
    <N::Client as namada::ledger::queries::Client>::Error: std::fmt::Display,
{
    let (mut tx, signing_data, _epoch) =
        tx::build_init_account(namada, &args).await?;

    signing::generate_test_vector(namada, &tx).await?;

    if args.tx.dump_tx {
        tx::dump_tx(namada.io(), &args.tx, tx);
    } else {
        namada.sign(&mut tx, &args.tx, signing_data).await?;
        namada.submit(tx, &args.tx).await?;
    }

    Ok(())
}

pub async fn submit_init_validator<'a>(
    namada: &impl Namada<'a>,
    config: &mut crate::config::Config,
    args::TxInitValidator {
        tx: tx_args,
        scheme,
        account_keys,
        threshold,
        consensus_key,
        eth_cold_key,
        eth_hot_key,
        protocol_key,
        commission_rate,
        max_commission_rate_change,
        validator_vp_code_path,
        unsafe_dont_encrypt,
        tx_code_path: _,
    }: args::TxInitValidator,
) -> Result<(), error::Error> {
    let tx_args = args::Tx {
        chain_id: tx_args
            .clone()
            .chain_id
            .or_else(|| Some(config.ledger.chain_id.clone())),
        ..tx_args.clone()
    };
    let alias = tx_args
        .initialized_account_alias
        .as_ref()
        .cloned()
        .unwrap_or_else(|| "validator".to_string());

    let validator_key_alias = format!("{}-key", alias);
    let consensus_key_alias = format!("{}-consensus-key", alias);

    let threshold = match threshold {
        Some(threshold) => threshold,
        None => {
            if account_keys.len() == 1 {
                1u8
            } else {
                safe_exit(1)
            }
        }
    };
    let eth_hot_key_alias = format!("{}-eth-hot-key", alias);
    let eth_cold_key_alias = format!("{}-eth-cold-key", alias);

    let mut wallet = namada.wallet_mut().await;
    let consensus_key = consensus_key
        .map(|key| match key {
            common::SecretKey::Ed25519(_) => key,
            common::SecretKey::Secp256k1(_) => {
                edisplay_line!(
                    namada.io(),
                    "Consensus key can only be ed25519"
                );
                safe_exit(1)
            }
        })
        .unwrap_or_else(|| {
            display_line!(namada.io(), "Generating consensus key...");
            let password =
                read_and_confirm_encryption_password(unsafe_dont_encrypt);
            wallet
                .gen_key(
                    // Note that TM only allows ed25519 for consensus key
                    SchemeType::Ed25519,
                    Some(consensus_key_alias.clone()),
                    tx_args.wallet_alias_force,
                    None,
                    password,
                    None,
                )
                .expect("Key generation should not fail.")
                .1
        });

    let eth_cold_pk = eth_cold_key
        .map(|key| match key {
            common::SecretKey::Secp256k1(_) => key.ref_to(),
            common::SecretKey::Ed25519(_) => {
                edisplay_line!(
                    namada.io(),
                    "Eth cold key can only be secp256k1"
                );
                safe_exit(1)
            }
        })
        .unwrap_or_else(|| {
            display_line!(namada.io(), "Generating Eth cold key...");
            let password =
                read_and_confirm_encryption_password(unsafe_dont_encrypt);
            wallet
                .gen_key(
                    // Note that ETH only allows secp256k1
                    SchemeType::Secp256k1,
                    Some(eth_cold_key_alias.clone()),
                    tx_args.wallet_alias_force,
                    None,
                    password,
                    None,
                )
                .expect("Key generation should not fail.")
                .1
                .ref_to()
        });

    let eth_hot_pk = eth_hot_key
        .map(|key| match key {
            common::SecretKey::Secp256k1(_) => key.ref_to(),
            common::SecretKey::Ed25519(_) => {
                edisplay_line!(
                    namada.io(),
                    "Eth hot key can only be secp256k1"
                );
                safe_exit(1)
            }
        })
        .unwrap_or_else(|| {
            display_line!(namada.io(), "Generating Eth hot key...");
            let password =
                read_and_confirm_encryption_password(unsafe_dont_encrypt);
            wallet
                .gen_key(
                    // Note that ETH only allows secp256k1
                    SchemeType::Secp256k1,
                    Some(eth_hot_key_alias.clone()),
                    tx_args.wallet_alias_force,
                    None,
                    password,
                    None,
                )
                .expect("Key generation should not fail.")
                .1
                .ref_to()
        });
    // To avoid wallet deadlocks in following operations
    drop(wallet);

    if protocol_key.is_none() {
        display_line!(namada.io(), "Generating protocol signing key...");
    }
    // Generate the validator keys
    let validator_keys = gen_validator_keys(
        *namada.wallet_mut().await,
        Some(eth_hot_pk.clone()),
        protocol_key,
        scheme,
    )
    .unwrap();
    let protocol_key = validator_keys.get_protocol_keypair().ref_to();
    let dkg_key = validator_keys
        .dkg_keypair
        .as_ref()
        .expect("DKG sessions keys should have been created")
        .public();

    let validator_vp_code_hash =
        query_wasm_code_hash(namada, validator_vp_code_path.to_str().unwrap())
            .await
            .unwrap();

    // Validate the commission rate data
    if commission_rate > Dec::one() || commission_rate < Dec::zero() {
        edisplay_line!(
            namada.io(),
            "The validator commission rate must not exceed 1.0 or 100%, and \
             it must be 0 or positive"
        );
        if !tx_args.force {
            safe_exit(1)
        }
    }
    if max_commission_rate_change > Dec::one()
        || max_commission_rate_change < Dec::zero()
    {
        edisplay_line!(
            namada.io(),
            "The validator maximum change in commission rate per epoch must \
             not exceed 1.0 or 100%"
        );
        if !tx_args.force {
            safe_exit(1)
        }
    }
    let tx_code_hash =
        query_wasm_code_hash(namada, args::TX_INIT_VALIDATOR_WASM)
            .await
            .unwrap();

    let chain_id = tx_args.chain_id.clone().unwrap();
    let mut tx = Tx::new(chain_id, tx_args.expiration);
    let extra_section_hash =
        tx.add_extra_section_from_hash(validator_vp_code_hash);

    let data = InitValidator {
        account_keys,
        threshold,
        consensus_key: consensus_key.ref_to(),
        eth_cold_key: key::secp256k1::PublicKey::try_from_pk(&eth_cold_pk)
            .unwrap(),
        eth_hot_key: key::secp256k1::PublicKey::try_from_pk(&eth_hot_pk)
            .unwrap(),
        protocol_key,
        dkg_key,
        commission_rate,
        max_commission_rate_change,
        validator_vp_code_hash: extra_section_hash,
    };

    tx.add_code_from_hash(tx_code_hash).add_data(data);

    let signing_data = aux_signing_data(namada, &tx_args, None, None).await?;

    tx::prepare_tx(
        namada,
        &tx_args,
        &mut tx,
        signing_data.fee_payer.clone(),
        None,
    )
    .await?;

    signing::generate_test_vector(namada, &tx).await?;

    if tx_args.dump_tx {
        tx::dump_tx(namada.io(), &tx_args, tx);
    } else {
        namada.sign(&mut tx, &tx_args, signing_data).await?;

        let result = namada.submit(tx, &tx_args).await?.initialized_accounts();

        if !tx_args.dry_run {
            let (validator_address_alias, validator_address) = match &result[..]
            {
                // There should be 1 account for the validator itself
                [validator_address] => {
                    if let Some(alias) =
                        namada.wallet().await.find_alias(validator_address)
                    {
                        (alias.clone(), validator_address.clone())
                    } else {
                        edisplay_line!(
                            namada.io(),
                            "Expected one account to be created"
                        );
                        safe_exit(1)
                    }
                }
                _ => {
                    edisplay_line!(
                        namada.io(),
                        "Expected one account to be created"
                    );
                    safe_exit(1)
                }
            };
            // add validator address and keys to the wallet
            namada
                .wallet_mut()
                .await
                .add_validator_data(validator_address, validator_keys);
            namada
                .wallet_mut()
                .await
                .save()
                .unwrap_or_else(|err| edisplay_line!(namada.io(), "{}", err));

            let tendermint_home = config.ledger.cometbft_dir();
            tendermint_node::write_validator_key(
                &tendermint_home,
                &consensus_key,
            );
            tendermint_node::write_validator_state(tendermint_home);

            // Write Namada config stuff or figure out how to do the above
            // tendermint_node things two epochs in the future!!!
            config.ledger.shell.tendermint_mode = TendermintMode::Validator;
            config
                .write(
                    &config.ledger.shell.base_dir,
                    &config.ledger.chain_id,
                    true,
                )
                .unwrap();

<<<<<<< HEAD
            let key = pos::params_key();
            let pos_params: PosParams =
                rpc::query_storage_value(namada.client(), &key)
                    .await
                    .expect("Pos parameter should be defined.");
=======
            let pos_params = rpc::query_pos_parameters(client).await;
>>>>>>> 64e817b1

            display_line!(namada.io(), "");
            display_line!(
                namada.io(),
                "The validator's addresses and keys were stored in the wallet:"
            );
            display_line!(
                namada.io(),
                "  Validator address \"{}\"",
                validator_address_alias
            );
            display_line!(
                namada.io(),
                "  Validator account key \"{}\"",
                validator_key_alias
            );
            display_line!(
                namada.io(),
                "  Consensus key \"{}\"",
                consensus_key_alias
            );
            display_line!(
                namada.io(),
                "The ledger node has been setup to use this validator's \
                 address and consensus key."
            );
            display_line!(
                namada.io(),
                "Your validator will be active in {} epochs. Be sure to \
                 restart your node for the changes to take effect!",
                pos_params.pipeline_len
            );
        } else {
            display_line!(
                namada.io(),
                "Transaction dry run. No addresses have been saved."
            );
        }
    }
    Ok(())
}

pub async fn submit_transfer<'a>(
    namada: &impl Namada<'a>,
    args: args::TxTransfer,
) -> Result<(), error::Error> {
    for _ in 0..2 {
        submit_reveal_aux(
            namada,
            args.tx.clone(),
            &args.source.effective_address(),
        )
        .await?;

        let (mut tx, signing_data, tx_epoch) =
            args.clone().build(namada).await?;
        signing::generate_test_vector(namada, &tx).await?;

        if args.tx.dump_tx {
            tx::dump_tx(namada.io(), &args.tx, tx);
            break;
        } else {
            namada.sign(&mut tx, &args.tx, signing_data).await?;
            let result = namada.submit(tx, &args.tx).await?;

            let submission_epoch = rpc::query_and_print_epoch(namada).await;

            match result {
                ProcessTxResponse::Applied(resp) if
                // If a transaction is shielded
                    tx_epoch.is_some() &&
                // And it is rejected by a VP
                    resp.code == 1.to_string() &&
                // And its submission epoch doesn't match construction epoch
                    tx_epoch.unwrap() != submission_epoch =>
                {
                    // Then we probably straddled an epoch boundary. Let's retry...
                    edisplay_line!(namada.io(),
                        "MASP transaction rejected and this may be due to the \
                        epoch changing. Attempting to resubmit transaction.",
                    );
                    continue;
                },
                // Otherwise either the transaction was successful or it will not
                // benefit from resubmission
                _ => break,
            }
        }
    }

    Ok(())
}

pub async fn submit_ibc_transfer<'a, N: Namada<'a>>(
    namada: &N,
    args: args::TxIbcTransfer,
) -> Result<(), error::Error>
where
    <N::Client as namada::ledger::queries::Client>::Error: std::fmt::Display,
{
    submit_reveal_aux(namada, args.tx.clone(), &args.source).await?;
    let (mut tx, signing_data, _epoch) = args.build(namada).await?;
    signing::generate_test_vector(namada, &tx).await?;

    if args.tx.dump_tx {
        tx::dump_tx(namada.io(), &args.tx, tx);
    } else {
        namada.sign(&mut tx, &args.tx, signing_data).await?;
        namada.submit(tx, &args.tx).await?;
    }

    Ok(())
}

pub async fn submit_init_proposal<'a, N: Namada<'a>>(
    namada: &N,
    args: args::InitProposal,
) -> Result<(), error::Error>
where
    <N::Client as namada::ledger::queries::Client>::Error: std::fmt::Display,
{
    let current_epoch = rpc::query_and_print_epoch(namada).await;
    let governance_parameters =
        rpc::query_governance_parameters(namada.client()).await;
    let (mut tx_builder, signing_data, _fee_unshield_epoch) = if args.is_offline
    {
        let proposal = OfflineProposal::try_from(args.proposal_data.as_ref())
            .map_err(|e| {
                error::TxError::FailedGovernaneProposalDeserialize(
                    e.to_string(),
                )
            })?
            .validate(current_epoch, args.tx.force)
            .map_err(|e| error::TxError::InvalidProposal(e.to_string()))?;

        let default_signer = Some(proposal.author.clone());
        let signing_data = aux_signing_data(
            namada,
            &args.tx,
            Some(proposal.author.clone()),
            default_signer,
        )
        .await?;

        let signed_offline_proposal = proposal.sign(
            args.tx.signing_keys,
            &signing_data.account_public_keys_map.unwrap(),
        );
        let output_file_path = signed_offline_proposal
            .serialize(args.tx.output_folder)
            .map_err(|e| {
                error::TxError::FailedGovernaneProposalDeserialize(
                    e.to_string(),
                )
            })?;

        display_line!(
            namada.io(),
            "Proposal serialized to: {}",
            output_file_path
        );
        return Ok(());
    } else if args.is_pgf_funding {
        let proposal =
            PgfFundingProposal::try_from(args.proposal_data.as_ref())
                .map_err(|e| {
                    error::TxError::FailedGovernaneProposalDeserialize(
                        e.to_string(),
                    )
                })?
                .validate(&governance_parameters, current_epoch, args.tx.force)
                .map_err(|e| error::TxError::InvalidProposal(e.to_string()))?;

        submit_reveal_aux(namada, args.tx.clone(), &proposal.proposal.author)
            .await?;

        tx::build_pgf_funding_proposal(namada, &args, proposal).await?
    } else if args.is_pgf_stewards {
        let proposal = PgfStewardProposal::try_from(
            args.proposal_data.as_ref(),
        )
        .map_err(|e| {
            error::TxError::FailedGovernaneProposalDeserialize(e.to_string())
        })?;
        let author_balance = rpc::get_token_balance(
            namada.client(),
            &namada.native_token(),
            &proposal.proposal.author,
        )
        .await;
        let proposal = proposal
            .validate(
                &governance_parameters,
                current_epoch,
                author_balance,
                args.tx.force,
            )
            .map_err(|e| error::TxError::InvalidProposal(e.to_string()))?;

        submit_reveal_aux(namada, args.tx.clone(), &proposal.proposal.author)
            .await?;

        tx::build_pgf_stewards_proposal(namada, &args, proposal).await?
    } else {
        let proposal = DefaultProposal::try_from(args.proposal_data.as_ref())
            .map_err(|e| {
            error::TxError::FailedGovernaneProposalDeserialize(e.to_string())
        })?;
        let author_balane = rpc::get_token_balance(
            namada.client(),
            &namada.native_token(),
            &proposal.proposal.author,
        )
        .await;
        let proposal = proposal
            .validate(
                &governance_parameters,
                current_epoch,
                author_balane,
                args.tx.force,
            )
            .map_err(|e| error::TxError::InvalidProposal(e.to_string()))?;

        submit_reveal_aux(namada, args.tx.clone(), &proposal.proposal.author)
            .await?;

        tx::build_default_proposal(namada, &args, proposal).await?
    };
    signing::generate_test_vector(namada, &tx_builder).await?;

    if args.tx.dump_tx {
        tx::dump_tx(namada.io(), &args.tx, tx_builder);
    } else {
        namada.sign(&mut tx_builder, &args.tx, signing_data).await?;
        namada.submit(tx_builder, &args.tx).await?;
    }

    Ok(())
}

pub async fn submit_vote_proposal<'a, N: Namada<'a>>(
    namada: &N,
    args: args::VoteProposal,
) -> Result<(), error::Error>
where
    <N::Client as namada::ledger::queries::Client>::Error: std::fmt::Display,
{
    let (mut tx_builder, signing_data, _fee_unshield_epoch) = if args.is_offline
    {
        let default_signer = Some(args.voter.clone());
        let signing_data = aux_signing_data(
            namada,
            &args.tx,
            Some(args.voter.clone()),
            default_signer.clone(),
        )
        .await?;

        let proposal_vote = ProposalVote::try_from(args.vote)
            .map_err(|_| error::TxError::InvalidProposalVote)?;

        let proposal = OfflineSignedProposal::try_from(
            args.proposal_data.clone().unwrap().as_ref(),
        )
        .map_err(|e| error::TxError::InvalidProposal(e.to_string()))?
        .validate(
            &signing_data.account_public_keys_map.clone().unwrap(),
            signing_data.threshold,
            args.tx.force,
        )
        .map_err(|e| error::TxError::InvalidProposal(e.to_string()))?;
        let delegations = rpc::get_delegators_delegation_at(
            namada.client(),
            &args.voter,
            proposal.proposal.tally_epoch,
        )
        .await
        .keys()
        .cloned()
        .collect::<Vec<Address>>();

        let offline_vote = OfflineVote::new(
            &proposal,
            proposal_vote,
            args.voter.clone(),
            delegations,
        );

        let offline_signed_vote = offline_vote.sign(
            args.tx.signing_keys,
            &signing_data.account_public_keys_map.unwrap(),
        );
        let output_file_path = offline_signed_vote
            .serialize(args.tx.output_folder)
            .expect("Should be able to serialize the offline proposal");

        display_line!(
            namada.io(),
            "Proposal vote serialized to: {}",
            output_file_path
        );
        return Ok(());
    } else {
        args.build(namada).await?
    };
    signing::generate_test_vector(namada, &tx_builder).await?;

    if args.tx.dump_tx {
        tx::dump_tx(namada.io(), &args.tx, tx_builder);
    } else {
        namada.sign(&mut tx_builder, &args.tx, signing_data).await?;
        namada.submit(tx_builder, &args.tx).await?;
    }

    Ok(())
}

pub async fn sign_tx<'a, N: Namada<'a>>(
    namada: &N,
    args::SignTx {
        tx: tx_args,
        tx_data,
        owner,
    }: args::SignTx,
) -> Result<(), error::Error>
where
    <N::Client as namada::ledger::queries::Client>::Error: std::fmt::Display,
{
    let tx = if let Ok(transaction) = Tx::deserialize(tx_data.as_ref()) {
        transaction
    } else {
        edisplay_line!(namada.io(), "Couldn't decode the transaction.");
        safe_exit(1)
    };
    let default_signer = Some(owner.clone());
    let signing_data =
        aux_signing_data(namada, &tx_args, Some(owner.clone()), default_signer)
            .await?;

    let mut wallet = namada.wallet_mut().await;
    let secret_keys = &signing_data
        .public_keys
        .iter()
        .filter_map(|public_key| {
            if let Ok(secret_key) =
                signing::find_key_by_pk(&mut wallet, &tx_args, public_key)
            {
                Some(secret_key)
            } else {
                edisplay_line!(
                    namada.io(),
                    "Couldn't find the secret key for {}. Skipping signature \
                     generation.",
                    public_key
                );
                None
            }
        })
        .collect::<Vec<common::SecretKey>>();

    if let Some(account_public_keys_map) = signing_data.account_public_keys_map
    {
        let signatures = tx.compute_section_signature(
            secret_keys,
            &account_public_keys_map,
            Some(owner),
        );

        for signature in &signatures {
            let filename = format!(
                "offline_signature_{}_{}.tx",
                tx.header_hash(),
                signature.pubkey,
            );
            let output_path = match &tx_args.output_folder {
                Some(path) => path.join(filename),
                None => filename.into(),
            };

            let signature_path = File::create(&output_path)
                .expect("Should be able to create signature file.");

            serde_json::to_writer_pretty(
                signature_path,
                &signature.serialize(),
            )
            .expect("Signature should be deserializable.");
            display_line!(
                namada.io(),
                "Signature for {} serialized at {}",
                signature.pubkey,
                output_path.display()
            );
        }
    }
    Ok(())
}

pub async fn submit_reveal_pk<'a, N: Namada<'a>>(
    namada: &N,
    args: args::RevealPk,
) -> Result<(), error::Error>
where
    <N::Client as namada::ledger::queries::Client>::Error: std::fmt::Display,
{
    submit_reveal_aux(namada, args.tx, &(&args.public_key).into()).await?;

    Ok(())
}

pub async fn submit_bond<'a, N: Namada<'a>>(
    namada: &N,
    args: args::Bond,
) -> Result<(), error::Error>
where
    <N::Client as namada::ledger::queries::Client>::Error: std::fmt::Display,
{
    let default_address = args.source.clone().unwrap_or(args.validator.clone());
    submit_reveal_aux(namada, args.tx.clone(), &default_address).await?;

    let (mut tx, signing_data, _fee_unshield_epoch) =
        args.build(namada).await?;
    signing::generate_test_vector(namada, &tx).await?;

    if args.tx.dump_tx {
        tx::dump_tx(namada.io(), &args.tx, tx);
    } else {
        namada.sign(&mut tx, &args.tx, signing_data).await?;

        namada.submit(tx, &args.tx).await?;
    }

    Ok(())
}

pub async fn submit_unbond<'a, N: Namada<'a>>(
    namada: &N,
    args: args::Unbond,
) -> Result<(), error::Error>
where
    <N::Client as namada::ledger::queries::Client>::Error: std::fmt::Display,
{
    let (mut tx, signing_data, _fee_unshield_epoch, latest_withdrawal_pre) =
        args.build(namada).await?;
    signing::generate_test_vector(namada, &tx).await?;

    if args.tx.dump_tx {
        tx::dump_tx(namada.io(), &args.tx, tx);
    } else {
        namada.sign(&mut tx, &args.tx, signing_data).await?;

        namada.submit(tx, &args.tx).await?;

        tx::query_unbonds(namada, args.clone(), latest_withdrawal_pre).await?;
    }

    Ok(())
}

pub async fn submit_withdraw<'a, N: Namada<'a>>(
    namada: &N,
    args: args::Withdraw,
) -> Result<(), error::Error>
where
    <N::Client as namada::ledger::queries::Client>::Error: std::fmt::Display,
{
    let (mut tx, signing_data, _fee_unshield_epoch) =
        args.build(namada).await?;
    signing::generate_test_vector(namada, &tx).await?;

    if args.tx.dump_tx {
        tx::dump_tx(namada.io(), &args.tx, tx);
    } else {
        namada.sign(&mut tx, &args.tx, signing_data).await?;

        namada.submit(tx, &args.tx).await?;
    }

    Ok(())
}

pub async fn submit_redelegate<'a, N: Namada<'a>>(
    namada: &N,
    args: args::Redelegate,
) -> Result<(), error::Error>
where
    <N::Client as namada::ledger::queries::Client>::Error: std::fmt::Display,
{
    let (mut tx, signing_data) = args.build(namada).await?;
    signing::generate_test_vector(namada, &tx).await?;

    if args.tx.dump_tx {
        tx::dump_tx(namada.io(), &args.tx, tx);
    } else {
        namada.sign(&mut tx, &args.tx, signing_data).await?;

        namada.submit(tx, &args.tx).await?;
    }

    Ok(())
}

pub async fn submit_validator_commission_change<'a, N: Namada<'a>>(
    namada: &N,
    args: args::CommissionRateChange,
) -> Result<(), error::Error>
where
    <N::Client as namada::ledger::queries::Client>::Error: std::fmt::Display,
{
    let (mut tx, signing_data, _fee_unshield_epoch) =
        args.build(namada).await?;
    signing::generate_test_vector(namada, &tx).await?;

    if args.tx.dump_tx {
        tx::dump_tx(namada.io(), &args.tx, tx);
    } else {
        namada.sign(&mut tx, &args.tx, signing_data).await?;

        namada.submit(tx, &args.tx).await?;
    }

    Ok(())
}

pub async fn submit_unjail_validator<'a, N: Namada<'a>>(
    namada: &N,
    args: args::TxUnjailValidator,
) -> Result<(), error::Error>
where
    <N::Client as namada::ledger::queries::Client>::Error: std::fmt::Display,
{
    let (mut tx, signing_data, _fee_unshield_epoch) =
        args.build(namada).await?;
    signing::generate_test_vector(namada, &tx).await?;

    if args.tx.dump_tx {
        tx::dump_tx(namada.io(), &args.tx, tx);
    } else {
        namada.sign(&mut tx, &args.tx, signing_data).await?;

        namada.submit(tx, &args.tx).await?;
    }

    Ok(())
}

pub async fn submit_update_steward_commission<'a, N: Namada<'a>>(
    namada: &N,
    args: args::UpdateStewardCommission,
) -> Result<(), error::Error>
where
    <N::Client as namada::ledger::queries::Client>::Error: std::fmt::Display,
{
    let (mut tx, signing_data, _fee_unshield_epoch) =
        args.build(namada).await?;

    signing::generate_test_vector(namada, &tx).await?;

    if args.tx.dump_tx {
        tx::dump_tx(namada.io(), &args.tx, tx);
    } else {
        namada.sign(&mut tx, &args.tx, signing_data).await?;
        namada.submit(tx, &args.tx).await?;
    }

    Ok(())
}

pub async fn submit_resign_steward<'a, N: Namada<'a>>(
    namada: &N,
    args: args::ResignSteward,
) -> Result<(), error::Error>
where
    <N::Client as namada::ledger::queries::Client>::Error: std::fmt::Display,
{
    let (mut tx, signing_data, _epoch) = args.build(namada).await?;

    signing::generate_test_vector(namada, &tx).await?;

    if args.tx.dump_tx {
        tx::dump_tx(namada.io(), &args.tx, tx);
    } else {
        namada.sign(&mut tx, &args.tx, signing_data).await?;
        namada.submit(tx, &args.tx).await?;
    }

    Ok(())
}

/// Save accounts initialized from a tx into the wallet, if any.
pub async fn save_initialized_accounts<'a>(
    namada: &impl Namada<'a>,
    args: &args::Tx,
    initialized_accounts: Vec<Address>,
) {
    tx::save_initialized_accounts(namada, args, initialized_accounts).await
}

/// Broadcast a transaction to be included in the blockchain and checks that
/// the tx has been successfully included into the mempool of a validator
///
/// In the case of errors in any of those stages, an error message is returned
pub async fn broadcast_tx<'a>(
    namada: &impl Namada<'a>,
    to_broadcast: &TxBroadcastData,
) -> Result<Response, error::Error> {
    tx::broadcast_tx(namada, to_broadcast).await
}

/// Broadcast a transaction to be included in the blockchain.
///
/// Checks that
/// 1. The tx has been successfully included into the mempool of a validator
/// 2. The tx with encrypted payload has been included on the blockchain
/// 3. The decrypted payload of the tx has been included on the blockchain.
///
/// In the case of errors in any of those stages, an error message is returned
pub async fn submit_tx<'a>(
    namada: &impl Namada<'a>,
    to_broadcast: TxBroadcastData,
) -> Result<TxResponse, error::Error> {
    tx::submit_tx(namada, to_broadcast).await
}<|MERGE_RESOLUTION|>--- conflicted
+++ resolved
@@ -467,15 +467,7 @@
                 )
                 .unwrap();
 
-<<<<<<< HEAD
-            let key = pos::params_key();
-            let pos_params: PosParams =
-                rpc::query_storage_value(namada.client(), &key)
-                    .await
-                    .expect("Pos parameter should be defined.");
-=======
-            let pos_params = rpc::query_pos_parameters(client).await;
->>>>>>> 64e817b1
+            let pos_params = rpc::query_pos_parameters(namada.client()).await;
 
             display_line!(namada.io(), "");
             display_line!(
