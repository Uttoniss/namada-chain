--- conflicted
+++ resolved
@@ -642,17 +642,14 @@
             let content_sec = tx.add_section(Section::ExtraData(Code::new(
                 init_proposal_content,
             )));
-            let content_sec_hash = Hash(
-                content_sec.hash(&mut Sha256::new()).finalize_reset().into(),
-            );
+            let content_sec_hash = content_sec.get_hash();
             init_proposal_data.content = content_sec_hash;
         }
         // Put any proposal code into an extra section
         if let Some(init_proposal_code) = init_proposal_code {
             let code_sec = tx
                 .add_section(Section::ExtraData(Code::new(init_proposal_code)));
-            let code_sec_hash =
-                Hash(code_sec.hash(&mut Sha256::new()).finalize_reset().into());
+            let code_sec_hash = code_sec.get_hash();
             init_proposal_data.r#type =
                 ProposalType::Default(Some(code_sec_hash));
         }
@@ -1072,11 +1069,7 @@
 >(
     client: &C,
     mut ctx: Context,
-<<<<<<< HEAD
-    mut args: args::CommissionRateChange,
-=======
-    args: args::TxCommissionRateChange,
->>>>>>> 257d2bd4
+    args: args::CommissionRateChange,
 ) -> Result<(), tx::Error> {
     let arg = args.clone();
     let (mut tx, addr, pk) =
