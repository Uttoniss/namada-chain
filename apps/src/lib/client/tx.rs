use std::collections::HashSet;
use std::fs::File;
use std::io::Write;

use borsh::BorshDeserialize;
use borsh_ext::BorshSerializeExt;
use ledger_namada_rs::{BIP44Path, NamadaApp};
use ledger_transport_hid::hidapi::HidApi;
use ledger_transport_hid::TransportNativeHID;
use namada::core::ledger::governance::cli::offline::{
    OfflineProposal, OfflineSignedProposal, OfflineVote,
};
use namada::core::ledger::governance::cli::onchain::{
    DefaultProposal, PgfFundingProposal, PgfStewardProposal, ProposalVote,
};
use namada::ibc::applications::transfer::Memo;
use namada::proto::{CompressedSignature, Section, Signer, Tx};
use namada::types::address::{Address, ImplicitAddress};
use namada::types::dec::Dec;
use namada::types::io::Io;
use namada::types::key::{self, *};
use namada::types::transaction::pos::{ConsensusKeyChange, InitValidator};
use namada_sdk::rpc::{TxBroadcastData, TxResponse};
use namada_sdk::wallet::alias::validator_consensus_key;
use namada_sdk::{display_line, edisplay_line, error, signing, tx, Namada};
use rand::rngs::OsRng;

use super::rpc;
use crate::cli::{args, safe_exit};
use crate::client::rpc::query_wasm_code_hash;
use crate::client::tx::signing::{
    default_sign, init_validator_signing_data, SigningTxData,
};
use crate::client::tx::tx::ProcessTxResponse;
use crate::config::TendermintMode;
use crate::facade::tendermint_rpc::endpoint::broadcast::tx_sync::Response;
use crate::node::ledger::tendermint_node;
use crate::wallet::{gen_validator_keys, read_and_confirm_encryption_password};

/// Wrapper around `signing::aux_signing_data` that stores the optional
/// disposable address to the wallet
pub async fn aux_signing_data<'a>(
    context: &impl Namada<'a>,
    args: &args::Tx,
    owner: Option<Address>,
    default_signer: Option<Address>,
) -> Result<signing::SigningTxData, error::Error> {
    let signing_data =
        signing::aux_signing_data(context, args, owner, default_signer).await?;

    if args.disposable_signing_key {
        if !(args.dry_run || args.dry_run_wrapper) {
            // Store the generated signing key to wallet in case of need
            context.wallet().await.save().map_err(|_| {
                error::Error::Other(
                    "Failed to save disposable address to wallet".to_string(),
                )
            })?;
        } else {
            display_line!(
                context.io(),
                "Transaction dry run. The disposable address will not be \
                 saved to wallet."
            )
        }
    }

    Ok(signing_data)
}

// Sign the given transaction using a hardware wallet as a backup
pub async fn sign<'a>(
    context: &impl Namada<'a>,
    tx: &mut Tx,
    args: &args::Tx,
    signing_data: SigningTxData,
) -> Result<(), error::Error> {
    // Setup a reusable context for signing transactions using the Ledger
    if args.use_device {
        // Setup a reusable context for signing transactions using the Ledger
        let hidapi = HidApi::new().map_err(|err| {
            error::Error::Other(format!("Failed to create Hidapi: {}", err))
        })?;
        let app = NamadaApp::new(TransportNativeHID::new(&hidapi).map_err(
            |err| {
                error::Error::Other(format!(
                    "Unable to connect to Ledger: {}",
                    err
                ))
            },
        )?);
        // A closure to facilitate signing transactions also using the Ledger
        let with_hw =
            |mut tx: Tx,
             pubkey: common::PublicKey,
             parts: HashSet<signing::Signable>| {
                let app = &app;
                async move {
                    // Obtain derivation path corresponding to the signing
                    // public key
                    let path = context
                        .wallet()
                        .await
                        .find_path_by_pkh(&(&pubkey).into())
                        .map_err(|_| {
                            error::Error::Other(
                                "Unable to find derivation path for key"
                                    .to_string(),
                            )
                        })?;
                    let path = BIP44Path {
                        path: path.to_string(),
                    };
                    // Now check that the public key at this path in the Ledger
                    // matches
                    let response_pubkey = app
                        .get_address_and_pubkey(&path, false)
                        .await
                        .map_err(|err| error::Error::Other(err.to_string()))?;
                    let response_pubkey = common::PublicKey::try_from_slice(
                        &response_pubkey.public_key,
                    )
                    .map_err(|err| {
                        error::Error::Other(format!(
                            "unable to decode public key from hardware \
                             wallet: {}",
                            err
                        ))
                    })?;
                    if response_pubkey != pubkey {
                        return Err(error::Error::Other(format!(
                            "Unrecognized public key fetched fom Ledger: {}. \
                             Expected {}.",
                            response_pubkey, pubkey,
                        )));
                    }
                    // Get the Ledger to sign using our obtained derivation path
                    let response = app
                        .sign(&path, &tx.serialize_to_vec())
                        .await
                        .map_err(|err| error::Error::Other(err.to_string()))?;
                    // Sign the raw header if that is requested
                    if parts.contains(&signing::Signable::RawHeader) {
                        let pubkey =
                            common::PublicKey::try_from_slice(&response.pubkey)
                                .expect(
                                    "unable to parse public key from Ledger",
                                );
                        let signature = common::Signature::try_from_slice(
                            &response.raw_signature,
                        )
                        .expect("unable to parse signature from Ledger");
                        // Signatures from the Ledger come back in compressed
                        // form
                        let compressed = CompressedSignature {
                            targets: response.raw_indices,
                            signer: Signer::PubKeys(vec![pubkey]),
                            signatures: [(0, signature)].into(),
                        };
                        // Expand out the signature before adding it to the
                        // transaction
                        tx.add_section(Section::Signature(
                            compressed.expand(&tx),
                        ));
                    }
                    // Sign the fee header if that is requested
                    if parts.contains(&signing::Signable::FeeHeader) {
                        let pubkey =
                            common::PublicKey::try_from_slice(&response.pubkey)
                                .expect(
                                    "unable to parse public key from Ledger",
                                );
                        let signature = common::Signature::try_from_slice(
                            &response.wrapper_signature,
                        )
                        .expect("unable to parse signature from Ledger");
                        // Signatures from the Ledger come back in compressed
                        // form
                        let compressed = CompressedSignature {
                            targets: response.wrapper_indices,
                            signer: Signer::PubKeys(vec![pubkey]),
                            signatures: [(0, signature)].into(),
                        };
                        // Expand out the signature before adding it to the
                        // transaction
                        tx.add_section(Section::Signature(
                            compressed.expand(&tx),
                        ));
                    }
                    Ok(tx)
                }
            };
        // Finally, begin the signing with the Ledger as backup
        context.sign(tx, args, signing_data, with_hw).await?;
    } else {
        // Otherwise sign without a backup procedure
        context.sign(tx, args, signing_data, default_sign).await?;
    }
    Ok(())
}

// Build a transaction to reveal the signer of the given transaction.
pub async fn submit_reveal_aux<'a>(
    context: &impl Namada<'a>,
    args: args::Tx,
    address: &Address,
) -> Result<(), error::Error> {
    if args.dump_tx {
        return Ok(());
    }

    if let Address::Implicit(ImplicitAddress(pkh)) = address {
        let public_key = context
            .wallet_mut()
            .await
            .find_public_key_by_pkh(pkh)
            .map_err(|e| error::Error::Other(e.to_string()))?;

        if tx::is_reveal_pk_needed(context.client(), address, args.force)
            .await?
        {
            println!(
                "Submitting a tx to reveal the public key for address \
                 {address}..."
            );
            let (mut tx, signing_data, _epoch) =
                tx::build_reveal_pk(context, &args, &public_key).await?;

            signing::generate_test_vector(context, &tx).await?;

            sign(context, &mut tx, &args, signing_data).await?;

            context.submit(tx, &args).await?;
        }
    }

    Ok(())
}

pub async fn submit_bridge_pool_tx<'a, N: Namada<'a>>(
    namada: &N,
    args: args::EthereumBridgePool,
) -> Result<(), error::Error> {
    let tx_args = args.tx.clone();
    let (mut tx, signing_data, _epoch) = args.clone().build(namada).await?;

    signing::generate_test_vector(namada, &tx).await?;

    if args.tx.dump_tx {
        tx::dump_tx(namada.io(), &args.tx, tx);
    } else {
        submit_reveal_aux(namada, tx_args.clone(), &args.sender).await?;

        sign(namada, &mut tx, &tx_args, signing_data).await?;

        namada.submit(tx, &tx_args).await?;
    }

    Ok(())
}

pub async fn submit_custom<'a, N: Namada<'a>>(
    namada: &N,
    args: args::TxCustom,
) -> Result<(), error::Error>
where
    <N::Client as namada::ledger::queries::Client>::Error: std::fmt::Display,
{
    submit_reveal_aux(namada, args.tx.clone(), &args.owner).await?;

    let (mut tx, signing_data, _epoch) = args.build(namada).await?;

    signing::generate_test_vector(namada, &tx).await?;

    if args.tx.dump_tx {
        tx::dump_tx(namada.io(), &args.tx, tx);
    } else {
        sign(namada, &mut tx, &args.tx, signing_data).await?;

        namada.submit(tx, &args.tx).await?;
    }

    Ok(())
}

pub async fn submit_update_account<'a, N: Namada<'a>>(
    namada: &N,
    args: args::TxUpdateAccount,
) -> Result<(), error::Error>
where
    <N::Client as namada::ledger::queries::Client>::Error: std::fmt::Display,
{
    let (mut tx, signing_data, _epoch) = args.build(namada).await?;

    signing::generate_test_vector(namada, &tx).await?;

    if args.tx.dump_tx {
        tx::dump_tx(namada.io(), &args.tx, tx);
    } else {
        sign(namada, &mut tx, &args.tx, signing_data).await?;

        namada.submit(tx, &args.tx).await?;
    }

    Ok(())
}

pub async fn submit_init_account<'a, N: Namada<'a>>(
    namada: &N,
    args: args::TxInitAccount,
) -> Result<(), error::Error>
where
    <N::Client as namada::ledger::queries::Client>::Error: std::fmt::Display,
{
    let (mut tx, signing_data, _epoch) =
        tx::build_init_account(namada, &args).await?;

    signing::generate_test_vector(namada, &tx).await?;

    if args.tx.dump_tx {
        tx::dump_tx(namada.io(), &args.tx, tx);
    } else {
        sign(namada, &mut tx, &args.tx, signing_data).await?;

        namada.submit(tx, &args.tx).await?;
    }

    Ok(())
}

pub async fn submit_change_consensus_key<'a>(
    namada: &impl Namada<'a>,
    config: &mut crate::config::Config,
    args::ConsensusKeyChange {
        tx: tx_args,
        validator,
        consensus_key,
        tx_code_path: _,
    }: args::ConsensusKeyChange,
) -> Result<(), error::Error> {
    let tx_args = args::Tx {
        chain_id: tx_args
            .clone()
            .chain_id
            .or_else(|| Some(config.ledger.chain_id.clone())),
        ..tx_args.clone()
    };

    // TODO: do I need to get the validator alias from somewhere, if it exists?
    // // Don't think I should generate a new one... Should get the alias
    // for the consensus key though...

    let wallet = namada.wallet().await;

    let alias = wallet.find_alias(&validator).cloned();
    let base_consensus_key_alias = alias
        .map(|al| validator_consensus_key(&al))
        .unwrap_or_else(|| {
            validator_consensus_key(&validator.to_string().into())
        });
    let mut consensus_key_alias = base_consensus_key_alias.to_string();
    let all_keys = wallet.get_secret_keys();
    let mut key_counter = 0;
    while all_keys.contains_key(&consensus_key_alias) {
        key_counter += 1;
        consensus_key_alias =
            format!("{base_consensus_key_alias}-{key_counter}");
    }

    let mut wallet = namada.wallet_mut().await;
    let consensus_key = consensus_key
        .map(|key| match key {
            common::SecretKey::Ed25519(_) => key,
            common::SecretKey::Secp256k1(_) => {
                edisplay_line!(
                    namada.io(),
                    "Consensus key can only be ed25519"
                );
                safe_exit(1)
            }
        })
        .unwrap_or_else(|| {
            display_line!(namada.io(), "Generating new consensus key...");
            let password = read_and_confirm_encryption_password(false);
            wallet
                .gen_store_secret_key(
                    // Note that TM only allows ed25519 for consensus key
                    SchemeType::Ed25519,
                    Some(consensus_key_alias.clone()),
                    tx_args.wallet_alias_force,
                    password,
                    &mut OsRng,
                )
                .expect("Key generation should not fail.")
                .1
        });
    // To avoid wallet deadlocks in following operations
    drop(wallet);

    // Check that the new consensus key is unique
    let consensus_keys = rpc::query_consensus_keys(namada.client()).await;

    let new_ck = consensus_key.ref_to();
    if consensus_keys.contains(&new_ck) {
        edisplay_line!(namada.io(), "Consensus key can only be ed25519");
        safe_exit(1)
    }

    let tx_code_hash =
        query_wasm_code_hash(namada, args::TX_CHANGE_CONSENSUS_KEY_WASM)
            .await
            .unwrap();

    let chain_id = tx_args.chain_id.clone().unwrap();
    let mut tx = Tx::new(chain_id, tx_args.expiration);

    let data = ConsensusKeyChange {
        validator: validator.clone(),
        consensus_key: new_ck,
    };

    tx.add_code_from_hash(tx_code_hash).add_data(data);
    let signing_data = aux_signing_data(namada, &tx_args, None, None).await?;

    tx::prepare_tx(
        namada,
        &tx_args,
        &mut tx,
        signing_data.fee_payer.clone(),
        None,
    )
    .await?;

    signing::generate_test_vector(namada, &tx).await?;

    if tx_args.dump_tx {
        tx::dump_tx(namada.io(), &tx_args, tx);
    } else {
        sign(namada, &mut tx, &tx_args, signing_data).await?;
        namada.submit(tx, &tx_args).await?;

        if !tx_args.dry_run {
            namada
                .wallet_mut()
                .await
                .save()
                .unwrap_or_else(|err| edisplay_line!(namada.io(), "{}", err));

            // let tendermint_home = config.ledger.cometbft_dir();
            // tendermint_node::write_validator_key(
            //     &tendermint_home,
            //     &consensus_key,
            // );
            // tendermint_node::write_validator_state(tendermint_home);

            display_line!(
                namada.io(),
                "  Consensus key \"{}\"",
                consensus_key_alias
            );
        } else {
            display_line!(
                namada.io(),
                "Transaction dry run. No new consensus key has been saved."
            );
        }
    }
    Ok(())
}

pub async fn submit_init_validator<'a>(
    namada: &impl Namada<'a>,
    config: &mut crate::config::Config,
    args::TxInitValidator {
        tx: tx_args,
        scheme,
        account_keys,
        threshold,
        consensus_key,
        eth_cold_key,
        eth_hot_key,
        protocol_key,
        commission_rate,
        max_commission_rate_change,
        email,
        website,
        description,
        discord_handle,
        validator_vp_code_path,
        unsafe_dont_encrypt,
        tx_code_path: _,
    }: args::TxInitValidator,
) -> Result<(), error::Error> {
    let tx_args = args::Tx {
        chain_id: tx_args
            .clone()
            .chain_id
            .or_else(|| Some(config.ledger.chain_id.clone())),
        ..tx_args.clone()
    };
    let alias = tx_args
        .initialized_account_alias
        .as_ref()
        .cloned()
        .unwrap_or_else(|| "validator".to_string());

    let validator_key_alias = format!("{}-key", alias);
<<<<<<< HEAD
    let consensus_key_alias = validator_consensus_key(&alias.clone().into());
    // let consensus_key_alias = format!("{}-consensus-key", alias);
=======
    let consensus_key_alias = format!("{}-consensus-key", alias);
    let protocol_key_alias = format!("{}-protocol-key", alias);
>>>>>>> 88578bfa

    let threshold = match threshold {
        Some(threshold) => threshold,
        None => {
            if account_keys.len() == 1 {
                1u8
            } else {
                safe_exit(1)
            }
        }
    };
    let eth_hot_key_alias = format!("{}-eth-hot-key", alias);
    let eth_cold_key_alias = format!("{}-eth-cold-key", alias);

    let mut wallet = namada.wallet_mut().await;
    let consensus_key = consensus_key
        .map(|key| match key {
            common::SecretKey::Ed25519(_) => key,
            common::SecretKey::Secp256k1(_) => {
                edisplay_line!(
                    namada.io(),
                    "Consensus key can only be ed25519"
                );
                safe_exit(1)
            }
        })
        .unwrap_or_else(|| {
            display_line!(namada.io(), "Generating consensus key...");
            let password =
                read_and_confirm_encryption_password(unsafe_dont_encrypt);
            wallet
                .gen_store_secret_key(
                    // Note that TM only allows ed25519 for consensus key
                    SchemeType::Ed25519,
                    Some(consensus_key_alias.clone().into()),
                    tx_args.wallet_alias_force,
                    password,
                    &mut OsRng,
                )
                .expect("Key generation should not fail.")
                .1
        });

    let eth_cold_pk = eth_cold_key
        .map(|key| match key {
            common::SecretKey::Secp256k1(_) => key.ref_to(),
            common::SecretKey::Ed25519(_) => {
                edisplay_line!(
                    namada.io(),
                    "Eth cold key can only be secp256k1"
                );
                safe_exit(1)
            }
        })
        .unwrap_or_else(|| {
            display_line!(namada.io(), "Generating Eth cold key...");
            let password =
                read_and_confirm_encryption_password(unsafe_dont_encrypt);
            wallet
                .gen_store_secret_key(
                    // Note that ETH only allows secp256k1
                    SchemeType::Secp256k1,
                    Some(eth_cold_key_alias.clone()),
                    tx_args.wallet_alias_force,
                    password,
                    &mut OsRng,
                )
                .expect("Key generation should not fail.")
                .1
                .ref_to()
        });

    let eth_hot_pk = eth_hot_key
        .map(|key| match key {
            common::SecretKey::Secp256k1(_) => key.ref_to(),
            common::SecretKey::Ed25519(_) => {
                edisplay_line!(
                    namada.io(),
                    "Eth hot key can only be secp256k1"
                );
                safe_exit(1)
            }
        })
        .unwrap_or_else(|| {
            display_line!(namada.io(), "Generating Eth hot key...");
            let password =
                read_and_confirm_encryption_password(unsafe_dont_encrypt);
            wallet
                .gen_store_secret_key(
                    // Note that ETH only allows secp256k1
                    SchemeType::Secp256k1,
                    Some(eth_hot_key_alias.clone()),
                    tx_args.wallet_alias_force,
                    password,
                    &mut OsRng,
                )
                .expect("Key generation should not fail.")
                .1
                .ref_to()
        });
    // To avoid wallet deadlocks in following operations
    drop(wallet);

    if protocol_key.is_none() {
        display_line!(namada.io(), "Generating protocol signing key...");
    }
    // Generate the validator keys
    let validator_keys = gen_validator_keys(
        *namada.wallet_mut().await,
        Some(eth_hot_pk.clone()),
        protocol_key,
        scheme,
    )
    .unwrap();
    let protocol_sk = validator_keys.get_protocol_keypair();
    let protocol_key = protocol_sk.to_public();

    // Store the protocol key in the wallet so that we can sign the tx with it
    // to verify ownership
    display_line!(namada.io(), "Storing protocol key in the wallet...");
    let password = read_and_confirm_encryption_password(unsafe_dont_encrypt);
    namada
        .wallet_mut()
        .await
        .insert_keypair(
            protocol_key_alias,
            tx_args.wallet_alias_force,
            protocol_sk.clone(),
            password,
            None,
            None,
        )
        .map_err(|err| error::Error::Other(err.to_string()))?;

    let validator_vp_code_hash =
        query_wasm_code_hash(namada, validator_vp_code_path.to_str().unwrap())
            .await
            .unwrap();

    // Validate the commission rate data
    if commission_rate > Dec::one() || commission_rate < Dec::zero() {
        edisplay_line!(
            namada.io(),
            "The validator commission rate must not exceed 1.0 or 100%, and \
             it must be 0 or positive"
        );
        if !tx_args.force {
            safe_exit(1)
        }
    }
    if max_commission_rate_change > Dec::one()
        || max_commission_rate_change < Dec::zero()
    {
        edisplay_line!(
            namada.io(),
            "The validator maximum change in commission rate per epoch must \
             not exceed 1.0 or 100%"
        );
        if !tx_args.force {
            safe_exit(1)
        }
    }
    // Validate the email
    if email.is_empty() {
        edisplay_line!(
            namada.io(),
            "The validator email must not be an empty string"
        );
        if !tx_args.force {
            safe_exit(1)
        }
    }

    let tx_code_hash =
        query_wasm_code_hash(namada, args::TX_INIT_VALIDATOR_WASM)
            .await
            .unwrap();

    let chain_id = tx_args.chain_id.clone().unwrap();
    let mut tx = Tx::new(chain_id, tx_args.expiration);
    let extra_section_hash =
        tx.add_extra_section_from_hash(validator_vp_code_hash);

    let data = InitValidator {
        account_keys,
        threshold,
        consensus_key: consensus_key.ref_to(),
        eth_cold_key: key::secp256k1::PublicKey::try_from_pk(&eth_cold_pk)
            .unwrap(),
        eth_hot_key: key::secp256k1::PublicKey::try_from_pk(&eth_hot_pk)
            .unwrap(),
        protocol_key,
        commission_rate,
        max_commission_rate_change,
        email,
        description,
        website,
        discord_handle,
        validator_vp_code_hash: extra_section_hash,
    };

    // Put together all the PKs that we have to sign with to verify ownership
    let mut all_pks = data.account_keys.clone();
    all_pks.push(consensus_key.to_public());
    all_pks.push(eth_cold_pk);
    all_pks.push(eth_hot_pk);
    all_pks.push(data.protocol_key.clone());

    tx.add_code_from_hash(tx_code_hash).add_data(data);

    let signing_data =
        init_validator_signing_data(namada, &tx_args, all_pks).await?;

    tx::prepare_tx(
        namada,
        &tx_args,
        &mut tx,
        signing_data.fee_payer.clone(),
        None,
    )
    .await?;

    signing::generate_test_vector(namada, &tx).await?;

    if tx_args.dump_tx {
        tx::dump_tx(namada.io(), &tx_args, tx);
    } else {
        sign(namada, &mut tx, &tx_args, signing_data).await?;

        let result = namada.submit(tx, &tx_args).await?.initialized_accounts();

        if !tx_args.dry_run {
            let (validator_address_alias, validator_address) = match &result[..]
            {
                // There should be 1 account for the validator itself
                [validator_address] => {
                    if let Some(alias) =
                        namada.wallet().await.find_alias(validator_address)
                    {
                        (alias.clone(), validator_address.clone())
                    } else {
                        edisplay_line!(
                            namada.io(),
                            "Expected one account to be created"
                        );
                        safe_exit(1)
                    }
                }
                _ => {
                    edisplay_line!(
                        namada.io(),
                        "Expected one account to be created"
                    );
                    safe_exit(1)
                }
            };
            // add validator address and keys to the wallet
            namada
                .wallet_mut()
                .await
                .add_validator_data(validator_address, validator_keys);
            namada
                .wallet_mut()
                .await
                .save()
                .unwrap_or_else(|err| edisplay_line!(namada.io(), "{}", err));

            let tendermint_home = config.ledger.cometbft_dir();
            tendermint_node::write_validator_key(
                &tendermint_home,
                &consensus_key,
            );
            tendermint_node::write_validator_state(tendermint_home);

            // Write Namada config stuff or figure out how to do the above
            // tendermint_node things two epochs in the future!!!
            config.ledger.shell.tendermint_mode = TendermintMode::Validator;
            config
                .write(
                    &config.ledger.shell.base_dir,
                    &config.ledger.chain_id,
                    true,
                )
                .unwrap();

            let pos_params = rpc::query_pos_parameters(namada.client()).await;

            display_line!(namada.io(), "");
            display_line!(
                namada.io(),
                "The validator's addresses and keys were stored in the wallet:"
            );
            display_line!(
                namada.io(),
                "  Validator address \"{}\"",
                validator_address_alias
            );
            display_line!(
                namada.io(),
                "  Validator account key \"{}\"",
                validator_key_alias
            );
            display_line!(
                namada.io(),
                "  Consensus key \"{}\"",
                consensus_key_alias
            );
            display_line!(
                namada.io(),
                "The ledger node has been setup to use this validator's \
                 address and consensus key."
            );
            display_line!(
                namada.io(),
                "Your validator will be active in {} epochs. Be sure to \
                 restart your node for the changes to take effect!",
                pos_params.pipeline_len
            );
        } else {
            display_line!(
                namada.io(),
                "Transaction dry run. No addresses have been saved."
            );
        }
    }
    Ok(())
}

pub async fn submit_transfer<'a>(
    namada: &impl Namada<'a>,
    args: args::TxTransfer,
) -> Result<(), error::Error> {
    for _ in 0..2 {
        submit_reveal_aux(
            namada,
            args.tx.clone(),
            &args.source.effective_address(),
        )
        .await?;

        let (mut tx, signing_data, tx_epoch) =
            args.clone().build(namada).await?;
        signing::generate_test_vector(namada, &tx).await?;

        if args.tx.dump_tx {
            tx::dump_tx(namada.io(), &args.tx, tx);
            break;
        } else {
            sign(namada, &mut tx, &args.tx, signing_data).await?;

            let result = namada.submit(tx, &args.tx).await?;

            let submission_epoch = rpc::query_and_print_epoch(namada).await;

            match result {
                ProcessTxResponse::Applied(resp) if
                // If a transaction is shielded
                    tx_epoch.is_some() &&
                // And it is rejected by a VP
                    resp.code == 1.to_string() &&
                // And its submission epoch doesn't match construction epoch
                    tx_epoch.unwrap() != submission_epoch =>
                {
                    // Then we probably straddled an epoch boundary. Let's retry...
                    edisplay_line!(namada.io(),
                        "MASP transaction rejected and this may be due to the \
                        epoch changing. Attempting to resubmit transaction.",
                    );
                    continue;
                },
                // Otherwise either the transaction was successful or it will not
                // benefit from resubmission
                _ => break,
            }
        }
    }

    Ok(())
}

pub async fn submit_ibc_transfer<'a, N: Namada<'a>>(
    namada: &N,
    args: args::TxIbcTransfer,
) -> Result<(), error::Error>
where
    <N::Client as namada::ledger::queries::Client>::Error: std::fmt::Display,
{
    submit_reveal_aux(namada, args.tx.clone(), &args.source).await?;
    let (mut tx, signing_data, _epoch) = args.build(namada).await?;
    signing::generate_test_vector(namada, &tx).await?;

    if args.tx.dump_tx {
        tx::dump_tx(namada.io(), &args.tx, tx);
    } else {
        sign(namada, &mut tx, &args.tx, signing_data).await?;

        namada.submit(tx, &args.tx).await?;
    }

    Ok(())
}

pub async fn submit_init_proposal<'a, N: Namada<'a>>(
    namada: &N,
    args: args::InitProposal,
) -> Result<(), error::Error>
where
    <N::Client as namada::ledger::queries::Client>::Error: std::fmt::Display,
{
    let current_epoch = rpc::query_and_print_epoch(namada).await;
    let governance_parameters =
        rpc::query_governance_parameters(namada.client()).await;
    let (mut tx_builder, signing_data, _fee_unshield_epoch) = if args.is_offline
    {
        let proposal = OfflineProposal::try_from(args.proposal_data.as_ref())
            .map_err(|e| {
                error::TxError::FailedGovernaneProposalDeserialize(
                    e.to_string(),
                )
            })?
            .validate(current_epoch, args.tx.force)
            .map_err(|e| error::TxError::InvalidProposal(e.to_string()))?;

        let default_signer = Some(proposal.author.clone());
        let signing_data = aux_signing_data(
            namada,
            &args.tx,
            Some(proposal.author.clone()),
            default_signer,
        )
        .await?;

        let signed_offline_proposal = proposal.sign(
            args.tx.signing_keys,
            &signing_data.account_public_keys_map.unwrap(),
        );
        let output_file_path = signed_offline_proposal
            .serialize(args.tx.output_folder)
            .map_err(|e| {
                error::TxError::FailedGovernaneProposalDeserialize(
                    e.to_string(),
                )
            })?;

        display_line!(
            namada.io(),
            "Proposal serialized to: {}",
            output_file_path
        );
        return Ok(());
    } else if args.is_pgf_funding {
        let proposal =
            PgfFundingProposal::try_from(args.proposal_data.as_ref())
                .map_err(|e| {
                    error::TxError::FailedGovernaneProposalDeserialize(
                        e.to_string(),
                    )
                })?
                .validate(&governance_parameters, current_epoch, args.tx.force)
                .map_err(|e| error::TxError::InvalidProposal(e.to_string()))?;

        submit_reveal_aux(namada, args.tx.clone(), &proposal.proposal.author)
            .await?;

        tx::build_pgf_funding_proposal(namada, &args, proposal).await?
    } else if args.is_pgf_stewards {
        let proposal = PgfStewardProposal::try_from(
            args.proposal_data.as_ref(),
        )
        .map_err(|e| {
            error::TxError::FailedGovernaneProposalDeserialize(e.to_string())
        })?;
        let author_balance = rpc::get_token_balance(
            namada.client(),
            &namada.native_token(),
            &proposal.proposal.author,
        )
        .await;
        let proposal = proposal
            .validate(
                &governance_parameters,
                current_epoch,
                author_balance,
                args.tx.force,
            )
            .map_err(|e| error::TxError::InvalidProposal(e.to_string()))?;

        submit_reveal_aux(namada, args.tx.clone(), &proposal.proposal.author)
            .await?;

        tx::build_pgf_stewards_proposal(namada, &args, proposal).await?
    } else {
        let proposal = DefaultProposal::try_from(args.proposal_data.as_ref())
            .map_err(|e| {
            error::TxError::FailedGovernaneProposalDeserialize(e.to_string())
        })?;
        let author_balane = rpc::get_token_balance(
            namada.client(),
            &namada.native_token(),
            &proposal.proposal.author,
        )
        .await;
        let proposal = proposal
            .validate(
                &governance_parameters,
                current_epoch,
                author_balane,
                args.tx.force,
            )
            .map_err(|e| error::TxError::InvalidProposal(e.to_string()))?;

        submit_reveal_aux(namada, args.tx.clone(), &proposal.proposal.author)
            .await?;

        tx::build_default_proposal(namada, &args, proposal).await?
    };
    signing::generate_test_vector(namada, &tx_builder).await?;

    if args.tx.dump_tx {
        tx::dump_tx(namada.io(), &args.tx, tx_builder);
    } else {
        sign(namada, &mut tx_builder, &args.tx, signing_data).await?;

        namada.submit(tx_builder, &args.tx).await?;
    }

    Ok(())
}

pub async fn submit_vote_proposal<'a, N: Namada<'a>>(
    namada: &N,
    args: args::VoteProposal,
) -> Result<(), error::Error>
where
    <N::Client as namada::ledger::queries::Client>::Error: std::fmt::Display,
{
    let (mut tx_builder, signing_data, _fee_unshield_epoch) = if args.is_offline
    {
        let default_signer = Some(args.voter.clone());
        let signing_data = aux_signing_data(
            namada,
            &args.tx,
            Some(args.voter.clone()),
            default_signer.clone(),
        )
        .await?;

        let proposal_vote = ProposalVote::try_from(args.vote)
            .map_err(|_| error::TxError::InvalidProposalVote)?;

        let proposal = OfflineSignedProposal::try_from(
            args.proposal_data.clone().unwrap().as_ref(),
        )
        .map_err(|e| error::TxError::InvalidProposal(e.to_string()))?
        .validate(
            &signing_data.account_public_keys_map.clone().unwrap(),
            signing_data.threshold,
            args.tx.force,
        )
        .map_err(|e| error::TxError::InvalidProposal(e.to_string()))?;
        let delegations = rpc::get_delegators_delegation_at(
            namada.client(),
            &args.voter,
            proposal.proposal.tally_epoch,
        )
        .await
        .keys()
        .cloned()
        .collect::<Vec<Address>>();

        let offline_vote = OfflineVote::new(
            &proposal,
            proposal_vote,
            args.voter.clone(),
            delegations,
        );

        let offline_signed_vote = offline_vote.sign(
            args.tx.signing_keys,
            &signing_data.account_public_keys_map.unwrap(),
        );
        let output_file_path = offline_signed_vote
            .serialize(args.tx.output_folder)
            .expect("Should be able to serialize the offline proposal");

        display_line!(
            namada.io(),
            "Proposal vote serialized to: {}",
            output_file_path
        );
        return Ok(());
    } else {
        args.build(namada).await?
    };
    signing::generate_test_vector(namada, &tx_builder).await?;

    if args.tx.dump_tx {
        tx::dump_tx(namada.io(), &args.tx, tx_builder);
    } else {
        sign(namada, &mut tx_builder, &args.tx, signing_data).await?;

        namada.submit(tx_builder, &args.tx).await?;
    }

    Ok(())
}

pub async fn sign_tx<'a, N: Namada<'a>>(
    namada: &N,
    args::SignTx {
        tx: tx_args,
        tx_data,
        owner,
    }: args::SignTx,
) -> Result<(), error::Error>
where
    <N::Client as namada::ledger::queries::Client>::Error: std::fmt::Display,
{
    let tx = if let Ok(transaction) = Tx::deserialize(tx_data.as_ref()) {
        transaction
    } else {
        edisplay_line!(namada.io(), "Couldn't decode the transaction.");
        safe_exit(1)
    };
    let default_signer = Some(owner.clone());
    let signing_data =
        aux_signing_data(namada, &tx_args, Some(owner.clone()), default_signer)
            .await?;

    let mut wallet = namada.wallet_mut().await;
    let secret_keys = &signing_data
        .public_keys
        .iter()
        .filter_map(|public_key| {
            if let Ok(secret_key) =
                signing::find_key_by_pk(&mut wallet, &tx_args, public_key)
            {
                Some(secret_key)
            } else {
                edisplay_line!(
                    namada.io(),
                    "Couldn't find the secret key for {}. Skipping signature \
                     generation.",
                    public_key
                );
                None
            }
        })
        .collect::<Vec<common::SecretKey>>();

    if let Some(account_public_keys_map) = signing_data.account_public_keys_map
    {
        let signatures = tx.compute_section_signature(
            secret_keys,
            &account_public_keys_map,
            Some(owner),
        );

        for signature in &signatures {
            let filename = format!(
                "offline_signature_{}_{}.tx",
                tx.header_hash(),
                signature.pubkey,
            );
            let output_path = match &tx_args.output_folder {
                Some(path) => path.join(filename),
                None => filename.into(),
            };

            let signature_path = File::create(&output_path)
                .expect("Should be able to create signature file.");

            serde_json::to_writer_pretty(
                signature_path,
                &signature.serialize(),
            )
            .expect("Signature should be deserializable.");
            display_line!(
                namada.io(),
                "Signature for {} serialized at {}",
                signature.pubkey,
                output_path.display()
            );
        }
    }
    Ok(())
}

pub async fn submit_reveal_pk<'a, N: Namada<'a>>(
    namada: &N,
    args: args::RevealPk,
) -> Result<(), error::Error>
where
    <N::Client as namada::ledger::queries::Client>::Error: std::fmt::Display,
{
    submit_reveal_aux(namada, args.tx, &(&args.public_key).into()).await?;

    Ok(())
}

pub async fn submit_bond<'a, N: Namada<'a>>(
    namada: &N,
    args: args::Bond,
) -> Result<(), error::Error>
where
    <N::Client as namada::ledger::queries::Client>::Error: std::fmt::Display,
{
    let default_address = args.source.clone().unwrap_or(args.validator.clone());
    submit_reveal_aux(namada, args.tx.clone(), &default_address).await?;

    let (mut tx, signing_data, _fee_unshield_epoch) =
        args.build(namada).await?;
    signing::generate_test_vector(namada, &tx).await?;

    if args.tx.dump_tx {
        tx::dump_tx(namada.io(), &args.tx, tx);
    } else {
        sign(namada, &mut tx, &args.tx, signing_data).await?;

        namada.submit(tx, &args.tx).await?;
    }

    Ok(())
}

pub async fn submit_unbond<'a, N: Namada<'a>>(
    namada: &N,
    args: args::Unbond,
) -> Result<(), error::Error>
where
    <N::Client as namada::ledger::queries::Client>::Error: std::fmt::Display,
{
    let (mut tx, signing_data, _fee_unshield_epoch, latest_withdrawal_pre) =
        args.build(namada).await?;
    signing::generate_test_vector(namada, &tx).await?;

    if args.tx.dump_tx {
        tx::dump_tx(namada.io(), &args.tx, tx);
    } else {
        sign(namada, &mut tx, &args.tx, signing_data).await?;

        namada.submit(tx, &args.tx).await?;

        tx::query_unbonds(namada, args.clone(), latest_withdrawal_pre).await?;
    }

    Ok(())
}

pub async fn submit_withdraw<'a, N: Namada<'a>>(
    namada: &N,
    args: args::Withdraw,
) -> Result<(), error::Error>
where
    <N::Client as namada::ledger::queries::Client>::Error: std::fmt::Display,
{
    let (mut tx, signing_data, _fee_unshield_epoch) =
        args.build(namada).await?;
    signing::generate_test_vector(namada, &tx).await?;

    if args.tx.dump_tx {
        tx::dump_tx(namada.io(), &args.tx, tx);
    } else {
        sign(namada, &mut tx, &args.tx, signing_data).await?;

        namada.submit(tx, &args.tx).await?;
    }

    Ok(())
}

pub async fn submit_claim_rewards<'a, N: Namada<'a>>(
    namada: &N,
    args: args::ClaimRewards,
) -> Result<(), error::Error>
where
    <N::Client as namada::ledger::queries::Client>::Error: std::fmt::Display,
{
    let (mut tx, signing_data, _fee_unshield_epoch) =
        args.build(namada).await?;
    signing::generate_test_vector(namada, &tx).await?;

    if args.tx.dump_tx {
        tx::dump_tx(namada.io(), &args.tx, tx);
    } else {
        sign(namada, &mut tx, &args.tx, signing_data).await?;

        namada.submit(tx, &args.tx).await?;
    }

    Ok(())
}

pub async fn submit_redelegate<'a, N: Namada<'a>>(
    namada: &N,
    args: args::Redelegate,
) -> Result<(), error::Error>
where
    <N::Client as namada::ledger::queries::Client>::Error: std::fmt::Display,
{
    let (mut tx, signing_data) = args.build(namada).await?;
    signing::generate_test_vector(namada, &tx).await?;

    if args.tx.dump_tx {
        tx::dump_tx(namada.io(), &args.tx, tx);
    } else {
        sign(namada, &mut tx, &args.tx, signing_data).await?;

        namada.submit(tx, &args.tx).await?;
    }

    Ok(())
}

pub async fn submit_validator_commission_change<'a, N: Namada<'a>>(
    namada: &N,
    args: args::CommissionRateChange,
) -> Result<(), error::Error>
where
    <N::Client as namada::ledger::queries::Client>::Error: std::fmt::Display,
{
    let (mut tx, signing_data, _fee_unshield_epoch) =
        args.build(namada).await?;
    signing::generate_test_vector(namada, &tx).await?;

    if args.tx.dump_tx {
        tx::dump_tx(namada.io(), &args.tx, tx);
    } else {
        sign(namada, &mut tx, &args.tx, signing_data).await?;

        namada.submit(tx, &args.tx).await?;
    }

    Ok(())
}

pub async fn submit_validator_metadata_change<'a, N: Namada<'a>>(
    namada: &N,
    args: args::MetaDataChange,
) -> Result<(), error::Error>
where
    <N::Client as namada::ledger::queries::Client>::Error: std::fmt::Display,
{
    let (mut tx, signing_data, _fee_unshield_epoch) =
        args.build(namada).await?;
    signing::generate_test_vector(namada, &tx).await?;

    if args.tx.dump_tx {
        tx::dump_tx(namada.io(), &args.tx, tx);
    } else {
        sign(namada, &mut tx, &args.tx, signing_data).await?;

        namada.submit(tx, &args.tx).await?;
    }

    Ok(())
}

// pub async fn submit_change_consensus_key<'a, N: Namada<'a>>(
//     namada: &N,
//     args: args::ConsensusKeyChange,
// ) -> Result<(), error::Error>
// where
//     <N::Client as namada::ledger::queries::Client>::Error: std::fmt::Display,
// {
//     let (mut tx, signing_data, _fee_unshield_epoch) =
//         args.build(namada).await?;
//     signing::generate_test_vector(namada, &tx).await?;

//     if args.tx.dump_tx {
//         tx::dump_tx(namada.io(), &args.tx, tx);
//     } else {
//         namada.sign(&mut tx, &args.tx, signing_data).await?;

//         namada.submit(tx, &args.tx).await?;
//     }

//     Ok(())
// }

pub async fn submit_unjail_validator<'a, N: Namada<'a>>(
    namada: &N,
    args: args::TxUnjailValidator,
) -> Result<(), error::Error>
where
    <N::Client as namada::ledger::queries::Client>::Error: std::fmt::Display,
{
    let (mut tx, signing_data, _fee_unshield_epoch) =
        args.build(namada).await?;
    signing::generate_test_vector(namada, &tx).await?;

    if args.tx.dump_tx {
        tx::dump_tx(namada.io(), &args.tx, tx);
    } else {
        sign(namada, &mut tx, &args.tx, signing_data).await?;

        namada.submit(tx, &args.tx).await?;
    }

    Ok(())
}

pub async fn submit_deactivate_validator<'a, N: Namada<'a>>(
    namada: &N,
    args: args::TxDeactivateValidator,
) -> Result<(), error::Error>
where
    <N::Client as namada::ledger::queries::Client>::Error: std::fmt::Display,
{
    let (mut tx, signing_data, _fee_unshield_epoch) =
        args.build(namada).await?;
    signing::generate_test_vector(namada, &tx).await?;

    if args.tx.dump_tx {
        tx::dump_tx(namada.io(), &args.tx, tx);
    } else {
        sign(namada, &mut tx, &args.tx, signing_data).await?;

        namada.submit(tx, &args.tx).await?;
    }

    Ok(())
}

pub async fn submit_reactivate_validator<'a, N: Namada<'a>>(
    namada: &N,
    args: args::TxReactivateValidator,
) -> Result<(), error::Error>
where
    <N::Client as namada::ledger::queries::Client>::Error: std::fmt::Display,
{
    let (mut tx, signing_data, _fee_unshield_epoch) =
        args.build(namada).await?;
    signing::generate_test_vector(namada, &tx).await?;

    if args.tx.dump_tx {
        tx::dump_tx(namada.io(), &args.tx, tx);
    } else {
        sign(namada, &mut tx, &args.tx, signing_data).await?;

        namada.submit(tx, &args.tx).await?;
    }

    Ok(())
}

pub async fn submit_update_steward_commission<'a, N: Namada<'a>>(
    namada: &N,
    args: args::UpdateStewardCommission,
) -> Result<(), error::Error>
where
    <N::Client as namada::ledger::queries::Client>::Error: std::fmt::Display,
{
    let (mut tx, signing_data, _fee_unshield_epoch) =
        args.build(namada).await?;

    signing::generate_test_vector(namada, &tx).await?;

    if args.tx.dump_tx {
        tx::dump_tx(namada.io(), &args.tx, tx);
    } else {
        sign(namada, &mut tx, &args.tx, signing_data).await?;

        namada.submit(tx, &args.tx).await?;
    }

    Ok(())
}

pub async fn submit_resign_steward<'a, N: Namada<'a>>(
    namada: &N,
    args: args::ResignSteward,
) -> Result<(), error::Error>
where
    <N::Client as namada::ledger::queries::Client>::Error: std::fmt::Display,
{
    let (mut tx, signing_data, _epoch) = args.build(namada).await?;

    signing::generate_test_vector(namada, &tx).await?;

    if args.tx.dump_tx {
        tx::dump_tx(namada.io(), &args.tx, tx);
    } else {
        sign(namada, &mut tx, &args.tx, signing_data).await?;

        namada.submit(tx, &args.tx).await?;
    }

    Ok(())
}

/// Save accounts initialized from a tx into the wallet, if any.
pub async fn save_initialized_accounts<'a>(
    namada: &impl Namada<'a>,
    args: &args::Tx,
    initialized_accounts: Vec<Address>,
) {
    tx::save_initialized_accounts(namada, args, initialized_accounts).await
}

/// Broadcast a transaction to be included in the blockchain and checks that
/// the tx has been successfully included into the mempool of a validator
///
/// In the case of errors in any of those stages, an error message is returned
pub async fn broadcast_tx<'a>(
    namada: &impl Namada<'a>,
    to_broadcast: &TxBroadcastData,
) -> Result<Response, error::Error> {
    tx::broadcast_tx(namada, to_broadcast).await
}

/// Broadcast a transaction to be included in the blockchain.
///
/// Checks that
/// 1. The tx has been successfully included into the mempool of a validator
/// 2. The tx with encrypted payload has been included on the blockchain
/// 3. The decrypted payload of the tx has been included on the blockchain.
///
/// In the case of errors in any of those stages, an error message is returned
pub async fn submit_tx<'a>(
    namada: &impl Namada<'a>,
    to_broadcast: TxBroadcastData,
) -> Result<TxResponse, error::Error> {
    tx::submit_tx(namada, to_broadcast).await
}

pub async fn gen_ibc_shielded_transfer<'a>(
    context: &impl Namada<'a>,
    args: args::GenIbcShieldedTransafer,
) -> Result<(), error::Error> {
    if let Some(shielded_transfer) =
        tx::gen_ibc_shielded_transfer(context, args.clone()).await?
    {
        let tx_id = shielded_transfer.masp_tx.txid().to_string();
        let filename = format!("ibc_shielded_transfer_{}.memo", tx_id);
        let output_path = match &args.output_folder {
            Some(path) => path.join(filename),
            None => filename.into(),
        };
        let mut out = File::create(&output_path)
            .expect("Should be able to create the out file.");
        out.write_all(Memo::from(shielded_transfer).as_ref().as_bytes())
            .expect("IBC memo should be deserializable.");
        println!(
            "Output IBC shielded transfer for {tx_id} to {}",
            output_path.to_string_lossy()
        );
    } else {
        eprintln!("No shielded transfer for this IBC transfer.")
    }
    Ok(())
}<|MERGE_RESOLUTION|>--- conflicted
+++ resolved
@@ -505,13 +505,8 @@
         .unwrap_or_else(|| "validator".to_string());
 
     let validator_key_alias = format!("{}-key", alias);
-<<<<<<< HEAD
     let consensus_key_alias = validator_consensus_key(&alias.clone().into());
-    // let consensus_key_alias = format!("{}-consensus-key", alias);
-=======
-    let consensus_key_alias = format!("{}-consensus-key", alias);
     let protocol_key_alias = format!("{}-protocol-key", alias);
->>>>>>> 88578bfa
 
     let threshold = match threshold {
         Some(threshold) => threshold,
