--- conflicted
+++ resolved
@@ -476,6 +476,7 @@
     ];
 
     let mut client = run!(test, Bin::Client, tx_args, Some(40))?;
+    let mut ledger = bg_ledger.foreground();
     ledger.exp_string("some VPs rejected ")?;
     if !cfg!(feature = "ABCI") {
         client.exp_string("Transaction accepted")?;
@@ -485,11 +486,6 @@
     client.exp_string(r#""code": "1"#)?;
 
     client.assert_success();
-<<<<<<< HEAD
-=======
-    let mut ledger = bg_ledger.foreground();
-    ledger.exp_string("some VPs rejected apply_tx storage modification")?;
->>>>>>> 5831077b
 
     // Wait to commit a block
     ledger.exp_regex(r"Committed block hash.*, height: [0-9]+")?;
