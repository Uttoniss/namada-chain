//! By default, these tests will run in release mode. This can be disabled
//! by setting environment variable `NAMADA_E2E_DEBUG=true`. For debugging,
//! you'll typically also want to set `RUST_BACKTRACE=1`, e.g.:
//!
//! ```ignore,shell
//! NAMADA_E2E_DEBUG=true RUST_BACKTRACE=1 cargo test e2e::ibc_tests -- --test-threads=1 --nocapture
//! ```
//!
//! To keep the temporary files created by a test, use env var
//! `NAMADA_E2E_KEEP_TEMP=true`.

use core::convert::TryFrom;
use core::str::FromStr;
use core::time::Duration;

use color_eyre::eyre::Result;
use eyre::eyre;
use ibc_relayer::client_state::AnyClientState;
use ibc_relayer::config::types::{MaxMsgNum, MaxTxSize, Memo};
use ibc_relayer::config::{AddressType, ChainConfig, GasPrice, PacketFilter};
use ibc_relayer::event::ibc_event_try_from_abci_event;
use ibc_relayer::keyring::Store;
use ibc_relayer::light_client::tendermint::LightClient as TmLightClient;
use ibc_relayer::light_client::{LightClient, Verified};
use ibc_relayer_types::clients::ics07_tendermint::client_state::{
    AllowUpdate, ClientState as TmClientState,
};
use ibc_relayer_types::clients::ics07_tendermint::consensus_state::ConsensusState as TmConsensusState;
use ibc_relayer_types::core::ics02_client::msgs::create_client::MsgCreateClient;
use ibc_relayer_types::core::ics02_client::msgs::update_client::MsgUpdateClient;
use ibc_relayer_types::core::ics02_client::trust_threshold::TrustThreshold;
use ibc_relayer_types::core::ics03_connection::connection::Counterparty as ConnCounterparty;
use ibc_relayer_types::core::ics03_connection::msgs::conn_open_ack::MsgConnectionOpenAck;
use ibc_relayer_types::core::ics03_connection::msgs::conn_open_confirm::MsgConnectionOpenConfirm;
use ibc_relayer_types::core::ics03_connection::msgs::conn_open_init::MsgConnectionOpenInit;
use ibc_relayer_types::core::ics03_connection::msgs::conn_open_try::MsgConnectionOpenTry;
use ibc_relayer_types::core::ics03_connection::version::Version as ConnVersion;
use ibc_relayer_types::core::ics04_channel::channel::{
    ChannelEnd, Counterparty as ChanCounterparty, Order as ChanOrder,
    State as ChanState,
};
use ibc_relayer_types::core::ics04_channel::msgs::acknowledgement::MsgAcknowledgement;
use ibc_relayer_types::core::ics04_channel::msgs::chan_open_ack::MsgChannelOpenAck;
use ibc_relayer_types::core::ics04_channel::msgs::chan_open_confirm::MsgChannelOpenConfirm;
use ibc_relayer_types::core::ics04_channel::msgs::chan_open_init::MsgChannelOpenInit;
use ibc_relayer_types::core::ics04_channel::msgs::chan_open_try::MsgChannelOpenTry;
use ibc_relayer_types::core::ics04_channel::msgs::recv_packet::MsgRecvPacket;
use ibc_relayer_types::core::ics04_channel::msgs::timeout::MsgTimeout;
use ibc_relayer_types::core::ics04_channel::packet::Packet;
use ibc_relayer_types::core::ics04_channel::version::Version as ChanVersion;
use ibc_relayer_types::core::ics23_commitment::commitment::{
    CommitmentPrefix, CommitmentProofBytes,
};
use ibc_relayer_types::core::ics23_commitment::merkle::convert_tm_to_ics_merkle_proof;
use ibc_relayer_types::core::ics24_host::identifier::{
    ChainId, ClientId, ConnectionId, PortChannelId, PortId,
};
use ibc_relayer_types::events::IbcEvent;
use ibc_relayer_types::proofs::{ConsensusProof, Proofs};
use ibc_relayer_types::signer::Signer;
use ibc_relayer_types::tx_msg::Msg;
use ibc_relayer_types::Height;
use namada::ibc::core::ics24_host::identifier::PortChannelId as IbcPortChannelId;
use namada::ibc::Height as IbcHeight;
use namada::ibc_proto::google::protobuf::Any;
use namada::ledger::events::EventType;
use namada::ledger::ibc::storage::*;
use namada::ledger::parameters::{storage as param_storage, EpochDuration};
use namada::ledger::pos::{self, PosParams};
use namada::ledger::queries::RPC;
use namada::ledger::storage::ics23_specs::ibc_proof_specs;
use namada::ledger::storage::traits::Sha256Hasher;
use namada::types::address::{Address, InternalAddress};
use namada::types::key::PublicKey;
use namada::types::storage::{BlockHeight, Key, RESERVED_ADDRESS_PREFIX};
use namada::types::token::Amount;
use namada_apps::client::rpc::{
    query_storage_value, query_storage_value_bytes,
};
use namada_apps::client::utils::id_from_pk;
use namada_apps::config::ethereum_bridge;
use namada_apps::config::genesis::genesis_config::GenesisConfig;
use namada_apps::facade::tendermint::block::Header as TmHeader;
use namada_apps::facade::tendermint::merkle::proof::Proof as TmProof;
use namada_apps::facade::tendermint::trust_threshold::TrustThresholdFraction;
use namada_apps::facade::tendermint_config::net::Address as TendermintAddress;
use namada_apps::facade::tendermint_rpc::{Client, HttpClient, Url};
use prost::Message;
use setup::constants::*;

<<<<<<< HEAD
use super::helpers::wait_for_wasm_pre_compile;
=======
use super::setup::set_ethereum_bridge_mode;
>>>>>>> f61b635f
use crate::e2e::helpers::{find_address, get_actor_rpc, get_validator_pk};
use crate::e2e::setup::{self, sleep, Bin, NamadaCmd, Test, Who};
use crate::{run, run_as};

#[test]
fn run_ledger_ibc() -> Result<()> {
    let (test_a, test_b) = setup_two_single_node_nets()?;
    set_ethereum_bridge_mode(
        &test_a,
        &test_a.net.chain_id,
        &Who::Validator(0),
        ethereum_bridge::ledger::Mode::Off,
        None,
    );
    set_ethereum_bridge_mode(
        &test_b,
        &test_b.net.chain_id,
        &Who::Validator(0),
        ethereum_bridge::ledger::Mode::Off,
        None,
    );

    // Run Chain A
    let mut ledger_a = run_as!(
        test_a,
        Who::Validator(0),
        Bin::Node,
        &["ledger", "run"],
        Some(40)
    )?;
    ledger_a.exp_string("Namada ledger node started")?;
    // Run Chain B
    let mut ledger_b = run_as!(
        test_b,
        Who::Validator(0),
        Bin::Node,
        &["ledger", "run"],
        Some(40)
    )?;
    ledger_b.exp_string("Namada ledger node started")?;
    ledger_a.exp_string("This node is a validator")?;
    ledger_b.exp_string("This node is a validator")?;

    wait_for_wasm_pre_compile(&mut ledger_a)?;
    wait_for_wasm_pre_compile(&mut ledger_b)?;

    // Wait for a first block
    ledger_a.exp_string("Committed block hash")?;
    ledger_b.exp_string("Committed block hash")?;

    let _bg_ledger_a = ledger_a.background();
    let _bg_ledger_b = ledger_b.background();

    sleep(5);

    let (client_id_a, client_id_b) = create_client(&test_a, &test_b)?;

    let (conn_id_a, conn_id_b) =
        connection_handshake(&test_a, &test_b, &client_id_a, &client_id_b)?;

    let (port_channel_id_a, port_channel_id_b) = channel_handshake(
        &test_a,
        &test_b,
        &client_id_a,
        &client_id_b,
        &conn_id_a,
        &conn_id_b,
    )?;

    // Transfer 100000 from the normal account on Chain A to Chain B
    transfer_token(
        &test_a,
        &test_b,
        &client_id_a,
        &client_id_b,
        &port_channel_id_a,
    )?;
    check_balances(&port_channel_id_b, &test_a, &test_b)?;

    // Transfer 50000 received over IBC on Chain B
    transfer_received_token(&port_channel_id_b, &test_b)?;
    check_balances_after_non_ibc(&port_channel_id_b, &test_b)?;

    // Transfer 50000 back from the origin-specific account on Chain B to Chain
    // A
    transfer_back(
        &test_a,
        &test_b,
        &client_id_a,
        &client_id_b,
        &port_channel_id_b,
    )?;
    check_balances_after_back(&port_channel_id_b, &test_a, &test_b)?;

    // Transfer a token and it will time out and refund
    transfer_timeout(&test_a, &test_b, &client_id_a, &port_channel_id_a)?;
    // The balance should not be changed
    check_balances_after_back(&port_channel_id_b, &test_a, &test_b)?;

    // Skip tests for closing a channel and timeout_on_close since the transfer
    // channel cannot be closed

    Ok(())
}

fn setup_two_single_node_nets() -> Result<(Test, Test)> {
    // epoch per 100 seconds
    let update_genesis = |mut genesis: GenesisConfig| {
        genesis.parameters.epochs_per_year = 315_360;
        genesis
    };
    let update_genesis_b = |mut genesis: GenesisConfig| {
        genesis.parameters.epochs_per_year = 315_360;
        setup::set_validators(1, genesis, |_| setup::ANOTHER_CHAIN_PORT_OFFSET)
    };
    Ok((
        setup::network(update_genesis, None)?,
        setup::network(update_genesis_b, None)?,
    ))
}

fn create_client(test_a: &Test, test_b: &Test) -> Result<(ClientId, ClientId)> {
    let height = query_height(test_b)?;
    let client_state = make_client_state(test_b, height);
    let height = client_state.latest_height();
    let message = MsgCreateClient {
        client_state: client_state.into(),
        consensus_state: make_consensus_state(test_b, height)?.into(),
        signer: Signer::from_str("test_a").expect("invalid signer"),
    };
    let height_a = submit_ibc_tx(test_a, message, ALBERT, ALBERT_KEY, true)?;

    let height = query_height(test_a)?;
    let client_state = make_client_state(test_a, height);
    let height = client_state.latest_height();
    let message = MsgCreateClient {
        client_state: client_state.into(),
        consensus_state: make_consensus_state(test_a, height)?.into(),
        signer: Signer::from_str("test_b").expect("invalid signer"),
    };
    let height_b = submit_ibc_tx(test_b, message, ALBERT, ALBERT_KEY, true)?;

    // convert the client IDs from `ibc_relayer_type` to `ibc`
    let client_id_a = match get_event(test_a, height_a)? {
        Some(IbcEvent::CreateClient(event)) => {
            ClientId::from_str(event.client_id().as_str()).unwrap()
        }
        _ => return Err(eyre!("Transaction failed")),
    };
    let client_id_b = match get_event(test_b, height_b)? {
        Some(IbcEvent::CreateClient(event)) => {
            ClientId::from_str(event.client_id().as_str()).unwrap()
        }
        _ => return Err(eyre!("Transaction failed")),
    };

    // `client_id_a` represents the ID of the B's client on Chain A
    Ok((client_id_a, client_id_b))
}

fn make_client_state(test: &Test, height: Height) -> TmClientState {
    let rpc = get_actor_rpc(test, &Who::Validator(0));
    let ledger_address = TendermintAddress::from_str(&rpc).unwrap();
    let client = HttpClient::new(ledger_address).unwrap();

    let key = pos::params_key();
    let pos_params = test
        .async_runtime()
        .block_on(query_storage_value::<HttpClient, PosParams>(&client, &key))
        .unwrap();
    let pipeline_len = pos_params.pipeline_len;

    let key = param_storage::get_epoch_duration_storage_key();
    let epoch_duration = test
        .async_runtime()
        .block_on(query_storage_value::<HttpClient, EpochDuration>(
            &client, &key,
        ))
        .unwrap();
    let unbonding_period = pipeline_len * epoch_duration.min_duration.0;

    let trusting_period = 2 * unbonding_period / 3;
    let max_clock_drift = Duration::new(60, 0);
    let chain_id = ChainId::from_str(test.net.chain_id.as_str()).unwrap();

    TmClientState::new(
        chain_id,
        TrustThreshold::default(),
        Duration::from_secs(trusting_period),
        Duration::from_secs(unbonding_period),
        max_clock_drift,
        height,
        ibc_proof_specs::<Sha256Hasher>().into(),
        vec![],
        AllowUpdate {
            after_expiry: true,
            after_misbehaviour: true,
        },
    )
    .unwrap()
}

fn make_consensus_state(
    test: &Test,
    height: Height,
) -> Result<TmConsensusState> {
    let header = query_header(test, height)?;
    Ok(TmConsensusState::from(header))
}

fn update_client_with_height(
    src_test: &Test,
    target_test: &Test,
    target_client_id: &ClientId,
    target_height: Height,
) -> Result<()> {
    // check the current(stale) state on the target chain
    let key = client_state_key(&target_client_id.as_str().parse().unwrap());
    let (value, _) = query_value_with_proof(target_test, &key, None)?;
    let cs = match value {
        Some(v) => Any::decode(&v[..])
            .map_err(|e| eyre!("Decoding the client state failed: {}", e))?,
        None => {
            return Err(eyre!(
                "The client state doesn't exist: client ID {}",
                target_client_id
            ));
        }
    };
    let client_state = TmClientState::try_from(cs)
        .expect("the state should be a TmClientState");
    let trusted_height = client_state.latest_height();

    update_client(
        src_test,
        target_test,
        target_client_id,
        trusted_height,
        target_height,
        client_state,
    )
}

fn update_client(
    src_test: &Test,
    target_test: &Test,
    client_id: &ClientId,
    trusted_height: Height,
    target_height: Height,
    client_state: TmClientState,
) -> Result<()> {
    let config = dummy_chain_config(src_test);
    let pk = get_validator_pk(src_test, &Who::Validator(0)).unwrap();
    let peer_id = id_from_pk(&PublicKey::try_from_pk(&pk).unwrap());
    let mut light_client =
        TmLightClient::from_config(&config, peer_id).unwrap();
    let Verified { target, supporting } = light_client
        .header_and_minimal_set(
            trusted_height,
            target_height,
            &AnyClientState::Tendermint(client_state),
        )
        .map_err(|e| eyre!("Building the header failed: {}", e))?;

    for header in supporting {
        let message = MsgUpdateClient {
            header: header.into(),
            client_id: client_id.clone(),
            signer: Signer::from_str("test").expect("invalid signer"),
        };
        submit_ibc_tx(target_test, message, ALBERT, ALBERT_KEY, false)?;
    }

    let message = MsgUpdateClient {
        header: target.into(),
        client_id: client_id.clone(),
        signer: Signer::from_str("test").expect("invalid signer"),
    };
    submit_ibc_tx(target_test, message, ALBERT, ALBERT_KEY, false)?;

    check_ibc_update_query(
        target_test,
        client_id,
        BlockHeight(target_height.revision_height()),
    )?;
    Ok(())
}

fn dummy_chain_config(test: &Test) -> ChainConfig {
    let addr = format!("http://{}", get_actor_rpc(test, &Who::Validator(0)));
    let rpc_addr = Url::from_str(&addr).unwrap();
    // use only id and rpc_addr
    ChainConfig {
        id: ChainId::new(test.net.chain_id.as_str().to_string(), 0),
        r#type: ibc_relayer::chain::ChainType::CosmosSdk,
        rpc_addr: rpc_addr.clone(),
        websocket_addr: rpc_addr.clone(),
        grpc_addr: rpc_addr,
        rpc_timeout: Duration::new(10, 0),
        account_prefix: "dummy".to_string(),
        key_name: "dummy".to_string(),
        key_store_type: Store::default(),
        store_prefix: "dummy".to_string(),
        default_gas: None,
        max_gas: None,
        gas_adjustment: None,
        gas_multiplier: None,
        fee_granter: None,
        max_msg_num: MaxMsgNum::default(),
        max_tx_size: MaxTxSize::default(),
        clock_drift: Duration::new(5, 0),
        max_block_time: Duration::new(5, 0),
        trusting_period: None,
        memo_prefix: Memo::default(),
        proof_specs: Some(ibc_proof_specs::<Sha256Hasher>().into()),
        sequential_batch_tx: true,
        trust_threshold: TrustThresholdFraction::ONE_THIRD,
        gas_price: GasPrice::new(0.0, "dummy".to_string()),
        packet_filter: PacketFilter::default(),
        address_type: AddressType::Cosmos,
        extension_options: Vec::new(),
    }
}

fn connection_handshake(
    test_a: &Test,
    test_b: &Test,
    client_id_a: &ClientId,
    client_id_b: &ClientId,
) -> Result<(ConnectionId, ConnectionId)> {
    let msg = MsgConnectionOpenInit {
        client_id: client_id_a.clone(),
        counterparty: ConnCounterparty::new(
            client_id_b.clone(),
            None,
            commitment_prefix(),
        ),
        version: Some(ConnVersion::default()),
        delay_period: Duration::new(1, 0),
        signer: Signer::from_str("test_a").expect("invalid signer"),
    };
    // OpenInitConnection on Chain A
    let height = submit_ibc_tx(test_a, msg, ALBERT, ALBERT_KEY, false)?;
    let conn_id_a = match get_event(test_a, height)? {
        Some(IbcEvent::OpenInitConnection(event)) => event
            .connection_id()
            .cloned()
            .ok_or(eyre!("No connection ID is set"))?,
        _ => return Err(eyre!("Transaction failed")),
    };

    // get the proofs from Chain A
    let height_a = query_height(test_a)?;
    let (client_state, proofs) =
        get_connection_proofs(test_a, client_id_a, &conn_id_a, height_a)?;
    let counterparty = ConnCounterparty::new(
        client_id_a.clone(),
        Some(conn_id_a.clone()),
        commitment_prefix(),
    );
    let msg = MsgConnectionOpenTry {
        previous_connection_id: None,
        client_id: client_id_b.clone(),
        client_state: Some(client_state.into()),
        counterparty,
        counterparty_versions: vec![ConnVersion::default()],
        proofs,
        delay_period: Duration::new(1, 0),
        signer: Signer::from_str("test_b").expect("invalid signer"),
    };
    // Update the client state of Chain A on Chain B
    update_client_with_height(test_a, test_b, client_id_b, height_a)?;
    // OpenTryConnection on Chain B
    let height = submit_ibc_tx(test_b, msg, ALBERT, ALBERT_KEY, false)?;
    let conn_id_b = match get_event(test_b, height)? {
        Some(IbcEvent::OpenTryConnection(event)) => event
            .connection_id()
            .cloned()
            .ok_or(eyre!("No connection ID is set"))?,
        _ => return Err(eyre!("Transaction failed")),
    };

    // get the A's proofs on Chain B
    let height_b = query_height(test_b)?;
    let (client_state, proofs) =
        get_connection_proofs(test_b, client_id_b, &conn_id_b, height_b)?;
    let msg = MsgConnectionOpenAck {
        connection_id: conn_id_a.clone(),
        counterparty_connection_id: conn_id_b.clone(),
        client_state: Some(client_state.into()),
        proofs,
        version: ConnVersion::default(),
        signer: Signer::from_str("test_a").expect("invalid signer"),
    };
    // Update the client state of Chain B on Chain A
    update_client_with_height(test_b, test_a, client_id_a, height_b)?;
    // OpenAckConnection on Chain A
    submit_ibc_tx(test_a, msg, ALBERT, ALBERT_KEY, false)?;

    // get the proofs on Chain A
    let height_a = query_height(test_a)?;
    let (_, proofs) =
        get_connection_proofs(test_a, client_id_a, &conn_id_a, height_a)?;
    let msg = MsgConnectionOpenConfirm {
        connection_id: conn_id_b.clone(),
        proofs,
        signer: Signer::from_str("test_b").expect("invalid signer"),
    };
    // Update the client state of Chain A on Chain B
    update_client_with_height(test_a, test_b, client_id_b, height_a)?;
    // OpenConfirmConnection on Chain B
    submit_ibc_tx(test_b, msg, ALBERT, ALBERT_KEY, false)?;

    Ok((conn_id_a, conn_id_b))
}

// get the proofs on the target height
fn get_connection_proofs(
    test: &Test,
    client_id: &ClientId,
    conn_id: &ConnectionId,
    target_height: Height,
) -> Result<(TmClientState, Proofs)> {
    // we need proofs at the height of the previous block
    let query_height = target_height.decrement().unwrap();
    let key = connection_key(&conn_id.as_str().parse().unwrap());
    let (_, tm_proof) = query_value_with_proof(test, &key, Some(query_height))?;
    let connection_proof = convert_proof(tm_proof)?;

    let (client_state, client_state_proof, consensus_proof) =
        get_client_states(test, client_id, query_height)?;

    let proofs = Proofs::new(
        connection_proof,
        Some(client_state_proof),
        Some(consensus_proof),
        None,
        target_height,
    )
    .map_err(|e| eyre!("Creating proofs failed: error {}", e))?;

    Ok((client_state, proofs))
}

fn channel_handshake(
    test_a: &Test,
    test_b: &Test,
    client_id_a: &ClientId,
    client_id_b: &ClientId,
    conn_id_a: &ConnectionId,
    conn_id_b: &ConnectionId,
) -> Result<(PortChannelId, PortChannelId)> {
    // OpenInitChannel on Chain A
    let port_id = PortId::transfer();
    let counterparty = ChanCounterparty::new(port_id.clone(), None);
    let channel = ChannelEnd::new(
        ChanState::Init,
        ChanOrder::Unordered,
        counterparty,
        vec![conn_id_a.clone()],
        ChanVersion::ics20(),
    );
    let msg = MsgChannelOpenInit {
        port_id: port_id.clone(),
        channel,
        signer: Signer::from_str("test_a").expect("invalid signer"),
    };
    let height = submit_ibc_tx(test_a, msg, ALBERT, ALBERT_KEY, false)?;
    let channel_id_a =
        match get_event(test_a, height)? {
            Some(IbcEvent::OpenInitChannel(event)) => event
                .channel_id()
                .cloned()
                .ok_or(eyre!("No channel ID is set"))?,
            _ => return Err(eyre!("Transaction failed")),
        };
    let port_channel_id_a =
        PortChannelId::new(channel_id_a.clone(), port_id.clone());

    // get the proofs from Chain A
    let height_a = query_height(test_a)?;
    let proofs =
        get_channel_proofs(test_a, client_id_a, &port_channel_id_a, height_a)?;
    let counterparty =
        ChanCounterparty::new(port_id.clone(), Some(channel_id_a.clone()));
    let channel = ChannelEnd::new(
        ChanState::TryOpen,
        ChanOrder::Unordered,
        counterparty,
        vec![conn_id_b.clone()],
        ChanVersion::ics20(),
    );
    let msg = MsgChannelOpenTry {
        port_id: port_id.clone(),
        previous_channel_id: None,
        channel,
        counterparty_version: ChanVersion::ics20(),
        proofs,
        signer: Signer::from_str("test_b").expect("invalid signer"),
    };
    // Update the client state of Chain A on Chain B
    update_client_with_height(test_a, test_b, client_id_b, height_a)?;
    // OpenTryChannel on Chain B
    let height = submit_ibc_tx(test_b, msg, ALBERT, ALBERT_KEY, false)?;
    let channel_id_b = match get_event(test_b, height)? {
        Some(IbcEvent::OpenTryChannel(event)) => event
            .channel_id()
            .cloned()
            .ok_or(eyre!("No channel ID is set"))?,
        _ => return Err(eyre!("Transaction failed")),
    };
    let port_channel_id_b =
        PortChannelId::new(channel_id_b.clone(), port_id.clone());

    // get the A's proofs on Chain B
    let height_b = query_height(test_b)?;
    let proofs =
        get_channel_proofs(test_b, client_id_b, &port_channel_id_b, height_b)?;
    let msg = MsgChannelOpenAck {
        port_id: port_id.clone(),
        channel_id: channel_id_a,
        counterparty_channel_id: channel_id_b.clone(),
        counterparty_version: ChanVersion::ics20(),
        proofs,
        signer: Signer::from_str("test_a").expect("invalid signer"),
    };
    // Update the client state of Chain B on Chain A
    update_client_with_height(test_b, test_a, client_id_a, height_b)?;
    // OpenAckChannel on Chain A
    submit_ibc_tx(test_a, msg, ALBERT, ALBERT_KEY, false)?;

    // get the proofs on Chain A
    let height_a = query_height(test_a)?;
    let proofs =
        get_channel_proofs(test_a, client_id_a, &port_channel_id_a, height_a)?;
    let msg = MsgChannelOpenConfirm {
        port_id,
        channel_id: channel_id_b,
        proofs,
        signer: Signer::from_str("test_b").expect("invalid signer"),
    };
    // Update the client state of Chain A on Chain B
    update_client_with_height(test_a, test_b, client_id_b, height_a)?;
    // OpenConfirmChannel on Chain B
    submit_ibc_tx(test_b, msg, ALBERT, ALBERT_KEY, false)?;

    Ok((port_channel_id_a, port_channel_id_b))
}

fn get_channel_proofs(
    test: &Test,
    client_id: &ClientId,
    port_channel_id: &PortChannelId,
    target_height: Height,
) -> Result<Proofs> {
    // we need proofs at the height of the previous block
    let query_height = target_height.decrement().unwrap();
    let port_channel_id = IbcPortChannelId::new(
        port_channel_id.channel_id.as_str().parse().unwrap(),
        port_channel_id.port_id.as_str().parse().unwrap(),
    );
    let key = channel_key(&port_channel_id);
    let (_, tm_proof) = query_value_with_proof(test, &key, Some(query_height))?;
    let proof = convert_proof(tm_proof)?;

    let (_, client_state_proof, consensus_proof) =
        get_client_states(test, client_id, query_height)?;

    Proofs::new(
        proof,
        Some(client_state_proof),
        Some(consensus_proof),
        None,
        target_height,
    )
    .map_err(|e| eyre!("Creating proofs failed: error {}", e))
}

// get the client state, the proof of the client state, and the proof of the
// consensus state
fn get_client_states(
    test: &Test,
    client_id: &ClientId,
    target_height: Height, // should have been already decremented
) -> Result<(TmClientState, CommitmentProofBytes, ConsensusProof)> {
    let key = client_state_key(&client_id.as_str().parse().unwrap());
    let (value, tm_proof) =
        query_value_with_proof(test, &key, Some(target_height))?;
    let cs = match value {
        Some(v) => Any::decode(&v[..])
            .map_err(|e| eyre!("Decoding the client state failed: {}", e))?,
        None => {
            return Err(eyre!(
                "The client state doesn't exist: client ID {}",
                client_id
            ));
        }
    };
    let client_state = TmClientState::try_from(cs)
        .expect("the state should be a TmClientState");
    let client_state_proof = convert_proof(tm_proof)?;

    let height = client_state.latest_height();
    let ibc_height = IbcHeight::new(0, height.revision_height()).unwrap();
    let key =
        consensus_state_key(&client_id.as_str().parse().unwrap(), ibc_height);
    let (_, tm_proof) =
        query_value_with_proof(test, &key, Some(target_height))?;
    let proof = convert_proof(tm_proof)?;
    let consensus_proof = ConsensusProof::new(proof, height)
        .map_err(|e| eyre!("Creating ConsensusProof failed: error {}", e))?;

    Ok((client_state, client_state_proof, consensus_proof))
}

fn transfer_token(
    test_a: &Test,
    test_b: &Test,
    client_id_a: &ClientId,
    client_id_b: &ClientId,
    port_channel_id_a: &PortChannelId,
) -> Result<()> {
    // Send a token from Chain A
    let receiver = find_address(test_b, BERTHA)?;
    let height = transfer(
        test_a,
        ALBERT,
        &receiver,
        NAM,
<<<<<<< HEAD
        &Amount::whole(100000),
        ALBERT_KEY,
=======
        &Amount::native_whole(100000),
>>>>>>> f61b635f
        port_channel_id_a,
        None,
        None,
        false,
    )?;
    let packet = match get_event(test_a, height)? {
        Some(IbcEvent::SendPacket(event)) => event.packet,
        _ => return Err(eyre!("Transaction failed")),
    };
    check_ibc_packet_query(test_a, &"send_packet".parse().unwrap(), &packet)?;

    let height_a = query_height(test_a)?;
    let proofs = get_commitment_proof(test_a, &packet, height_a)?;
    let msg = MsgRecvPacket {
        packet,
        proofs,
        signer: Signer::from_str("test_b").expect("invalid signer"),
    };
    // Update the client state of Chain A on Chain B
    update_client_with_height(test_a, test_b, client_id_b, height_a)?;
    // Receive the token on Chain B
    let height = submit_ibc_tx(test_b, msg, ALBERT, ALBERT_KEY, false)?;
    let (acknowledgement, packet) = match get_event(test_b, height)? {
        Some(IbcEvent::WriteAcknowledgement(event)) => {
            (event.ack, event.packet)
        }
        _ => return Err(eyre!("Transaction failed")),
    };
    check_ibc_packet_query(
        test_b,
        &"write_acknowledgement".parse().unwrap(),
        &packet,
    )?;

    // get the proof on Chain B
    let height_b = query_height(test_b)?;
    let proofs = get_ack_proof(test_b, &packet, height_b)?;
    let msg = MsgAcknowledgement {
        packet,
        acknowledgement: acknowledgement.into(),
        proofs,
        signer: Signer::from_str("test_a").expect("invalid signer"),
    };
    // Update the client state of Chain B on Chain A
    update_client_with_height(test_b, test_a, client_id_a, height_b)?;
    // Acknowledge on Chain A
    submit_ibc_tx(test_a, msg, ALBERT, ALBERT_KEY, false)?;

    Ok(())
}

fn transfer_received_token(
    port_channel_id: &PortChannelId,
    test: &Test,
) -> Result<()> {
    let xan = find_address(test, NAM)?;
    // token received via the port and channel
    let denom = format!(
        "{}/{}/{}",
        port_channel_id.port_id, port_channel_id.channel_id, xan
    );
    let sub_prefix = ibc_token_prefix(denom)
        .unwrap()
        .sub_key()
        .unwrap()
        .to_string();

    let rpc = get_actor_rpc(test, &Who::Validator(0));
    let amount = Amount::native_whole(50000).to_string_native();
    let tx_args = [
        "transfer",
        "--source",
        BERTHA,
        "--target",
        ALBERT,
        "--token",
        NAM,
        "--sub-prefix",
        &sub_prefix,
        "--amount",
        &amount,
        "--gas-amount",
        "0",
        "--gas-limit",
        "0",
        "--gas-token",
        NAM,
        "--node",
        &rpc,
    ];
    let mut client = run!(test, Bin::Client, tx_args, Some(40))?;
    client.exp_string("Transaction is valid.")?;
    client.assert_success();

    Ok(())
}

/// Give the token back after transfer_token
fn transfer_back(
    test_a: &Test,
    test_b: &Test,
    client_id_a: &ClientId,
    client_id_b: &ClientId,
    port_channel_id_b: &PortChannelId,
) -> Result<()> {
    let xan = find_address(test_b, NAM)?.to_string();
    let receiver = find_address(test_a, ALBERT)?;

    // Chain A was the source for the sent token
    let denom_raw = format!(
        "{}/{}/{}",
        port_channel_id_b.port_id, port_channel_id_b.channel_id, xan
    );
    let hash = calc_hash(denom_raw);
    let ibc_token = Address::Internal(InternalAddress::IbcToken(hash));
    // Need the address prefix for ibc-transfer command
    let sub_prefix = format!(
        "{}/{}{}",
        MULTITOKEN_STORAGE_KEY, RESERVED_ADDRESS_PREFIX, ibc_token
    );
    // Send a token from Chain B
    let height = transfer(
        test_b,
        BERTHA,
        &receiver,
        NAM,
<<<<<<< HEAD
        &Amount::whole(50000),
        BERTHA_KEY,
=======
        &Amount::native_whole(50000),
>>>>>>> f61b635f
        port_channel_id_b,
        Some(sub_prefix),
        None,
        true,
    )?;
    let packet = match get_event(test_b, height)? {
        Some(IbcEvent::SendPacket(event)) => event.packet,
        _ => return Err(eyre!("Transaction failed")),
    };

    let height_b = query_height(test_b)?;
    let proofs = get_commitment_proof(test_b, &packet, height_b)?;
    let msg = MsgRecvPacket {
        packet,
        proofs,
        signer: Signer::from_str("test_a").expect("invalid signer"),
    };
    // Update the client state of Chain B on Chain A
    update_client_with_height(test_b, test_a, client_id_a, height_b)?;
    // Receive the token on Chain A
    let height = submit_ibc_tx(test_a, msg, ALBERT, ALBERT_KEY, false)?;
    let (acknowledgement, packet) = match get_event(test_a, height)? {
        Some(IbcEvent::WriteAcknowledgement(event)) => {
            (event.ack, event.packet)
        }
        _ => return Err(eyre!("Transaction failed")),
    };

    // get the proof on Chain A
    let height_a = query_height(test_a)?;
    let proofs = get_ack_proof(test_a, &packet, height_a)?;
    let msg = MsgAcknowledgement {
        packet,
        acknowledgement: acknowledgement.into(),
        proofs,
        signer: Signer::from_str("test_b").expect("invalid signer"),
    };
    // Update the client state of Chain A on Chain B
    update_client_with_height(test_a, test_b, client_id_b, height_a)?;
    // Acknowledge on Chain B
    submit_ibc_tx(test_b, msg, ALBERT, ALBERT_KEY, false)?;

    Ok(())
}

fn transfer_timeout(
    test_a: &Test,
    test_b: &Test,
    client_id_a: &ClientId,
    port_channel_id_a: &PortChannelId,
) -> Result<()> {
    let receiver = find_address(test_b, BERTHA)?;

    // Send a token from Chain A
    let height = transfer(
        test_a,
        ALBERT,
        &receiver,
        NAM,
<<<<<<< HEAD
        &Amount::whole(100000),
        ALBERT_KEY,
=======
        &Amount::native_whole(100000),
>>>>>>> f61b635f
        port_channel_id_a,
        None,
        Some(Duration::new(5, 0)),
        false,
    )?;
    let packet = match get_event(test_a, height)? {
        Some(IbcEvent::SendPacket(event)) => event.packet,
        _ => return Err(eyre!("Transaction failed")),
    };

    // wait for the timeout
    sleep(5);

    let height_b = query_height(test_b)?;
    let proofs = get_receipt_absence_proof(test_b, &packet, height_b)?;
    let msg = MsgTimeout {
        next_sequence_recv: packet.sequence,
        packet,
        proofs,
        signer: Signer::from_str("test_a").expect("invalid signer"),
    };
    // Update the client state of Chain B on Chain A
    update_client_with_height(test_b, test_a, client_id_a, height_b)?;
    // Timeout on Chain A
    submit_ibc_tx(test_a, msg, ALBERT, ALBERT_KEY, false)?;

    Ok(())
}

fn get_commitment_proof(
    test: &Test,
    packet: &Packet,
    target_height: Height,
) -> Result<Proofs> {
    // we need proofs at the height of the previous block
    let query_height = target_height.decrement().unwrap();
    let key = commitment_key(
        &packet.source_port.as_str().parse().unwrap(),
        &packet.source_channel.as_str().parse().unwrap(),
        u64::from(packet.sequence).into(),
    );
    let (_, tm_proof) = query_value_with_proof(test, &key, Some(query_height))?;
    let commitment_proof = convert_proof(tm_proof)?;

    Proofs::new(commitment_proof, None, None, None, target_height)
        .map_err(|e| eyre!("Creating proofs failed: error {}", e))
}

fn get_ack_proof(
    test: &Test,
    packet: &Packet,
    target_height: Height,
) -> Result<Proofs> {
    // we need proofs at the height of the previous block
    let query_height = target_height.decrement().unwrap();
    let key = ack_key(
        &packet.destination_port.as_str().parse().unwrap(),
        &packet.destination_channel.as_str().parse().unwrap(),
        u64::from(packet.sequence).into(),
    );
    let (_, tm_proof) = query_value_with_proof(test, &key, Some(query_height))?;
    let ack_proof = convert_proof(tm_proof)?;

    Proofs::new(ack_proof, None, None, None, target_height)
        .map_err(|e| eyre!("Creating proofs failed: error {}", e))
}

fn get_receipt_absence_proof(
    test: &Test,
    packet: &Packet,
    target_height: Height,
) -> Result<Proofs> {
    // we need proofs at the height of the previous block
    let query_height = target_height.decrement().unwrap();
    let key = receipt_key(
        &packet.destination_port.as_str().parse().unwrap(),
        &packet.destination_channel.as_str().parse().unwrap(),
        u64::from(packet.sequence).into(),
    );
    let (_, tm_proof) = query_value_with_proof(test, &key, Some(query_height))?;
    let absence_proof = convert_proof(tm_proof)?;

    Proofs::new(absence_proof, None, None, None, target_height)
        .map_err(|e| eyre!("Creating proofs failed: error {}", e))
}

fn commitment_prefix() -> CommitmentPrefix {
    CommitmentPrefix::try_from(b"ibc".to_vec())
        .expect("the prefix should be parsable")
}

fn submit_ibc_tx(
    test: &Test,
    message: impl Msg + std::fmt::Debug,
    owner: &str,
    signer: &str,
    wait_reveal_pk: bool,
) -> Result<u32> {
    let data_path = test.test_dir.path().join("tx.data");
    let data = make_ibc_data(message);
    std::fs::write(&data_path, data).expect("writing data failed");

    let data_path = data_path.to_string_lossy();
    let rpc = get_actor_rpc(test, &Who::Validator(0));
    let mut client = run!(
        test,
        Bin::Client,
        [
            "tx",
            "--code-path",
            TX_IBC_WASM,
            "--data-path",
            &data_path,
            "--owner",
            owner,
            "--signing-keys",
            signer,
            "--gas-amount",
            "0",
            "--gas-limit",
            "0",
            "--gas-token",
            NAM,
            "--node",
            &rpc
        ],
        Some(40)
    )?;
    client.exp_string("Transaction applied")?;
    if wait_reveal_pk {
        client.exp_string("Transaction applied")?;
    }
    check_tx_height(test, &mut client)
}

#[allow(clippy::too_many_arguments)]
fn transfer(
    test: &Test,
    sender: impl AsRef<str>,
    receiver: &Address,
    token: impl AsRef<str>,
    amount: &Amount,
    signer: impl AsRef<str>,
    port_channel_id: &PortChannelId,
    sub_prefix: Option<String>,
    timeout_sec: Option<Duration>,
    wait_reveal_pk: bool,
) -> Result<u32> {
    let rpc = get_actor_rpc(test, &Who::Validator(0));

    let receiver = receiver.to_string();
    let amount = amount.to_string_native();
    let port_id = port_channel_id.port_id.to_string();
    let channel_id = port_channel_id.channel_id.to_string();
    let mut tx_args = vec![
        "ibc-transfer",
        "--source",
        sender.as_ref(),
        "--receiver",
        &receiver,
        "--signing-keys",
        signer.as_ref(),
        "--token",
        token.as_ref(),
        "--amount",
        &amount,
        "--channel-id",
        &channel_id,
        "--port-id",
        &port_id,
        "--node",
        &rpc,
    ];
    let sp = sub_prefix.clone().unwrap_or_default();
    if sub_prefix.is_some() {
        tx_args.push("--sub-prefix");
        tx_args.push(&sp);
    }
    let timeout = timeout_sec.unwrap_or_default().as_secs().to_string();
    if timeout_sec.is_some() {
        tx_args.push("--timeout-sec-offset");
        tx_args.push(&timeout);
    }

    let mut client = run!(test, Bin::Client, tx_args, Some(40))?;
    client.exp_string("Transaction applied")?;
    if wait_reveal_pk {
        client.exp_string("Transaction applied")?;
    }
    check_tx_height(test, &mut client)
}

fn check_tx_height(test: &Test, client: &mut NamadaCmd) -> Result<u32> {
    let (unread, matched) = client.exp_regex("\"height\": .*,")?;
    let height_str = matched
        .trim()
        .rsplit_once(' ')
        .unwrap()
        .1
        .replace(['"', ','], "");
    let height = height_str.parse().unwrap();

    let (_unread, matched) = client.exp_regex("\"code\": .*,")?;
    let code = matched
        .trim()
        .rsplit_once(' ')
        .unwrap()
        .1
        .replace(['"', ','], "");
    if code != "0" {
        return Err(eyre!("The IBC transaction failed: unread {}", unread));
    }

    // wait for the next block to use the app hash
    while height as u64 + 1 > query_height(test)?.revision_height() {
        sleep(1);
    }

    Ok(height)
}

fn make_ibc_data(message: impl Msg) -> Vec<u8> {
    let msg = message.to_any();
    let mut tx_data = vec![];
    prost::Message::encode(&msg, &mut tx_data)
        .expect("encoding IBC message shouldn't fail");
    tx_data
}

fn query_height(test: &Test) -> Result<Height> {
    let rpc = get_actor_rpc(test, &Who::Validator(0));
    let ledger_address = TendermintAddress::from_str(&rpc).unwrap();
    let client = HttpClient::new(ledger_address).unwrap();

    let status = test
        .async_runtime()
        .block_on(client.status())
        .map_err(|e| eyre!("Getting the status failed: {}", e))?;

    Ok(Height::new(0, status.sync_info.latest_block_height.into()).unwrap())
}

fn query_header(test: &Test, height: Height) -> Result<TmHeader> {
    let rpc = get_actor_rpc(test, &Who::Validator(0));
    let ledger_address = TendermintAddress::from_str(&rpc).unwrap();
    let client = HttpClient::new(ledger_address).unwrap();
    let height = height.revision_height() as u32;
    let result = test
        .async_runtime()
        .block_on(client.blockchain(height, height));
    match result {
        Ok(mut response) => match response.block_metas.pop() {
            Some(meta) => Ok(meta.header),
            None => Err(eyre!("No meta exists")),
        },
        Err(e) => Err(eyre!("Header query failed: {}", e)),
    }
}

fn get_event(test: &Test, height: u32) -> Result<Option<IbcEvent>> {
    let rpc = get_actor_rpc(test, &Who::Validator(0));
    let ledger_address = TendermintAddress::from_str(&rpc).unwrap();
    let client = HttpClient::new(ledger_address).unwrap();

    let response = test
        .async_runtime()
        .block_on(client.block_results(height))
        .map_err(|e| eyre!("block_results() for an IBC event failed: {}", e))?;
    let tx_results = response.txs_results.ok_or_else(|| {
        eyre!("No transaction has been executed: height {}", height)
    })?;
    for result in tx_results {
        if result.code.is_err() {
            return Err(eyre!(
                "The transaction failed: code {:?}, log {}",
                result.code,
                result.log
            ));
        }
    }
    let events = response
        .end_block_events
        .ok_or_else(|| eyre!("IBC event was not found: height {}", height))?;
    for event in &events {
        match ibc_event_try_from_abci_event(event) {
            Ok(ibc_event) => return Ok(Some(ibc_event)),
            Err(_) => continue,
        }
    }
    // No IBC event was found
    Ok(None)
}

fn check_ibc_update_query(
    test: &Test,
    client_id: &ClientId,
    consensus_height: BlockHeight,
) -> Result<()> {
    let rpc = get_actor_rpc(test, &Who::Validator(0));
    let ledger_address = TendermintAddress::from_str(&rpc).unwrap();
    let client = HttpClient::new(ledger_address).unwrap();
    match test.async_runtime().block_on(RPC.shell().ibc_client_update(
        &client,
        &client_id.as_str().parse().unwrap(),
        &consensus_height,
    )) {
        Ok(Some(event)) => {
            println!("Found the update event: {:?}", event);
            Ok(())
        }
        Ok(None) => Err(eyre!("No update event for the client {}", client_id)),
        Err(e) => Err(eyre!("IBC update event query failed: {}", e)),
    }
}

fn check_ibc_packet_query(
    test: &Test,
    event_type: &EventType,
    packet: &Packet,
) -> Result<()> {
    let rpc = get_actor_rpc(test, &Who::Validator(0));
    let ledger_address = TendermintAddress::from_str(&rpc).unwrap();
    let client = HttpClient::new(ledger_address).unwrap();
    match test.async_runtime().block_on(RPC.shell().ibc_packet(
        &client,
        event_type,
        &packet.source_port.as_str().parse().unwrap(),
        &packet.source_channel.as_str().parse().unwrap(),
        &packet.destination_port.as_str().parse().unwrap(),
        &packet.destination_channel.as_str().parse().unwrap(),
        &packet.sequence.to_string().parse().unwrap(),
    )) {
        Ok(Some(event)) => {
            println!("Found the packet event: {:?}", event);
            Ok(())
        }
        Ok(None) => Err(eyre!("No packet event for the packet {}", packet)),
        Err(e) => Err(eyre!("IBC packet event query failed: {}", e)),
    }
}

fn query_value_with_proof(
    test: &Test,
    key: &Key,
    height: Option<Height>,
) -> Result<(Option<Vec<u8>>, TmProof)> {
    let rpc = get_actor_rpc(test, &Who::Validator(0));
    let ledger_address = TendermintAddress::from_str(&rpc).unwrap();
    let client = HttpClient::new(ledger_address).unwrap();
    let result = test.async_runtime().block_on(query_storage_value_bytes(
        &client,
        key,
        height.map(|h| BlockHeight(h.revision_height())),
        true,
    ));
    match result {
        (value, Some(proof)) => Ok((value, proof)),
        _ => Err(eyre!("Query failed: key {}", key)),
    }
}

fn convert_proof(tm_proof: TmProof) -> Result<CommitmentProofBytes> {
    let merkle_proof = convert_tm_to_ics_merkle_proof(&tm_proof)
        .map_err(|e| eyre!("Proof conversion to MerkleProof failed: {}", e))?;
    CommitmentProofBytes::try_from(merkle_proof).map_err(|e| {
        eyre!("Proof conversion to CommitmentProofBytes failed: {}", e)
    })
}

/// Check balances after IBC transfer
fn check_balances(
    dest_port_channel_id: &PortChannelId,
    test_a: &Test,
    test_b: &Test,
) -> Result<()> {
    let token = find_address(test_a, NAM)?;

    // Check the balances on Chain A
    let rpc_a = get_actor_rpc(test_a, &Who::Validator(0));
    let query_args = vec!["balance", "--token", NAM, "--node", &rpc_a];
    let mut client = run!(test_a, Bin::Client, query_args, Some(40))?;
    // Check the escrowed balance
    let expected = format!(
        ": 100000, owned by {}",
        Address::Internal(InternalAddress::IbcEscrow)
    );
    client.exp_string(&expected)?;
    // Check the source balance
    let expected = ": 900000, owned by albert".to_string();
    client.exp_string(&expected)?;
    client.assert_success();

    // Check the balance on Chain B
    let denom = format!(
        "{}/{}/{}",
        &dest_port_channel_id.port_id, &dest_port_channel_id.channel_id, &token,
    );
    let key_prefix = ibc_token_prefix(denom)?;
    let sub_prefix = key_prefix.sub_key().unwrap().to_string();
    let rpc_b = get_actor_rpc(test_b, &Who::Validator(0));
    let query_args = vec![
        "balance",
        "--owner",
        BERTHA,
        "--token",
        NAM,
        "--sub-prefix",
        &sub_prefix,
        "--node",
        &rpc_b,
    ];
    let expected = format!("nam with {}: 100000", sub_prefix);
    let mut client = run!(test_b, Bin::Client, query_args, Some(40))?;
    client.exp_string(&expected)?;
    client.assert_success();
    Ok(())
}

/// Check balances after non IBC transfer
fn check_balances_after_non_ibc(
    port_channel_id: &PortChannelId,
    test: &Test,
) -> Result<()> {
    // Check the balance on Chain B
    let token = find_address(test, NAM)?;
    let denom = format!(
        "{}/{}/{}",
        port_channel_id.port_id, port_channel_id.channel_id, token
    );
    let key_prefix = ibc_token_prefix(denom)?;
    let sub_prefix = key_prefix.sub_key().unwrap().to_string();

    // Check the source
    let rpc = get_actor_rpc(test, &Who::Validator(0));
    let query_args = vec![
        "balance",
        "--owner",
        BERTHA,
        "--token",
        NAM,
        "--sub-prefix",
        &sub_prefix,
        "--node",
        &rpc,
    ];
    let expected = format!("nam with {}: 50000", sub_prefix);
    let mut client = run!(test, Bin::Client, query_args, Some(40))?;
    client.exp_string(&expected)?;
    client.assert_success();

    // Check the traget
    let query_args = vec![
        "balance",
        "--owner",
        ALBERT,
        "--token",
        NAM,
        "--sub-prefix",
        &sub_prefix,
        "--node",
        &rpc,
    ];
    let expected = format!("nam with {}: 50000", sub_prefix);
    let mut client = run!(test, Bin::Client, query_args, Some(40))?;
    client.exp_string(&expected)?;
    client.assert_success();

    Ok(())
}

/// Check balances after IBC transfer back
fn check_balances_after_back(
    dest_port_channel_id: &PortChannelId,
    test_a: &Test,
    test_b: &Test,
) -> Result<()> {
    let token = find_address(test_b, NAM)?;

    // Check the balances on Chain A
    let rpc_a = get_actor_rpc(test_a, &Who::Validator(0));
    let query_args = vec!["balance", "--token", NAM, "--node", &rpc_a];
    let mut client = run!(test_a, Bin::Client, query_args, Some(40))?;
    // Check the escrowed balance
    let expected = format!(
        ": 50000, owned by {}",
        Address::Internal(InternalAddress::IbcEscrow)
    );
    client.exp_string(&expected)?;
    // Check the source balance
    let expected = ": 950000, owned by albert".to_string();
    client.exp_string(&expected)?;
    client.assert_success();

    // Check the balance on Chain B
    let denom = format!(
        "{}/{}/{}",
        &dest_port_channel_id.port_id, &dest_port_channel_id.channel_id, &token,
    );
    let key_prefix = ibc_token_prefix(denom)?;
    let sub_prefix = key_prefix.sub_key().unwrap().to_string();
    let rpc_b = get_actor_rpc(test_b, &Who::Validator(0));
    let query_args = vec![
        "balance",
        "--owner",
        BERTHA,
        "--token",
        NAM,
        "--sub-prefix",
        &sub_prefix,
        "--node",
        &rpc_b,
    ];
    let expected = format!("nam with {}: 0", sub_prefix);
    let mut client = run!(test_b, Bin::Client, query_args, Some(40))?;
    client.exp_string(&expected)?;
    client.assert_success();
    Ok(())
}<|MERGE_RESOLUTION|>--- conflicted
+++ resolved
@@ -88,11 +88,8 @@
 use prost::Message;
 use setup::constants::*;
 
-<<<<<<< HEAD
 use super::helpers::wait_for_wasm_pre_compile;
-=======
 use super::setup::set_ethereum_bridge_mode;
->>>>>>> f61b635f
 use crate::e2e::helpers::{find_address, get_actor_rpc, get_validator_pk};
 use crate::e2e::setup::{self, sleep, Bin, NamadaCmd, Test, Who};
 use crate::{run, run_as};
@@ -722,12 +719,8 @@
         ALBERT,
         &receiver,
         NAM,
-<<<<<<< HEAD
-        &Amount::whole(100000),
+        &Amount::native_whole(100000),
         ALBERT_KEY,
-=======
-        &Amount::native_whole(100000),
->>>>>>> f61b635f
         port_channel_id_a,
         None,
         None,
@@ -854,12 +847,8 @@
         BERTHA,
         &receiver,
         NAM,
-<<<<<<< HEAD
-        &Amount::whole(50000),
+        &Amount::native_whole(50000),
         BERTHA_KEY,
-=======
-        &Amount::native_whole(50000),
->>>>>>> f61b635f
         port_channel_id_b,
         Some(sub_prefix),
         None,
@@ -919,12 +908,8 @@
         ALBERT,
         &receiver,
         NAM,
-<<<<<<< HEAD
-        &Amount::whole(100000),
+        &Amount::native_whole(100000),
         ALBERT_KEY,
-=======
-        &Amount::native_whole(100000),
->>>>>>> f61b635f
         port_channel_id_a,
         None,
         Some(Duration::new(5, 0)),
