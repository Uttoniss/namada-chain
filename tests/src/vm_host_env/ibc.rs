use core::time::Duration;
use std::collections::{BTreeSet, HashMap};
use std::str::FromStr;

use namada::ibc::applications::ics20_fungible_token_transfer::msgs::transfer::MsgTransfer;
use namada::ibc::core::ics02_client::client_consensus::ConsensusState;
use namada::ibc::core::ics02_client::client_state::{
    AnyClientState, ClientState,
};
use namada::ibc::core::ics02_client::header::Header;
use namada::ibc::core::ics02_client::msgs::create_client::MsgCreateAnyClient;
use namada::ibc::core::ics02_client::msgs::update_client::MsgUpdateAnyClient;
use namada::ibc::core::ics02_client::msgs::upgrade_client::MsgUpgradeAnyClient;
use namada::ibc::core::ics03_connection::connection::Counterparty as ConnCounterparty;
use namada::ibc::core::ics03_connection::msgs::conn_open_ack::MsgConnectionOpenAck;
use namada::ibc::core::ics03_connection::msgs::conn_open_confirm::MsgConnectionOpenConfirm;
use namada::ibc::core::ics03_connection::msgs::conn_open_init::MsgConnectionOpenInit;
use namada::ibc::core::ics03_connection::msgs::conn_open_try::MsgConnectionOpenTry;
use namada::ibc::core::ics03_connection::version::Version as ConnVersion;
use namada::ibc::core::ics04_channel::channel::{
    ChannelEnd, Counterparty as ChanCounterparty, Order, State as ChanState,
};
use namada::ibc::core::ics04_channel::msgs::acknowledgement::MsgAcknowledgement;
use namada::ibc::core::ics04_channel::msgs::chan_close_confirm::MsgChannelCloseConfirm;
use namada::ibc::core::ics04_channel::msgs::chan_close_init::MsgChannelCloseInit;
use namada::ibc::core::ics04_channel::msgs::chan_open_ack::MsgChannelOpenAck;
use namada::ibc::core::ics04_channel::msgs::chan_open_confirm::MsgChannelOpenConfirm;
use namada::ibc::core::ics04_channel::msgs::chan_open_init::MsgChannelOpenInit;
use namada::ibc::core::ics04_channel::msgs::chan_open_try::MsgChannelOpenTry;
use namada::ibc::core::ics04_channel::msgs::recv_packet::MsgRecvPacket;
use namada::ibc::core::ics04_channel::msgs::timeout::MsgTimeout;
use namada::ibc::core::ics04_channel::msgs::timeout_on_close::MsgTimeoutOnClose;
use namada::ibc::core::ics04_channel::packet::{Packet, Sequence};
use namada::ibc::core::ics04_channel::Version as ChanVersion;
use namada::ibc::core::ics24_host::identifier::{
    ChannelId, ClientId, ConnectionId, PortId,
};
use namada::ibc::mock::client_state::{MockClientState, MockConsensusState};
use namada::ibc::mock::header::MockHeader;
use namada::ibc::proofs::{ConsensusProof, Proofs};
use namada::ibc::signer::Signer;
use namada::ibc::timestamp::Timestamp;
use namada::ibc::Height;
use namada::ibc_proto::cosmos::base::v1beta1::Coin;
use namada::ibc_proto::ibc::core::commitment::v1::MerkleProof;
use namada::ibc_proto::ics23::CommitmentProof;
use namada::ledger::gas::VpGasMeter;
pub use namada::ledger::ibc::handler::*;
use namada::ledger::ibc::init_genesis_storage;
pub use namada::ledger::ibc::storage::{
    ack_key, capability_index_key, capability_key, channel_counter_key,
    channel_key, client_counter_key, client_state_key, client_type_key,
    commitment_key, connection_counter_key, connection_key,
    consensus_state_key, next_sequence_ack_key, next_sequence_recv_key,
    next_sequence_send_key, port_key, receipt_key,
};
use namada::ledger::ibc::vp::{
    get_dummy_header as tm_dummy_header, Ibc, IbcToken,
};
use namada::ledger::native_vp::{Ctx, NativeVp};
use namada::ledger::storage::mockdb::MockDB;
use namada::ledger::storage::Sha256Hasher;
use namada::proto::Tx;
use namada::tendermint_proto::Protobuf;
use namada::types::address::{self, Address, InternalAddress};
use namada::types::ibc::data::{FungibleTokenPacketData, PacketAck};
use namada::types::ibc::IbcEvent;
use namada::types::storage::{BlockHash, BlockHeight, Key};
use namada::types::time::Rfc3339String;
use namada::types::token::{self, Amount};
use namada::vm::{wasm, WasmCacheRwAccess};
use tempfile::TempDir;

use crate::tx::*;

const VP_ALWAYS_TRUE_WASM: &str = "../wasm_for_tests/vp_always_true.wasm";

pub struct TestIbcVp<'a> {
    pub ibc: Ibc<'a, MockDB, Sha256Hasher, WasmCacheRwAccess>,
    pub keys_changed: BTreeSet<Key>,
}

impl<'a> TestIbcVp<'a> {
    pub fn validate(
        &self,
        tx_data: &[u8],
    ) -> std::result::Result<bool, namada::ledger::ibc::vp::Error> {
        self.ibc
            .validate_tx(tx_data, &self.keys_changed, &BTreeSet::new())
    }
}

pub struct TestIbcTokenVp<'a> {
    pub token: IbcToken<'a, MockDB, Sha256Hasher, WasmCacheRwAccess>,
    pub keys_changed: BTreeSet<Key>,
}

impl<'a> TestIbcTokenVp<'a> {
    pub fn validate(
        &self,
        tx_data: &[u8],
    ) -> std::result::Result<bool, namada::ledger::ibc::vp::IbcTokenError> {
        self.token
            .validate_tx(tx_data, &self.keys_changed, &BTreeSet::new())
    }
}

pub struct TestIbcActions;

impl IbcActions for TestIbcActions {
    /// Read IBC-related data
    fn read_ibc_data(&self, key: &Key) -> Option<Vec<u8>> {
        tx_host_env::read_bytes(key.to_string())
    }

    /// Write IBC-related data
    fn write_ibc_data(&self, key: &Key, data: impl AsRef<[u8]>) {
        tx_host_env::write_bytes(key.to_string(), data)
    }

    /// Delete IBC-related data
    fn delete_ibc_data(&self, key: &Key) {
        tx_host_env::delete(key.to_string())
    }

    /// Emit an IBC event
    fn emit_ibc_event(&self, event: IbcEvent) {
        tx_host_env::emit_ibc_event(&event)
    }

    fn transfer_token(
        &self,
        src: &Address,
        dest: &Address,
        token: &Address,
        amount: Amount,
    ) {
        let src_key = token::balance_key(token, src);
        let dest_key = token::balance_key(token, dest);
        let src_bal: Option<Amount> = tx_host_env::read(&src_key.to_string());
        let mut src_bal = src_bal.unwrap_or_else(|| match src {
            Address::Internal(InternalAddress::IbcMint) => Amount::max(),
            _ => unreachable!(),
        });
        src_bal.spend(&amount);
        let mut dest_bal: Amount =
            tx_host_env::read(&dest_key.to_string()).unwrap_or_default();
        dest_bal.receive(&amount);
        match src {
            Address::Internal(InternalAddress::IbcMint) => {
                tx_host_env::write_temp(&src_key.to_string(), src_bal)
            }
            Address::Internal(InternalAddress::IbcBurn) => unreachable!(),
            _ => tx_host_env::write(&src_key.to_string(), src_bal),
        }
        match dest {
            Address::Internal(InternalAddress::IbcMint) => unreachable!(),
            Address::Internal(InternalAddress::IbcBurn) => {
                tx_host_env::write_temp(&dest_key.to_string(), dest_bal)
            }
            _ => tx_host_env::write(&dest_key.to_string(), dest_bal),
        }
    }

    fn get_height(&self) -> BlockHeight {
        tx_host_env::get_block_height()
    }

    fn get_header_time(&self) -> Rfc3339String {
        tx_host_env::get_block_time()
    }
}

/// Initialize IBC VP by running a transaction.
pub fn init_ibc_vp_from_tx<'a>(
    tx_env: &'a TestTxEnv,
    tx: &'a Tx,
) -> (TestIbcVp<'a>, TempDir) {
    let (verifiers, keys_changed) = tx_env
        .write_log
        .verifiers_and_changed_keys(&tx_env.verifiers);
    let addr = Address::Internal(InternalAddress::Ibc);
    if !verifiers.contains(&addr) {
        panic!(
            "IBC address {} isn't part of the tx verifiers set: {:#?}",
            addr, verifiers
        );
    }
    let (vp_wasm_cache, vp_cache_dir) =
        wasm::compilation_cache::common::testing::cache();

    let ctx = Ctx::new(
        &tx_env.storage,
        &tx_env.write_log,
        tx,
        VpGasMeter::new(0),
        vp_wasm_cache,
    );
    let ibc = Ibc { ctx };

    (TestIbcVp { ibc, keys_changed }, vp_cache_dir)
}

/// Initialize the native token VP for the given address
pub fn init_token_vp_from_tx<'a>(
    tx_env: &'a TestTxEnv,
    tx: &'a Tx,
    addr: &Address,
) -> (TestIbcTokenVp<'a>, TempDir) {
    let (verifiers, keys_changed) = tx_env
        .write_log
        .verifiers_and_changed_keys(&tx_env.verifiers);
    if !verifiers.contains(addr) {
        panic!(
            "The given token address {} isn't part of the tx verifiers set: \
             {:#?}",
            addr, verifiers
        );
    }
    let (vp_wasm_cache, vp_cache_dir) =
        wasm::compilation_cache::common::testing::cache();

    let ctx = Ctx::new(
        &tx_env.storage,
        &tx_env.write_log,
        tx,
        VpGasMeter::new(0),
        vp_wasm_cache,
    );
    let token = IbcToken { ctx };

    (
        TestIbcTokenVp {
            token,
            keys_changed,
        },
        vp_cache_dir,
    )
}

/// Initialize the test storage. Requires initialized [`tx_host_env::ENV`].
pub fn init_storage() -> (Address, Address) {
    tx_host_env::with(|env| {
        init_genesis_storage(&mut env.storage);
        // block header to check timeout timestamp
        env.storage.set_header(tm_dummy_header()).unwrap();
        env.storage
            .begin_block(BlockHash::default(), BlockHeight(1))
            .unwrap();
    });

    // initialize a token
    let code = std::fs::read(VP_ALWAYS_TRUE_WASM).expect("cannot load wasm");
    let token = tx_host_env::init_account(code.clone());

    // initialize an account
    let account = tx_host_env::init_account(code);
    let key = token::balance_key(&token, &account);
    let init_bal = Amount::from(1_000_000_000u64);
    tx_host_env::write(key.to_string(), init_bal);
    (token, account)
}

pub fn prepare_client() -> (ClientId, AnyClientState, HashMap<Key, Vec<u8>>) {
    let mut writes = HashMap::new();

    let msg = msg_create_client();
    // client state
    let client_state = msg.client_state.clone();
    let client_id =
        client_id(client_state.client_type(), 0).expect("invalid client ID");
    let key = client_state_key(&client_id);
    let bytes = msg.client_state.encode_vec().expect("encoding failed");
    writes.insert(key, bytes);
    // client type
    let key = client_type_key(&client_id);
    let client_type = client_state.client_type();
    let bytes = client_type.as_str().as_bytes().to_vec();
    writes.insert(key, bytes);
    // consensus state
    let height = client_state.latest_height();
    let key = consensus_state_key(&client_id, height);
    let bytes = msg.consensus_state.encode_vec().expect("encoding failed");
    writes.insert(key, bytes);
    // client counter
    let key = client_counter_key();
    let bytes = 1_u64.to_be_bytes().to_vec();
    writes.insert(key, bytes);

    (client_id, client_state, writes)
}

pub fn prepare_opened_connection(
    client_id: &ClientId,
) -> (ConnectionId, HashMap<Key, Vec<u8>>) {
    let mut writes = HashMap::new();

    let conn_id = connection_id(0);
    let key = connection_key(&conn_id);
    let msg = msg_connection_open_init(client_id.clone());
    let mut conn = init_connection(&msg);
    open_connection(&mut conn);
    let bytes = conn.encode_vec().expect("encoding failed");
    writes.insert(key, bytes);
    // connection counter
    let key = connection_counter_key();
    let bytes = 1_u64.to_be_bytes().to_vec();
    writes.insert(key, bytes);

    (conn_id, writes)
}

pub fn prepare_opened_channel(
    conn_id: &ConnectionId,
    is_ordered: bool,
) -> (PortId, ChannelId, HashMap<Key, Vec<u8>>) {
    let mut writes = HashMap::new();

    // port
    let port_id = port_id("test_port").expect("invalid port ID");
    let key = port_key(&port_id);
    writes.insert(key, 0_u64.to_be_bytes().to_vec());
    // capability
    let key = capability_key(0);
    let bytes = port_id.as_bytes().to_vec();
    writes.insert(key, bytes);
    // channel
    let channel_id = channel_id(0);
    let port_channel_id = port_channel_id(port_id.clone(), channel_id);
    let key = channel_key(&port_channel_id);
    let msg = msg_channel_open_init(port_id.clone(), conn_id.clone());
    let mut channel = msg.channel;
    open_channel(&mut channel);
    if !is_ordered {
        channel.ordering = Order::Unordered;
    }
    let bytes = channel.encode_vec().expect("encoding failed");
    writes.insert(key, bytes);

    (port_id, channel_id, writes)
}

pub fn msg_create_client() -> MsgCreateAnyClient {
    let height = Height::new(0, 1);
    let header = MockHeader {
        height,
        timestamp: Timestamp::now(),
    };
    let client_state = MockClientState::new(header).wrap_any();
    let consensus_state = MockConsensusState::new(header).wrap_any();
    MsgCreateAnyClient {
        client_state,
        consensus_state,
        signer: Signer::new("test"),
    }
}

pub fn msg_update_client(client_id: ClientId) -> MsgUpdateAnyClient {
    let height = Height::new(0, 2);
    let header = MockHeader {
        height,
        timestamp: Timestamp::now(),
    }
    .wrap_any();
    MsgUpdateAnyClient {
        client_id,
        header,
        signer: Signer::new("test"),
    }
}

pub fn msg_upgrade_client(client_id: ClientId) -> MsgUpgradeAnyClient {
    let height = Height::new(0, 1);
    let header = MockHeader {
        height,
        timestamp: Timestamp::now(),
    };
    let client_state = MockClientState::new(header).wrap_any();
    let consensus_state = MockConsensusState::new(header).wrap_any();
    let proof_upgrade_client = MerkleProof {
        proofs: vec![CommitmentProof { proof: None }],
    };
    let proof_upgrade_consensus_state = MerkleProof {
        proofs: vec![CommitmentProof { proof: None }],
    };
    MsgUpgradeAnyClient {
        client_id,
        client_state,
        consensus_state,
        proof_upgrade_client,
        proof_upgrade_consensus_state,
        signer: Signer::new("test"),
    }
}

pub fn msg_connection_open_init(client_id: ClientId) -> MsgConnectionOpenInit {
    MsgConnectionOpenInit {
        client_id,
        counterparty: dummy_connection_counterparty(),
        version: None,
        delay_period: Duration::new(100, 0),
        signer: Signer::new("test"),
    }
}

pub fn msg_connection_open_try(
    client_id: ClientId,
    client_state: AnyClientState,
) -> MsgConnectionOpenTry {
    MsgConnectionOpenTry {
        previous_connection_id: None,
        client_id,
        client_state: Some(client_state),
        counterparty: dummy_connection_counterparty(),
        counterparty_versions: vec![ConnVersion::default()],
        proofs: dummy_proofs(),
        delay_period: Duration::new(100, 0),
        signer: Signer::new("test"),
    }
}

pub fn msg_connection_open_ack(
    connection_id: ConnectionId,
    client_state: AnyClientState,
) -> MsgConnectionOpenAck {
    let counterparty_connection_id =
        ConnectionId::from_str("counterpart_test_connection")
            .expect("Creating a connection ID failed");
    MsgConnectionOpenAck {
        connection_id,
        counterparty_connection_id,
        client_state: Some(client_state),
        proofs: dummy_proofs(),
        version: ConnVersion::default(),
        signer: Signer::new("test"),
    }
}

pub fn msg_connection_open_confirm(
    connection_id: ConnectionId,
) -> MsgConnectionOpenConfirm {
    MsgConnectionOpenConfirm {
        connection_id,
        proofs: dummy_proofs(),
        signer: Signer::new("test"),
    }
}

fn dummy_proofs() -> Proofs {
    let height = Height::new(0, 1);
    let consensus_proof =
        ConsensusProof::new(vec![0].try_into().unwrap(), height).unwrap();
    Proofs::new(
        vec![0].try_into().unwrap(),
        Some(vec![0].try_into().unwrap()),
        Some(consensus_proof),
        None,
        height,
    )
    .unwrap()
}

fn dummy_connection_counterparty() -> ConnCounterparty {
    let counterpart_client_id = ClientId::from_str("counterpart_test_client")
        .expect("Creating a client ID failed");
    let counterpart_conn_id =
        ConnectionId::from_str("counterpart_test_connection")
            .expect("Creating a connection ID failed");
    connection_counterparty(counterpart_client_id, counterpart_conn_id)
}

pub fn msg_channel_open_init(
    port_id: PortId,
    conn_id: ConnectionId,
) -> MsgChannelOpenInit {
    MsgChannelOpenInit {
        port_id,
        channel: dummy_channel(ChanState::Init, Order::Ordered, conn_id),
        signer: Signer::new("test"),
    }
}

pub fn msg_channel_open_try(
    port_id: PortId,
    conn_id: ConnectionId,
) -> MsgChannelOpenTry {
    MsgChannelOpenTry {
        port_id,
        previous_channel_id: None,
        channel: dummy_channel(ChanState::TryOpen, Order::Ordered, conn_id),
        counterparty_version: ChanVersion::ics20(),
        proofs: dummy_proofs(),
        signer: Signer::new("test"),
    }
}

pub fn msg_channel_open_ack(
    port_id: PortId,
    channel_id: ChannelId,
) -> MsgChannelOpenAck {
    MsgChannelOpenAck {
        port_id,
        channel_id,
        counterparty_channel_id: *dummy_channel_counterparty()
            .channel_id()
            .unwrap(),
        counterparty_version: ChanVersion::ics20(),
        proofs: dummy_proofs(),
        signer: Signer::new("test"),
    }
}

pub fn msg_channel_open_confirm(
    port_id: PortId,
    channel_id: ChannelId,
) -> MsgChannelOpenConfirm {
    MsgChannelOpenConfirm {
        port_id,
        channel_id,
        proofs: dummy_proofs(),
        signer: Signer::new("test"),
    }
}

pub fn msg_channel_close_init(
    port_id: PortId,
    channel_id: ChannelId,
) -> MsgChannelCloseInit {
    MsgChannelCloseInit {
        port_id,
        channel_id,
        signer: Signer::new("test"),
    }
}

pub fn msg_channel_close_confirm(
    port_id: PortId,
    channel_id: ChannelId,
) -> MsgChannelCloseConfirm {
    MsgChannelCloseConfirm {
        port_id,
        channel_id,
        proofs: dummy_proofs(),
        signer: Signer::new("test"),
    }
}

fn dummy_channel(
    state: ChanState,
    order: Order,
    connection_id: ConnectionId,
) -> ChannelEnd {
    ChannelEnd::new(
        state,
        order,
        dummy_channel_counterparty(),
        vec![connection_id],
        ChanVersion::ics20(),
    )
}

pub fn dummy_channel_counterparty() -> ChanCounterparty {
    let counterpart_port_id = PortId::from_str("counterpart_test_port")
        .expect("Creating a port ID failed");
    let counterpart_channel_id = ChannelId::from_str("channel-42")
        .expect("Creating a channel ID failed");
    channel_counterparty(counterpart_port_id, counterpart_channel_id)
}

pub fn unorder_channel(channel: &mut ChannelEnd) {
    channel.ordering = Order::Unordered;
}

pub fn msg_transfer(
    port_id: PortId,
    channel_id: ChannelId,
    token: String,
    sender: &Address,
) -> MsgTransfer {
    let timeout_timestamp =
        (Timestamp::now() + Duration::from_secs(100)).unwrap();
    MsgTransfer {
        source_port: port_id,
        source_channel: channel_id,
        token: Some(Coin {
            denom: token,
            amount: 100u64.to_string(),
        }),
        sender: Signer::new(sender.to_string()),
        receiver: Signer::new(
            address::testing::gen_established_address().to_string(),
        ),
        timeout_height: Height::new(1, 100),
        timeout_timestamp,
    }
}

pub fn set_timeout_timestamp(msg: &mut MsgTransfer) {
    msg.timeout_timestamp =
        (msg.timeout_timestamp - Duration::from_secs(101)).unwrap();
}

pub fn msg_packet_recv(packet: Packet) -> MsgRecvPacket {
    MsgRecvPacket {
        packet,
        proofs: dummy_proofs(),
        signer: Signer::new("test"),
    }
}

pub fn msg_packet_ack(packet: Packet) -> MsgAcknowledgement {
    MsgAcknowledgement {
        packet,
<<<<<<< HEAD
        acknowledgement: vec![0].into(),
=======
        acknowledgement: PacketAck::result_success().encode_to_vec().into(),
>>>>>>> f038654b
        proofs: dummy_proofs(),
        signer: Signer::new("test"),
    }
}

pub fn received_packet(
    port_id: PortId,
    channel_id: ChannelId,
    sequence: Sequence,
    token: String,
    receiver: &Address,
) -> Packet {
    let counterparty = dummy_channel_counterparty();
    let timeout_timestamp =
        (Timestamp::now() + Duration::from_secs(100)).unwrap();
    let data = FungibleTokenPacketData {
        denom: token,
        amount: 100u64.to_string(),
        sender: address::testing::gen_established_address().to_string(),
        receiver: receiver.to_string(),
    };
    Packet {
        sequence,
        source_port: counterparty.port_id().clone(),
        source_channel: *counterparty.channel_id().unwrap(),
        destination_port: port_id,
        destination_channel: channel_id,
        data: serde_json::to_vec(&data).unwrap(),
        timeout_height: Height::new(1, 10),
        timeout_timestamp,
    }
}

pub fn msg_timeout(packet: Packet, next_sequence_recv: Sequence) -> MsgTimeout {
    MsgTimeout {
        packet,
        next_sequence_recv,
        proofs: dummy_proofs(),
        signer: Signer::new("test"),
    }
}

pub fn msg_timeout_on_close(
    packet: Packet,
    next_sequence_recv: Sequence,
) -> MsgTimeoutOnClose {
    // add the channel proof
    let height = Height::new(0, 1);
    let consensus_proof =
        ConsensusProof::new(vec![0].try_into().unwrap(), height).unwrap();
    let proofs = Proofs::new(
        vec![0].try_into().unwrap(),
        Some(vec![0].try_into().unwrap()),
        Some(consensus_proof),
        Some(vec![0].try_into().unwrap()),
        height,
    )
    .unwrap();
    MsgTimeoutOnClose {
        packet,
        next_sequence_recv,
        proofs,
        signer: Signer::new("test"),
    }
}<|MERGE_RESOLUTION|>--- conflicted
+++ resolved
@@ -611,11 +611,7 @@
 pub fn msg_packet_ack(packet: Packet) -> MsgAcknowledgement {
     MsgAcknowledgement {
         packet,
-<<<<<<< HEAD
-        acknowledgement: vec![0].into(),
-=======
         acknowledgement: PacketAck::result_success().encode_to_vec().into(),
->>>>>>> f038654b
         proofs: dummy_proofs(),
         signer: Signer::new("test"),
     }
