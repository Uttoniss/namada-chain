use borsh::{BorshDeserialize, BorshSerialize};

use super::storage::keys as goverance_storage;
use crate::ledger::storage_api::{self, StorageRead, StorageWrite};
use crate::types::token;

#[derive(
    Clone,
    Debug,
    PartialEq,
    Eq,
    PartialOrd,
    Ord,
    Hash,
    BorshSerialize,
    BorshDeserialize,
)]
/// Governance parameter structure
pub struct GovernanceParameters {
    /// Minimum amount of locked funds
    pub min_proposal_fund: token::Amount,
    /// Maximum kibibyte length for proposal code
    pub max_proposal_code_size: u64,
    /// Minimum proposal voting period in epochs
    pub min_proposal_voting_period: u64,
    /// Maximum proposal voting period in epochs
    pub max_proposal_period: u64,
    /// Maximum number of characters for proposal content
    pub max_proposal_content_size: u64,
    /// Minimum epochs between end and grace epochs
    pub min_proposal_grace_epochs: u64,
}

<<<<<<< HEAD
impl Display for GovernanceParameters {
    fn fmt(&self, f: &mut std::fmt::Formatter<'_>) -> std::fmt::Result {
        write!(
            f,
            "Min. proposal fund: {}\nMax. proposal code size: {}\nMin. \
             proposal period: {}\nMax. proposal period: {}\nMax. proposal \
             content size: {}\nMin. proposal grace epochs: {}",
            self.min_proposal_fund.to_string_native(),
            self.max_proposal_code_size,
            self.min_proposal_voting_period,
            self.max_proposal_period,
            self.max_proposal_content_size,
            self.min_proposal_grace_epochs
        )
    }
}

=======
>>>>>>> 9b67281e
impl Default for GovernanceParameters {
    fn default() -> Self {
        Self {
            min_proposal_fund: token::Amount::native_whole(500),
            max_proposal_code_size: 300_000,
            min_proposal_voting_period: 3,
            max_proposal_period: 27,
            max_proposal_content_size: 10_000,
            min_proposal_grace_epochs: 6,
        }
    }
}

impl GovernanceParameters {
    /// Initialize governance parameters into storage
    pub fn init_storage<S>(&self, storage: &mut S) -> storage_api::Result<()>
    where
        S: StorageRead + StorageWrite,
    {
        let Self {
            min_proposal_fund,
            max_proposal_code_size,
            min_proposal_voting_period,
            max_proposal_period,
            max_proposal_content_size,
            min_proposal_grace_epochs,
        } = self;

        let min_proposal_fund_key =
            goverance_storage::get_min_proposal_fund_key();
        storage.write(&min_proposal_fund_key, min_proposal_fund)?;

        let max_proposal_code_size_key =
            goverance_storage::get_max_proposal_code_size_key();
        storage.write(&max_proposal_code_size_key, max_proposal_code_size)?;

        let min_proposal_voting_period_key =
            goverance_storage::get_min_proposal_voting_period_key();
        storage.write(
            &min_proposal_voting_period_key,
            min_proposal_voting_period,
        )?;

        let max_proposal_period_key =
            goverance_storage::get_max_proposal_period_key();
        storage.write(&max_proposal_period_key, max_proposal_period)?;

        let max_proposal_content_size_key =
            goverance_storage::get_max_proposal_content_key();
        storage
            .write(&max_proposal_content_size_key, max_proposal_content_size)?;

        let min_proposal_grace_epoch_key =
            goverance_storage::get_min_proposal_grace_epoch_key();
        storage
            .write(&min_proposal_grace_epoch_key, min_proposal_grace_epochs)?;

        let counter_key = goverance_storage::get_counter_key();
        storage.write(&counter_key, u64::MIN)
    }
}<|MERGE_RESOLUTION|>--- conflicted
+++ resolved
@@ -31,26 +31,6 @@
     pub min_proposal_grace_epochs: u64,
 }
 
-<<<<<<< HEAD
-impl Display for GovernanceParameters {
-    fn fmt(&self, f: &mut std::fmt::Formatter<'_>) -> std::fmt::Result {
-        write!(
-            f,
-            "Min. proposal fund: {}\nMax. proposal code size: {}\nMin. \
-             proposal period: {}\nMax. proposal period: {}\nMax. proposal \
-             content size: {}\nMin. proposal grace epochs: {}",
-            self.min_proposal_fund.to_string_native(),
-            self.max_proposal_code_size,
-            self.min_proposal_voting_period,
-            self.max_proposal_period,
-            self.max_proposal_content_size,
-            self.min_proposal_grace_epochs
-        )
-    }
-}
-
-=======
->>>>>>> 9b67281e
 impl Default for GovernanceParameters {
     fn default() -> Self {
         Self {
