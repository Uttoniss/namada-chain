--- conflicted
+++ resolved
@@ -565,11 +565,7 @@
             StoreType::Account => self.account.0.clone(),
             StoreType::Ibc => self.ibc.0.clone(),
             StoreType::PoS => self.pos.0.clone(),
-<<<<<<< HEAD
-            StoreType::BridgePool => self.bridge_pool.0.clone(),
-=======
             StoreType::BridgePool => self.bridge_pool.0.clone().into(),
->>>>>>> 7a293ba6
         }
     }
 }
