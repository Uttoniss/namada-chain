--- conflicted
+++ resolved
@@ -364,11 +364,7 @@
             Some(write_log::StorageModification::Write { ref value }) => {
                 Ok(Some(value.clone()))
             }
-<<<<<<< HEAD
-            Some(&write_log::StorageModification::Delete) => Ok(None),
-=======
             Some(write_log::StorageModification::Delete) => Ok(None),
->>>>>>> a9a3e323
             Some(write_log::StorageModification::InitAccount {
                 ref vp_code_hash,
             }) => Ok(Some(vp_code_hash.to_vec())),
