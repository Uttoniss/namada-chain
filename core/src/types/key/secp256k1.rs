--- conflicted
+++ resolved
@@ -64,35 +64,15 @@
 
 impl BorshDeserialize for PublicKey {
     fn deserialize_reader<R: Read>(reader: &mut R) -> std::io::Result<Self> {
-        use libsecp256k1::util::COMPRESSED_PUBLIC_KEY_SIZE;
         // deserialize the bytes first
-<<<<<<< HEAD
-        let bytes = buf
-            .get(0..COMPRESSED_PUBLIC_KEY_SIZE)
-            .ok_or_else(|| std::io::Error::from(ErrorKind::UnexpectedEof))?;
-        let pk = k256::PublicKey::from_sec1_bytes(bytes).map_err(|e| {
-=======
-
-        let buf: &mut [u8; COMPRESSED_PUBLIC_KEY_SIZE] =
-            &mut [0u8; COMPRESSED_PUBLIC_KEY_SIZE];
-        reader.read_exact(buf)?;
-        let pk = libsecp256k1::PublicKey::parse_compressed(
-            buf.get(0..COMPRESSED_PUBLIC_KEY_SIZE)
-                .ok_or_else(|| std::io::Error::from(ErrorKind::UnexpectedEof))?
-                .try_into()
-                .unwrap(),
-        )
-        .map_err(|e| {
->>>>>>> f0a9720c
+        let mut key_buf = [0u8; COMPRESSED_PUBLIC_KEY_SIZE];
+        reader.read_exact(&mut key_buf[..])?;
+        let pk = k256::PublicKey::from_sec1_bytes(&key_buf).map_err(|e| {
             std::io::Error::new(
                 ErrorKind::InvalidInput,
                 format!("Error decoding secp256k1 public key: {}", e),
             )
         })?;
-<<<<<<< HEAD
-        *buf = &buf[COMPRESSED_PUBLIC_KEY_SIZE..];
-=======
->>>>>>> f0a9720c
         Ok(PublicKey(pk))
     }
 }
@@ -233,17 +213,12 @@
 impl BorshDeserialize for SecretKey {
     fn deserialize_reader<R: Read>(reader: &mut R) -> std::io::Result<Self> {
         // deserialize the bytes first
-<<<<<<< HEAD
-        let bytes: [u8; SECRET_KEY_SIZE] = BorshDeserialize::deserialize(buf)?;
+        let bytes: [u8; SECRET_KEY_SIZE] =
+            BorshDeserialize::deserialize_reader(reader)?;
         let sk = k256::SecretKey::from_slice(&bytes).map_err(|e| {
             std::io::Error::new(
                 ErrorKind::InvalidInput,
                 format!("Error decoding secp256k1 secret key: {}", e),
-=======
-        Ok(SecretKey(Box::new(
-            libsecp256k1::SecretKey::parse(
-                &(BorshDeserialize::deserialize_reader(reader)?),
->>>>>>> f0a9720c
             )
         })?;
         Ok(SecretKey(Box::new(sk)))
@@ -395,13 +370,8 @@
 impl BorshDeserialize for Signature {
     fn deserialize_reader<R: Read>(reader: &mut R) -> std::io::Result<Self> {
         // deserialize the bytes first
-<<<<<<< HEAD
         let (sig_bytes, recovery_id): ([u8; 64], u8) =
-            BorshDeserialize::deserialize(buf)?;
-=======
-        let (sig_bytes, recovery_id) =
             BorshDeserialize::deserialize_reader(reader)?;
->>>>>>> f0a9720c
 
         Ok(Signature(
             k256::ecdsa::Signature::from_slice(&sig_bytes).map_err(|e| {
@@ -670,13 +640,8 @@
         let sk = SecretKey::try_from_slice(&sk_bytes[..]).unwrap();
         let to_sign = "test".as_bytes();
         let mut signature = SigScheme::sign(&sk, to_sign);
-<<<<<<< HEAD
         signature.1 = RecoveryId::from_byte(3).expect("Test failed");
-        let sig_bytes = signature.try_to_vec().expect("Test failed");
-=======
-        signature.1 = RecoveryId::parse(3).expect("Test failed");
         let sig_bytes = signature.serialize_to_vec();
->>>>>>> f0a9720c
         let sig = Signature::try_from_slice(sig_bytes.as_slice())
             .expect("Test failed");
         assert_eq!(sig, signature);
