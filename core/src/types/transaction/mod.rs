//! Types that are used in transactions.

/// txs that contain decrypted payloads or assertions of
/// non-decryptability
pub mod decrypted;
/// tools for encrypted data
pub mod encrypted;
/// txs to manage governance
pub mod governance;
pub mod pos;
/// transaction protocols made by validators
pub mod protocol;
/// wrapper txs with encrypted payloads
pub mod wrapper;

use std::collections::BTreeSet;
use std::fmt;

use borsh::{BorshDeserialize, BorshSchema, BorshSerialize};
pub use decrypted::*;
#[cfg(feature = "ferveo-tpke")]
pub use encrypted::EncryptionKey;
pub use protocol::UpdateDkgSessionKey;
use serde::{Deserialize, Serialize};
use sha2::{Digest, Sha256};
pub use wrapper::*;

use crate::ledger::gas::VpsGas;
use crate::types::address::Address;
use crate::types::dec::Dec;
use crate::types::hash::Hash;
use crate::types::ibc::IbcEvent;
use crate::types::key::*;
use crate::types::storage;
#[cfg(feature = "ferveo-tpke")]
use crate::types::transaction::protocol::ProtocolTx;

/// Get the hash of a transaction
pub fn hash_tx(tx_bytes: &[u8]) -> Hash {
    let digest = Sha256::digest(tx_bytes);
    Hash(*digest.as_ref())
}

/// Transaction application result
// TODO derive BorshSchema after <https://github.com/near/borsh-rs/issues/82>
#[derive(Clone, Debug, Default, BorshSerialize, BorshDeserialize)]
pub struct TxResult {
    /// Total gas used by the transaction (includes the gas used by VPs)
    pub gas_used: u64,
    /// Storage keys touched by the transaction
    pub changed_keys: BTreeSet<storage::Key>,
    /// The results of all the triggered validity predicates by the transaction
    pub vps_result: VpsResult,
    /// New established addresses created by the transaction
    pub initialized_accounts: Vec<Address>,
    /// IBC events emitted by the transaction
    pub ibc_events: BTreeSet<IbcEvent>,
}

impl TxResult {
    /// Check if the tx has been accepted by all the VPs
    pub fn is_accepted(&self) -> bool {
        self.vps_result.rejected_vps.is_empty()
    }
}

/// Result of checking a transaction with validity predicates
// TODO derive BorshSchema after <https://github.com/near/borsh-rs/issues/82>
#[derive(Clone, Debug, Default, BorshSerialize, BorshDeserialize)]
pub struct VpsResult {
    /// The addresses whose VPs accepted the transaction
    pub accepted_vps: BTreeSet<Address>,
    /// The addresses whose VPs rejected the transaction
    pub rejected_vps: BTreeSet<Address>,
    /// The total gas used by all the VPs
    pub gas_used: VpsGas,
    /// Errors occurred in any of the VPs, if any
    pub errors: Vec<(Address, String)>,
}

impl fmt::Display for TxResult {
    fn fmt(&self, f: &mut fmt::Formatter) -> fmt::Result {
        write!(
            f,
            "Transaction is {}. Gas used: {};{} VPs result: {}",
            if self.is_accepted() {
                "valid"
            } else {
                "invalid"
            },
            self.gas_used,
            iterable_to_string("Changed keys", self.changed_keys.iter()),
            self.vps_result,
        )
    }
}

impl fmt::Display for VpsResult {
    fn fmt(&self, f: &mut fmt::Formatter) -> fmt::Result {
        write!(
            f,
            "{}{}{}",
            iterable_to_string("Accepted", self.accepted_vps.iter()),
            iterable_to_string("Rejected", self.rejected_vps.iter()),
            iterable_to_string(
                "Errors",
                self.errors
                    .iter()
                    .map(|(addr, err)| format!("{} in {}", err, addr))
            ),
        )
    }
}

/// Format all the values of the given iterator into a string
fn iterable_to_string<T: fmt::Display>(
    label: &str,
    iter: impl Iterator<Item = T>,
) -> String {
    let mut iter = iter.peekable();
    if iter.peek().is_none() {
        "".into()
    } else {
        format!(
            " {}: {};",
            label,
            iter.map(|x| x.to_string())
                .collect::<Vec<String>>()
                .join(", ")
        )
    }
}

/// A tx data type to update an account's validity predicate
#[derive(
    Debug,
    Clone,
    PartialEq,
    BorshSerialize,
    BorshDeserialize,
    BorshSchema,
    Serialize,
    Deserialize,
)]
pub struct UpdateVp {
    /// An address of the account
    pub addr: Address,
    /// The new VP code hash
    pub vp_code_hash: Hash,
}

/// A tx data type to initialize a new established account
#[derive(
    Debug,
    Clone,
    PartialEq,
    BorshSerialize,
    BorshDeserialize,
    BorshSchema,
    Serialize,
    Deserialize,
)]
pub struct InitAccount {
    /// Public key to be written into the account's storage. This can be used
    /// for signature verification of transactions for the newly created
    /// account.
    pub public_key: common::PublicKey,
    /// The VP code hash
    pub vp_code_hash: Hash,
}

/// A tx data type to initialize a new validator account.
#[derive(
    Debug,
    Clone,
    PartialEq,
    BorshSerialize,
    BorshDeserialize,
    BorshSchema,
    Serialize,
    Deserialize,
)]
pub struct InitValidator {
    /// Public key to be written into the account's storage. This can be used
    /// for signature verification of transactions for the newly created
    /// account.
    pub account_key: common::PublicKey,
    /// A key to be used for signing blocks and votes on blocks.
    pub consensus_key: common::PublicKey,
    /// An Eth bridge governance public key
    pub eth_cold_key: secp256k1::PublicKey,
    /// An Eth bridge hot signing public key used for validator set updates and
    /// cross-chain transactions
    pub eth_hot_key: secp256k1::PublicKey,
    /// Public key used to sign protocol transactions
    pub protocol_key: common::PublicKey,
    /// Serialization of the public session key used in the DKG
    pub dkg_key: crate::types::key::dkg_session_keys::DkgPublicKey,
    /// The initial commission rate charged for delegation rewards
    pub commission_rate: Dec,
    /// The maximum change allowed per epoch to the commission rate. This is
    /// immutable once set here.
    pub max_commission_rate_change: Dec,
    /// The VP code for validator account
    pub validator_vp_code_hash: Hash,
}

/// Struct that classifies that kind of Tx
/// based on the contents of its data.
#[derive(
    Clone,
    Debug,
    BorshSerialize,
    BorshDeserialize,
    BorshSchema,
    Serialize,
    Deserialize,
)]
pub enum TxType {
    /// An ordinary tx
    Raw,
    /// A Tx that contains an encrypted raw tx
    Wrapper(Box<WrapperTx>),
    /// An attempted decryption of a wrapper tx
    Decrypted(DecryptedTx),
    /// Txs issued by validators as part of internal protocols
    #[cfg(feature = "ferveo-tpke")]
    Protocol(Box<ProtocolTx>),
}

impl TxType {
    /// Produce a SHA-256 hash of this header
    pub fn hash<'a>(&self, hasher: &'a mut Sha256) -> &'a mut Sha256 {
        hasher.update(self.try_to_vec().expect("unable to serialize header"));
        hasher
    }
}

#[cfg(test)]
mod test_process_tx {
    use super::*;
    use crate::proto::{Code, Data, Section, Signature, Tx, TxError};
    use crate::types::address::nam;
    use crate::types::storage::Epoch;

    fn gen_keypair() -> common::SecretKey {
        use rand::prelude::ThreadRng;
        use rand::thread_rng;

        let mut rng: ThreadRng = thread_rng();
        ed25519::SigScheme::generate(&mut rng).try_to_sk().unwrap()
    }

    /// Test that process_tx correctly identifies a raw tx with no
    /// data and returns an identical copy
    #[test]
    fn test_process_tx_raw_tx_no_data() {
        let mut outer_tx = Tx::new(TxType::Raw);
        let code_sec = outer_tx
            .set_code(Code::new("wasm code".as_bytes().to_owned()))
            .clone();
        outer_tx.validate_header().expect("Test failed");
        match outer_tx.header().tx_type {
            TxType::Raw => assert_eq!(
                Hash(code_sec.hash(&mut Sha256::new()).finalize_reset().into()),
                outer_tx.header.code_hash,
            ),
            _ => panic!("Test failed: Expected Raw Tx"),
        }
    }

    /// Test that process_tx correctly identifies tx containing
    /// a raw tx with some data and returns an identical copy
    /// of the inner data
    #[test]
    fn test_process_tx_raw_tx_some_data() {
        let mut tx = Tx::new(TxType::Raw);
        let code_sec = tx
            .set_code(Code::new("wasm code".as_bytes().to_owned()))
            .clone();
        let data_sec = tx
            .set_data(Data::new("transaction data".as_bytes().to_owned()))
            .clone();

        tx.validate_header().expect("Test failed");
        match tx.header().tx_type {
            TxType::Raw => {
                assert_eq!(
                    Hash(
                        code_sec
                            .hash(&mut Sha256::new())
                            .finalize_reset()
                            .into()
                    ),
                    tx.header().code_hash,
                );
                assert_eq!(
                    Hash(
                        data_sec
                            .hash(&mut Sha256::new())
                            .finalize_reset()
                            .into()
                    ),
                    tx.header().data_hash,
                );
            }
            _ => panic!("Test failed: Expected Raw Tx"),
        }
    }

    /// Test that process_tx correctly identifies a raw tx with some
    /// signed data and returns an identical copy of the inner data
    #[test]
    fn test_process_tx_raw_tx_some_signed_data() {
        let mut tx = Tx::new(TxType::Raw);
        let code_sec = tx
            .set_code(Code::new("wasm code".as_bytes().to_owned()))
            .clone();
        let data_sec = tx
            .set_data(Data::new("transaction data".as_bytes().to_owned()))
            .clone();
        tx.add_section(Section::Signature(Signature::new(
            tx.code_sechash(),
            &gen_keypair(),
        )));
        tx.add_section(Section::Signature(Signature::new(
            tx.data_sechash(),
            &gen_keypair(),
        )));

        tx.validate_header().expect("Test failed");
        match tx.header().tx_type {
            TxType::Raw => {
                assert_eq!(
                    Hash(
                        code_sec
                            .hash(&mut Sha256::new())
                            .finalize_reset()
                            .into()
                    ),
                    tx.header().code_hash,
                );
                assert_eq!(
                    Hash(
                        data_sec
                            .hash(&mut Sha256::new())
                            .finalize_reset()
                            .into()
                    ),
                    tx.header().data_hash,
                );
            }
            _ => panic!("Test failed: Expected Raw Tx"),
        }
    }

<<<<<<< HEAD
    #[cfg(test)]
    mod test_process_tx {
        use super::*;
        use crate::types::address::nam;
        use crate::types::storage::Epoch;
        use crate::types::time::DateTimeUtc;
        use crate::types::token::Amount;

        fn gen_keypair() -> common::SecretKey {
            use rand::prelude::ThreadRng;
            use rand::thread_rng;

            let mut rng: ThreadRng = thread_rng();
            ed25519::SigScheme::generate(&mut rng).try_to_sk().unwrap()
        }

        /// Test that process_tx correctly identifies a raw tx with no
        /// data and returns an identical copy
        #[test]
        fn test_process_tx_raw_tx_no_data() {
            let tx = Tx::new(
                "wasm code".as_bytes().to_owned(),
                None,
                ChainId::default(),
                None,
            );

            match process_tx(tx.clone()).expect("Test failed") {
                TxType::Raw(raw) => assert_eq!(tx, raw),
                _ => panic!("Test failed: Expected Raw Tx"),
            }
        }

        /// Test that process_tx correctly identifies tx containing
        /// a raw tx with some data and returns an identical copy
        /// of the inner data
        #[test]
        fn test_process_tx_raw_tx_some_data() {
            let inner = Tx::new(
                "code".as_bytes().to_owned(),
                Some("transaction data".as_bytes().to_owned()),
                ChainId::default(),
                None,
            );
            let tx = Tx::new(
                "wasm code".as_bytes().to_owned(),
                Some(
                    TxType::Raw(inner.clone())
                        .try_to_vec()
                        .expect("Test failed"),
                ),
                inner.chain_id.clone(),
                None,
            );

            match process_tx(tx).expect("Test failed") {
                TxType::Raw(raw) => assert_eq!(inner, raw),
                _ => panic!("Test failed: Expected Raw Tx"),
            }
        }

        /// Test that process_tx correctly identifies a raw tx with some
        /// signed data and returns an identical copy of the inner data
        #[test]
        fn test_process_tx_raw_tx_some_signed_data() {
            let inner = Tx::new(
                "code".as_bytes().to_owned(),
                Some("transaction data".as_bytes().to_owned()),
                ChainId::default(),
                None,
            );
            let tx = Tx::new(
                "wasm code".as_bytes().to_owned(),
                Some(
                    TxType::Raw(inner.clone())
                        .try_to_vec()
                        .expect("Test failed"),
                ),
                inner.chain_id.clone(),
                None,
            )
            .sign(&gen_keypair());

            match process_tx(tx).expect("Test failed") {
                TxType::Raw(raw) => assert_eq!(inner, raw),
                _ => panic!("Test failed: Expected Raw Tx"),
=======
    /// Test that process_tx correctly identifies a wrapper tx with some
    /// data and extracts the signed data.
    #[test]
    fn test_process_tx_wrapper_tx() {
        let keypair = gen_keypair();
        // the signed tx
        let mut tx = Tx::new(TxType::Wrapper(Box::new(WrapperTx::new(
            Fee {
                amount: 10.into(),
                token: nam(),
            },
            &keypair,
            Epoch(0),
            0.into(),
            #[cfg(not(feature = "mainnet"))]
            None,
        ))));
        tx.set_code(Code::new("wasm code".as_bytes().to_owned()));
        tx.set_data(Data::new("transaction data".as_bytes().to_owned()));
        tx.add_section(Section::Signature(Signature::new(
            &tx.header_hash(),
            &keypair,
        )));
        tx.encrypt(&Default::default());

        tx.validate_header().expect("Test failed");
        match tx.header().tx_type {
            TxType::Wrapper(_) => {
                tx.decrypt(<EllipticCurve as PairingEngine>::G2Affine::prime_subgroup_generator())
                    .expect("Test failed");
                // assert_eq!(tx, decrypted);
>>>>>>> 4b431cb6
            }
            _ => panic!("Test failed: Expected Wrapper Tx"),
        }
    }

<<<<<<< HEAD
        /// Test that process_tx correctly identifies a wrapper tx with some
        /// data and extracts the signed data.
        #[test]
        fn test_process_tx_wrapper_tx() {
            let keypair = gen_keypair();
            let tx = Tx::new(
                "wasm code".as_bytes().to_owned(),
                Some("transaction data".as_bytes().to_owned()),
                ChainId::default(),
                None,
            );
            // the signed tx
            let wrapper = WrapperTx::new(
                Fee {
                    amount: Amount::from_uint(10, 0).expect("Test failed"),
                    token: nam(),
                },
                &keypair,
                Epoch(0),
                Default::default(),
                tx.clone(),
                Default::default(),
                #[cfg(not(feature = "mainnet"))]
                None,
            )
            .sign(&keypair, tx.chain_id.clone(), Some(DateTimeUtc::now()))
            .expect("Test failed");

            match process_tx(wrapper).expect("Test failed") {
                TxType::Wrapper(wrapper) => {
                    let decrypted =
                        wrapper.decrypt(<EllipticCurve as PairingEngine>::G2Affine::prime_subgroup_generator())
                            .expect("Test failed");
                    assert_eq!(tx, decrypted);
                }
                _ => panic!("Test failed: Expected Wrapper Tx"),
            }
        }

        /// Test that process_tx correctly returns an error on a wrapper tx
        /// with some unsigned data
        #[test]
        fn test_process_tx_wrapper_tx_unsigned() {
            let keypair = gen_keypair();
            let tx = Tx::new(
                "wasm code".as_bytes().to_owned(),
                Some("transaction data".as_bytes().to_owned()),
                ChainId::default(),
                None,
            );
            // the signed tx
            let wrapper = WrapperTx::new(
                Fee {
                    amount: Amount::from_uint(10, 0).expect("Test failed"),
                    token: nam(),
                },
                &keypair,
                Epoch(0),
                Default::default(),
                tx,
                Default::default(),
                #[cfg(not(feature = "mainnet"))]
                None,
=======
    /// Test that process_tx correctly returns an error on a wrapper tx
    /// with some unsigned data
    #[test]
    fn test_process_tx_wrapper_tx_unsigned() {
        let keypair = gen_keypair();
        // the signed tx
        let mut tx = Tx::new(TxType::Wrapper(Box::new(WrapperTx::new(
            Fee {
                amount: 10.into(),
                token: nam(),
            },
            &keypair,
            Epoch(0),
            0.into(),
            #[cfg(not(feature = "mainnet"))]
            None,
        ))));
        tx.set_code(Code::new("wasm code".as_bytes().to_owned()));
        tx.set_data(Data::new("transaction data".as_bytes().to_owned()));
        tx.encrypt(&Default::default());
        let result = tx.validate_header().expect_err("Test failed");
        assert_matches!(result, TxError::SigError(_));
    }
}

/// Test that process_tx correctly identifies a DecryptedTx
/// with some unsigned data and returns an identical copy
#[test]
fn test_process_tx_decrypted_unsigned() {
    use crate::proto::{Code, Data, Tx};
    let mut tx = Tx::new(TxType::Decrypted(DecryptedTx::Decrypted {
        #[cfg(not(feature = "mainnet"))]
        has_valid_pow: false,
    }));
    let code_sec = tx
        .set_code(Code::new("transaction data".as_bytes().to_owned()))
        .clone();
    let data_sec = tx
        .set_data(Data::new("transaction data".as_bytes().to_owned()))
        .clone();
    tx.validate_header().expect("Test failed");
    match tx.header().tx_type {
        TxType::Decrypted(DecryptedTx::Decrypted {
            #[cfg(not(feature = "mainnet"))]
                has_valid_pow: _,
        }) => {
            assert_eq!(
                tx.header().code_hash,
                Hash(code_sec.hash(&mut Sha256::new()).finalize_reset().into()),
>>>>>>> 4b431cb6
            );
            assert_eq!(
                tx.header().data_hash,
                Hash(data_sec.hash(&mut Sha256::new()).finalize_reset().into()),
            );
        }
        _ => panic!("Test failed"),
    }
}

/// Test that process_tx correctly identifies a DecryptedTx
/// with some signed data and extracts it without checking
/// signature
#[test]
fn test_process_tx_decrypted_signed() {
    use crate::proto::{Code, Data, Section, Signature, Tx};
    fn gen_keypair() -> common::SecretKey {
        use rand::prelude::ThreadRng;
        use rand::thread_rng;

        let mut rng: ThreadRng = thread_rng();
        ed25519::SigScheme::generate(&mut rng).try_to_sk().unwrap()
    }

    use crate::types::key::Signature as S;
    let mut decrypted = Tx::new(TxType::Decrypted(DecryptedTx::Decrypted {
        #[cfg(not(feature = "mainnet"))]
        has_valid_pow: false,
    }));
    // Invalid signed data
    let ed_sig =
        ed25519::Signature::try_from_slice([0u8; 64].as_ref()).unwrap();
    let mut sig_sec = Signature::new(&decrypted.header_hash(), &gen_keypair());
    sig_sec.signature = common::Signature::try_from_sig(&ed_sig).unwrap();
    decrypted.add_section(Section::Signature(sig_sec));
    // create the tx with signed decrypted data
    let code_sec = decrypted
        .set_code(Code::new("transaction data".as_bytes().to_owned()))
        .clone();
    let data_sec = decrypted
        .set_data(Data::new("transaction data".as_bytes().to_owned()))
        .clone();
    decrypted.validate_header().expect("Test failed");
    match decrypted.header().tx_type {
        TxType::Decrypted(DecryptedTx::Decrypted {
            #[cfg(not(feature = "mainnet"))]
                has_valid_pow: _,
        }) => {
            assert_eq!(
                decrypted.header.code_hash,
                Hash(code_sec.hash(&mut Sha256::new()).finalize_reset().into()),
            );
            assert_eq!(
                decrypted.header.data_hash,
                Hash(data_sec.hash(&mut Sha256::new()).finalize_reset().into()),
            );
        }
        _ => panic!("Test failed"),
    }
}<|MERGE_RESOLUTION|>--- conflicted
+++ resolved
@@ -354,94 +354,6 @@
         }
     }
 
-<<<<<<< HEAD
-    #[cfg(test)]
-    mod test_process_tx {
-        use super::*;
-        use crate::types::address::nam;
-        use crate::types::storage::Epoch;
-        use crate::types::time::DateTimeUtc;
-        use crate::types::token::Amount;
-
-        fn gen_keypair() -> common::SecretKey {
-            use rand::prelude::ThreadRng;
-            use rand::thread_rng;
-
-            let mut rng: ThreadRng = thread_rng();
-            ed25519::SigScheme::generate(&mut rng).try_to_sk().unwrap()
-        }
-
-        /// Test that process_tx correctly identifies a raw tx with no
-        /// data and returns an identical copy
-        #[test]
-        fn test_process_tx_raw_tx_no_data() {
-            let tx = Tx::new(
-                "wasm code".as_bytes().to_owned(),
-                None,
-                ChainId::default(),
-                None,
-            );
-
-            match process_tx(tx.clone()).expect("Test failed") {
-                TxType::Raw(raw) => assert_eq!(tx, raw),
-                _ => panic!("Test failed: Expected Raw Tx"),
-            }
-        }
-
-        /// Test that process_tx correctly identifies tx containing
-        /// a raw tx with some data and returns an identical copy
-        /// of the inner data
-        #[test]
-        fn test_process_tx_raw_tx_some_data() {
-            let inner = Tx::new(
-                "code".as_bytes().to_owned(),
-                Some("transaction data".as_bytes().to_owned()),
-                ChainId::default(),
-                None,
-            );
-            let tx = Tx::new(
-                "wasm code".as_bytes().to_owned(),
-                Some(
-                    TxType::Raw(inner.clone())
-                        .try_to_vec()
-                        .expect("Test failed"),
-                ),
-                inner.chain_id.clone(),
-                None,
-            );
-
-            match process_tx(tx).expect("Test failed") {
-                TxType::Raw(raw) => assert_eq!(inner, raw),
-                _ => panic!("Test failed: Expected Raw Tx"),
-            }
-        }
-
-        /// Test that process_tx correctly identifies a raw tx with some
-        /// signed data and returns an identical copy of the inner data
-        #[test]
-        fn test_process_tx_raw_tx_some_signed_data() {
-            let inner = Tx::new(
-                "code".as_bytes().to_owned(),
-                Some("transaction data".as_bytes().to_owned()),
-                ChainId::default(),
-                None,
-            );
-            let tx = Tx::new(
-                "wasm code".as_bytes().to_owned(),
-                Some(
-                    TxType::Raw(inner.clone())
-                        .try_to_vec()
-                        .expect("Test failed"),
-                ),
-                inner.chain_id.clone(),
-                None,
-            )
-            .sign(&gen_keypair());
-
-            match process_tx(tx).expect("Test failed") {
-                TxType::Raw(raw) => assert_eq!(inner, raw),
-                _ => panic!("Test failed: Expected Raw Tx"),
-=======
     /// Test that process_tx correctly identifies a wrapper tx with some
     /// data and extracts the signed data.
     #[test]
@@ -450,7 +362,7 @@
         // the signed tx
         let mut tx = Tx::new(TxType::Wrapper(Box::new(WrapperTx::new(
             Fee {
-                amount: 10.into(),
+                amount: Amount::from_uint(10, 0).expect("Test failed"),
                 token: nam(),
             },
             &keypair,
@@ -473,77 +385,11 @@
                 tx.decrypt(<EllipticCurve as PairingEngine>::G2Affine::prime_subgroup_generator())
                     .expect("Test failed");
                 // assert_eq!(tx, decrypted);
->>>>>>> 4b431cb6
             }
             _ => panic!("Test failed: Expected Wrapper Tx"),
         }
     }
 
-<<<<<<< HEAD
-        /// Test that process_tx correctly identifies a wrapper tx with some
-        /// data and extracts the signed data.
-        #[test]
-        fn test_process_tx_wrapper_tx() {
-            let keypair = gen_keypair();
-            let tx = Tx::new(
-                "wasm code".as_bytes().to_owned(),
-                Some("transaction data".as_bytes().to_owned()),
-                ChainId::default(),
-                None,
-            );
-            // the signed tx
-            let wrapper = WrapperTx::new(
-                Fee {
-                    amount: Amount::from_uint(10, 0).expect("Test failed"),
-                    token: nam(),
-                },
-                &keypair,
-                Epoch(0),
-                Default::default(),
-                tx.clone(),
-                Default::default(),
-                #[cfg(not(feature = "mainnet"))]
-                None,
-            )
-            .sign(&keypair, tx.chain_id.clone(), Some(DateTimeUtc::now()))
-            .expect("Test failed");
-
-            match process_tx(wrapper).expect("Test failed") {
-                TxType::Wrapper(wrapper) => {
-                    let decrypted =
-                        wrapper.decrypt(<EllipticCurve as PairingEngine>::G2Affine::prime_subgroup_generator())
-                            .expect("Test failed");
-                    assert_eq!(tx, decrypted);
-                }
-                _ => panic!("Test failed: Expected Wrapper Tx"),
-            }
-        }
-
-        /// Test that process_tx correctly returns an error on a wrapper tx
-        /// with some unsigned data
-        #[test]
-        fn test_process_tx_wrapper_tx_unsigned() {
-            let keypair = gen_keypair();
-            let tx = Tx::new(
-                "wasm code".as_bytes().to_owned(),
-                Some("transaction data".as_bytes().to_owned()),
-                ChainId::default(),
-                None,
-            );
-            // the signed tx
-            let wrapper = WrapperTx::new(
-                Fee {
-                    amount: Amount::from_uint(10, 0).expect("Test failed"),
-                    token: nam(),
-                },
-                &keypair,
-                Epoch(0),
-                Default::default(),
-                tx,
-                Default::default(),
-                #[cfg(not(feature = "mainnet"))]
-                None,
-=======
     /// Test that process_tx correctly returns an error on a wrapper tx
     /// with some unsigned data
     #[test]
@@ -552,7 +398,7 @@
         // the signed tx
         let mut tx = Tx::new(TxType::Wrapper(Box::new(WrapperTx::new(
             Fee {
-                amount: 10.into(),
+                amount: Amount::from_uint(10, 0).expect("Test failed"),
                 token: nam(),
             },
             &keypair,
@@ -593,7 +439,6 @@
             assert_eq!(
                 tx.header().code_hash,
                 Hash(code_sec.hash(&mut Sha256::new()).finalize_reset().into()),
->>>>>>> 4b431cb6
             );
             assert_eq!(
                 tx.header().data_hash,
