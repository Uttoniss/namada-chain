# Ethereum bridge

The Namada - Ethereum bridge exists to mint ERC20 tokens on Namada 
which naturally can be redeemed on Ethereum at a later time. Furthermore, it 
allows the minting of wrapped NAM (wNAM) tokens on Ethereum.

The Namada Ethereum bridge system consists of:

* An Ethereum full node run by each Namada validator, for including relevant 
  Ethereum events into Namada.
* A set of validity predicates on Namada which roughly implements 
  [ICS20](https://docs.cosmos.network/v0.42/modules/ibc/) fungible token 
  transfers.
* A set of Ethereum smart contracts.
* An automated process to send validator set updates to the Ethereum smart 
  contracts.
* A relayer binary to aid in submitting transactions to Ethereum

This basic bridge architecture should provide for almost-Namada consensus
security for the bridge and free Ethereum state reads on Namada, plus
bidirectional message passing with reasonably low gas costs on the
Ethereum side.

<<<<<<< HEAD
## Topics
 - [Bootstrapping](./ethereum-bridge/bootstrapping.md)
 - [Security](./ethereum-bridge/security.md)
 - [Ethereum Events Attestation](./ethereum-bridge/ethereum_events_attestation.md)
 - [Transfers from Ethereum to Namada](./ethereum-bridge/transfers_to_namada.md)
 - [Transfers from Namada to Ethereum](./ethereum-bridge/transfers_to_ethereum.md)
 - [Proofs and validator set updates](./ethereum-bridge/proofs.md)
 - [Smart Contracts](./ethereum-bridge/ethereum_smart_contracts.md)

## Resources which may be helpful
=======
## Security
On Namada, the validators are full nodes of Ethereum and their stake is also
accounting for security of the bridge. If they carry out a forking attack
on Namada to steal locked tokens of Ethereum their stake will be slashed on Namada.
On the Ethereum side, we will add a limit to the amount of assets that can be
locked to limit the damage a forking attack on Namada can do. To make an attack
more cumbersome we will also add a limit on how fast wrapped Ethereum assets can
be redeemed from Namada. This will not add more security, but rather make the 
attack more inconvenient.

## Ethereum Events Attestation
We want to store events from the smart contracts of our bridge onto Namada. We
will include events that have been seen by at least one validator, but will not
act on them until they have been seen by at least 2/3 of voting power.

There will be multiple types of events emitted. Validators should
ignore improperly formatted events. Raw events from Ethereum are converted to a 
Rust enum type (`EthereumEvent`) by Namada validators before being included 
in vote extensions or stored on chain.

```rust
pub enum EthereumEvent {
    // we will have different variants here corresponding to different types
    // of raw events we receive from Ethereum
    TransfersToNamada(Vec<TransferToNamada>)
    // ...
}
```

Each event will be stored with a list of the validators that have ever seen it 
as well as the fraction of total voting power that has ever seen it. 
Once an event has been seen by 2/3 of voting power, it is locked into a
`seen` state, and acted upon.

There is no adjustment across epoch boundaries - e.g. if an event is seen by 1/3
of voting power in epoch n, then seen by a different 1/3 of voting power in 
epoch m>n, the event will be considered `seen` in total. Validators may never
vote more than once for a given event.

### Minimum confirmations
There will be a protocol-specified minimum number of confirmations that events
must reach on the Ethereum chain, before validators can vote to include them
on Namada. This minimum number of confirmations will be changeable via 
governance.

`TransferToNamada` events may include a custom minimum number of 
confirmations, that must be at least the protocol-specified minimum number of 
confirmations.

Validators must not vote to include events that have not met the required 
number of confirmations. Voting on unconfirmed events is considered a 
slashable offence.

### Storage
To make including new events easy, we take the approach of always overwriting 
the state with the new state rather than applying state diffs. The storage 
keys involved are:
```
# all values are Borsh-serialized
/eth_msgs/\$msg_hash/body : EthereumEvent
/eth_msgs/\$msg_hash/seen_by : Vec<Address>
/eth_msgs/\$msg_hash/voting_power: (u64, u64)  # reduced fraction < 1 e.g. (2, 3)
/eth_msgs/\$msg_hash/seen: bool
```

`\$msg_hash` is the SHA256 digest of the Borsh serialization of the relevant 
`EthereumEvent`.

Changes to this `/eth_msgs` storage subspace are only ever made by internal 
transactions crafted and applied by all nodes based on the aggregate of vote 
extensions for the last Tendermint round. That is, changes to `/eth_msgs` happen 
in block `n+1` in a deterministic manner based on the vote extensions of the 
Tendermint round for block `n`.

The `/eth_msgs` storage subspace does not belong to any account and cannot be 
modified by transactions submitted from outside of the ledger via Tendermint. 
The storage will be guarded by a special validity predicate - `EthSentinel` - 
that is part of the verifier set by default for every transaction, but will be 
removed by the ledger code for the specific permitted transactions that are 
allowed to update `/eth_msgs`.

### Including events into storage

For every Namada block proposal, the vote extension of a validator should include
the events of the Ethereum blocks they have seen via their full node such that:
1. The storage value `/eth_msgs/\$msg_hash/seen_by` does not include their
   address.
2. It's correctly formatted.
3. It's reached the required number of confirmations on the Ethereum chain

Each event that a validator is voting to include must be individually signed by 
them. If the validator is not voting to include any events, they must still
provide a signed voted extension indicating this.

The vote extension data field will be a Borsh-serialization of something like the following.
```rust
pub struct VoteExtension(Vec<SignedEthEvent>);

/// A struct used by validators to sign that they have seen a particular
/// ethereum event. These are included in vote extensions
#[derive(Debug, Clone, BorshSerialize, BorshDeserialize, BorshSchema)]
pub struct SignedEthEvent {
    /// The address of the signing validator
    signer: Address,
    /// The proportion of the total voting power held by the validator
    power: FractionalVotingPower,
    /// The event being signed and the block height at which
    /// it was seen. We include the height as part of enforcing
    /// that a block proposer submits vote extensions from
    /// **the previous round only**
    event: Signed<(EthereumEvent, BlockHeight)>,
}
```

These vote extensions will be given to the next block proposer who will
aggregate those that it can verify and will inject a protocol transaction
(the "vote extensions" transaction).

```rust
pub struct MultiSigned<T: BorshSerialize + BorshDeserialize> {
    /// Arbitrary data to be signed
    pub data: T,
    /// The signature of the data
    pub sigs: Vec<common::Signature>,
}

pub struct MultiSignedEthEvent {
    /// Address and voting power of the signing validators
    pub signers: Vec<(Address, FractionalVotingPower)>,
    /// Events as signed by validators
    pub event: MultiSigned<(EthereumEvent, BlockHeight)>,
}

pub enum ProtocolTxType {
    EthereumEvents(Vec<MultiSignedEthEvent>)
}
```

This vote extensions transaction will be signed by the block proposer. 
Validators will check this transaction and the validity of the new votes as 
part of `ProcessProposal`, this includes checking:
- signatures
- that votes are really from active validators
- the calculation of backed voting power

It is also checked that each vote extension came from the previous round, 
requiring validators to sign over the Namada block height with their vote
extension. Furthermore, the vote extensions included by the block proposer
should have at least 2 / 3 of the total voting power of the previous round 
backing it. Otherwise the block proposer would not have passed the 
`FinalizeBlock` phase of the last round. These checks are to prevent censorship 
of events from validators by the block proposer.

In `FinalizeBlock`, we derive a second transaction (the "state update" 
transaction) from the vote extensions transaction that:
- calculates the required changes to `/eth_msgs` storage and applies it
- acts on any `/eth_msgs/\$msg_hash` where `seen` is going from `false` to `true`
  (e.g. appropriately minting wrapped Ethereum assets)

This state update transaction will not be recorded on chain but will be 
deterministically derived from the vote extensions transaction, which is 
recorded on chain. All ledger nodes will derive and apply this transaction to 
their own local blockchain state, whenever they receive a block with a vote 
extensions transaction. This transaction cannot require a protocol signature 
as even non-validator full nodes of Namada will be expected to do this.

The value of `/eth_msgs/\$msg_hash/seen` will also indicate if the event 
has been acted on on the Namada side. The appropriate transfers of tokens to the
given user will be included on chain free of charge and requires no
additional actions from the end user.

## Namada Validity Predicates

There will be three internal accounts with associated native validity predicates:

- `#EthSentinel` - whose validity predicate will verify the inclusion of events 
from Ethereum. This validity predicate will control the `/eth_msgs` storage 
subspace.
- `#EthBridge` - the storage of which will contain ledgers of balances for 
wrapped Ethereum assets (ERC20 tokens) structured in a 
["multitoken"](https://github.com/anoma/anoma/issues/1102) hierarchy
- `#EthBridgeEscrow` which will hold in escrow wrapped Namada tokens which have 
been sent to Ethereum.

### Transferring assets from Ethereum to Namada

#### Wrapped ERC20
The "transfer" transaction mints the appropriate amount to the corresponding 
multitoken balance key for the receiver, based on the specifics of a 
`TransferToNamada` Ethereum event.

```rust
pub struct EthAddress(pub [u8; 20]);

/// Represents Ethereum assets on the Ethereum blockchain
pub enum EthereumAsset {
    /// An ERC20 token and the address of its contract
    ERC20(EthAddress),
}

/// An event transferring some kind of value from Ethereum to Anoma
pub struct TransferToNamada {
    /// Quantity of ether in the transfer
    pub amount: Amount,
    /// Address on Ethereum of the asset
    pub asset: EthereumAsset,
    /// The Namada address receiving wrapped assets on Anoma
    pub receiver: Address,
}
```

##### Example

For 10 DAI i.e. ERC20([0x6b175474e89094c44da98b954eedeac495271d0f](https://etherscan.io/token/0x6b175474e89094c44da98b954eedeac495271d0f)) to `atest1v4ehgw36xue5xvf5xvuyzvpjx5un2v3k8qeyvd3cxdqns32p89rrxd6xx9zngvpegccnzs699rdnnt`
```
#EthBridge
    /erc20
        /0x6b175474e89094c44da98b954eedeac495271d0f
            /balances
                /atest1v4ehgw36xue5xvf5xvuyzvpjx5un2v3k8qeyvd3cxdqns32p89rrxd6xx9zngvpegccnzs699rdnnt 
                += 10
```

#### Namada tokens
Any wrapped Namada tokens being redeemed from Ethereum must have an equivalent amount of the native token held in escrow by `#EthBridgeEscrow`.
The protocol transaction should simply make a transfer from `#EthBridgeEscrow` to the `receiver` for the appropriate amount and asset.

### Transferring from Namada to Ethereum

To redeem wrapped Ethereum assets, a user should make a transaction to burn 
their wrapped tokens, which the `#EthBridge` validity predicate will accept.

Once this burn is done, it is incumbent on the end user to
request an appropriate "proof" of the transaction. This proof must be
submitted to the appropriate Ethereum smart contract by the user to
redeem their native Ethereum assets. This also means all Ethereum gas costs 
are the responsibility of the end user.

The proofs to be used will be custom bridge headers that are calculated
deterministically from the block contents, including messages sent by Namada and
possibly validator set updates. They will be designed for maximally
efficient Ethereum decoding and verification.

For each block on Namada, validators must submit the corresponding bridge
header signed with a special secp256k1 key as part of their vote extension.
Validators must reject votes which do not contain correctly signed bridge
headers. The finalized bridge header with aggregated signatures will appear in the
next block as a protocol transaction. Aggregation of signatures is the
responsibility of the next block proposer.

The bridge headers need only be produced when the proposed block contains
requests to transfer value over the bridge to Ethereum. The exception is
when validator sets change. Since the Ethereum smart contract should
accept any header signed by bridge header signed by 2 / 3 of the staking
validators, it needs up-to-date knowledge of:
- The current validators' public keys
- The current stake of each validator

This means the at the end of every Namada epoch, a special transaction must be
sent to the Ethereum contract detailing the new public keys and stake of the
new validator set. This message must also be signed by at least 2 / 3 of the
current validators as a "transfer of power". It is to be included in validators
vote extensions as part of the bridge header. Signing an invalid validator
transition set will be consider a slashable offense.

Due to asynchronicity concerns, this message should be submitted well in
advance of the actual epoch change, perhaps even at the beginning of each
new epoch. Bridge headers to ethereum should include the current Namada epoch
so that the smart contract knows how to verify the headers. In short, there
is a pipelining mechanism in the smart contract.

Such a message is not prompted by any user transaction and thus will have
to be carried out by a _bridge relayer_. Once the transfer of power
message is on chain, any time afterwards a Namada bridge process may take
it to craft the appropriate message to the Ethereum smart contracts.

The details on bridge relayers are below in the corresponding section.

Signing incorrect headers is considered a slashable offense. Anyone witnessing
an incorrect header that is signed may submit a complaint (a type of transaction)
to initiate slashing of the validator who made the signature.

#### Namada tokens

Mints of a wrapped Namada token on Ethereum (including NAM, Namada's native token)
will be represented by a data type like:

```rust
struct MintWrappedNam {
    /// The Namada address owning the token
    owner: NamadaAddress,
    /// The address on Ethereum receiving the wrapped tokens
    receiver: EthereumAddress,
    /// The address of the token to be wrapped 
    token: NamadaAddress,
    /// The number of wrapped Namada tokens to mint on Ethereum
    amount: Amount,
}
```

If a user wishes to mint a wrapped Namada token on Ethereum, they must submit a transaction on Namada that:
- stores `MintWrappedNam` on chain somewhere
- sends the correct amount of Namada token to `#EthBridgeEscrow`

Just as in redeeming Ethereum assets above, it is incumbent on the end user to
request an appropriate proof of the transaction. This proof must be
submitted to the appropriate Ethereum smart contract by the user.
The corresponding amount of wrapped NAM tokens will be transferred to the
`receiver` on Ethereum by the smart contract.

## Namada Bridge Relayers

Validator changes must be turned into a message that can be communicated to
smart contracts on Ethereum. These smart contracts need this information
to verify proofs of actions taken on Namada.

Since this is protocol level information, it is not user prompted and thus
should not be the responsibility of any user to submit such a transaction.
However, any user may choose to submit this transaction anyway.

This necessitates a Namada node whose job it is to submit these transactions on
Ethereum at the conclusion of each Namada epoch. This node is called the
__Designated Relayer__. In theory, since this message is publicly available on the blockchain,
anyone can submit this transaction, but only the Designated Relayer will be
directly compensated by Namada.

All Namada validators will have an option to serve as bridge relayer and
the Namada ledger will include a process that does the relaying. Since all
Namada validators are running Ethereum full nodes, they can monitor
that the message was relayed correctly by the Designated Relayer.

During the `FinalizeBlock` call in the ledger, if the epoch changes, a
flag should be set alerting the next block proposer that they are the
Designated Relayer for this epoch. If their message gets accepted by the
Ethereum state inclusion onto Namada, new NAM tokens will be minted to reward
them. The reward amount shall be a protocol parameter that can be changed
via governance. It should be high enough to cover necessary gas fees.

## Ethereum Smart Contracts
The set of Ethereum contracts should perform the following functions:
- Verify bridge header proofs from Namada so that Namada messages can
  be submitted to the contract.
- Verify and maintain evolving validator sets with corresponding stake
  and public keys.
- Emit log messages readable by Namada
- Handle ICS20-style token transfer messages appropriately with escrow &
  unescrow on the Ethereum side
- Allow for message batching

Furthermore, the Ethereum contracts will whitelist ETH and tokens that
flow across the bridge as well as ensure limits on transfer volume per epoch.

An Ethereum smart contract should perform the following steps to verify
a proof from Namada:
1. Check the epoch included in the proof.
2. Look up the validator set corresponding to said epoch.
3. Verify that the signatures included amount to at least 2 / 3 of the
   total stake.
4. Check the validity of each signature.

If all the above verifications succeed, the contract may affect the
appropriate state change, emit logs, etc.

## Starting the bridge

Before the bridge can start running, some storage may need to be initialized in 
Namada. 
>>>>>>> 6cbce4a4

- [Gravity Bridge Solidity contracts](https://github.com/Gravity-Bridge/Gravity-Bridge/tree/main/solidity)
- [ICS20](https://github.com/cosmos/ibc/tree/master/spec/app/ics-020-fungible-token-transfer)
- [Rainbow Bridge contracts](https://github.com/aurora-is-near/rainbow-bridge/tree/master/contracts)
- [IBC in Solidity](https://github.com/hyperledger-labs/yui-ibc-solidity)
<|MERGE_RESOLUTION|>--- conflicted
+++ resolved
@@ -21,7 +21,6 @@
 bidirectional message passing with reasonably low gas costs on the
 Ethereum side.
 
-<<<<<<< HEAD
 ## Topics
  - [Bootstrapping](./ethereum-bridge/bootstrapping.md)
  - [Security](./ethereum-bridge/security.md)
@@ -32,377 +31,8 @@
  - [Smart Contracts](./ethereum-bridge/ethereum_smart_contracts.md)
 
 ## Resources which may be helpful
-=======
-## Security
-On Namada, the validators are full nodes of Ethereum and their stake is also
-accounting for security of the bridge. If they carry out a forking attack
-on Namada to steal locked tokens of Ethereum their stake will be slashed on Namada.
-On the Ethereum side, we will add a limit to the amount of assets that can be
-locked to limit the damage a forking attack on Namada can do. To make an attack
-more cumbersome we will also add a limit on how fast wrapped Ethereum assets can
-be redeemed from Namada. This will not add more security, but rather make the 
-attack more inconvenient.
-
-## Ethereum Events Attestation
-We want to store events from the smart contracts of our bridge onto Namada. We
-will include events that have been seen by at least one validator, but will not
-act on them until they have been seen by at least 2/3 of voting power.
-
-There will be multiple types of events emitted. Validators should
-ignore improperly formatted events. Raw events from Ethereum are converted to a 
-Rust enum type (`EthereumEvent`) by Namada validators before being included 
-in vote extensions or stored on chain.
-
-```rust
-pub enum EthereumEvent {
-    // we will have different variants here corresponding to different types
-    // of raw events we receive from Ethereum
-    TransfersToNamada(Vec<TransferToNamada>)
-    // ...
-}
-```
-
-Each event will be stored with a list of the validators that have ever seen it 
-as well as the fraction of total voting power that has ever seen it. 
-Once an event has been seen by 2/3 of voting power, it is locked into a
-`seen` state, and acted upon.
-
-There is no adjustment across epoch boundaries - e.g. if an event is seen by 1/3
-of voting power in epoch n, then seen by a different 1/3 of voting power in 
-epoch m>n, the event will be considered `seen` in total. Validators may never
-vote more than once for a given event.
-
-### Minimum confirmations
-There will be a protocol-specified minimum number of confirmations that events
-must reach on the Ethereum chain, before validators can vote to include them
-on Namada. This minimum number of confirmations will be changeable via 
-governance.
-
-`TransferToNamada` events may include a custom minimum number of 
-confirmations, that must be at least the protocol-specified minimum number of 
-confirmations.
-
-Validators must not vote to include events that have not met the required 
-number of confirmations. Voting on unconfirmed events is considered a 
-slashable offence.
-
-### Storage
-To make including new events easy, we take the approach of always overwriting 
-the state with the new state rather than applying state diffs. The storage 
-keys involved are:
-```
-# all values are Borsh-serialized
-/eth_msgs/\$msg_hash/body : EthereumEvent
-/eth_msgs/\$msg_hash/seen_by : Vec<Address>
-/eth_msgs/\$msg_hash/voting_power: (u64, u64)  # reduced fraction < 1 e.g. (2, 3)
-/eth_msgs/\$msg_hash/seen: bool
-```
-
-`\$msg_hash` is the SHA256 digest of the Borsh serialization of the relevant 
-`EthereumEvent`.
-
-Changes to this `/eth_msgs` storage subspace are only ever made by internal 
-transactions crafted and applied by all nodes based on the aggregate of vote 
-extensions for the last Tendermint round. That is, changes to `/eth_msgs` happen 
-in block `n+1` in a deterministic manner based on the vote extensions of the 
-Tendermint round for block `n`.
-
-The `/eth_msgs` storage subspace does not belong to any account and cannot be 
-modified by transactions submitted from outside of the ledger via Tendermint. 
-The storage will be guarded by a special validity predicate - `EthSentinel` - 
-that is part of the verifier set by default for every transaction, but will be 
-removed by the ledger code for the specific permitted transactions that are 
-allowed to update `/eth_msgs`.
-
-### Including events into storage
-
-For every Namada block proposal, the vote extension of a validator should include
-the events of the Ethereum blocks they have seen via their full node such that:
-1. The storage value `/eth_msgs/\$msg_hash/seen_by` does not include their
-   address.
-2. It's correctly formatted.
-3. It's reached the required number of confirmations on the Ethereum chain
-
-Each event that a validator is voting to include must be individually signed by 
-them. If the validator is not voting to include any events, they must still
-provide a signed voted extension indicating this.
-
-The vote extension data field will be a Borsh-serialization of something like the following.
-```rust
-pub struct VoteExtension(Vec<SignedEthEvent>);
-
-/// A struct used by validators to sign that they have seen a particular
-/// ethereum event. These are included in vote extensions
-#[derive(Debug, Clone, BorshSerialize, BorshDeserialize, BorshSchema)]
-pub struct SignedEthEvent {
-    /// The address of the signing validator
-    signer: Address,
-    /// The proportion of the total voting power held by the validator
-    power: FractionalVotingPower,
-    /// The event being signed and the block height at which
-    /// it was seen. We include the height as part of enforcing
-    /// that a block proposer submits vote extensions from
-    /// **the previous round only**
-    event: Signed<(EthereumEvent, BlockHeight)>,
-}
-```
-
-These vote extensions will be given to the next block proposer who will
-aggregate those that it can verify and will inject a protocol transaction
-(the "vote extensions" transaction).
-
-```rust
-pub struct MultiSigned<T: BorshSerialize + BorshDeserialize> {
-    /// Arbitrary data to be signed
-    pub data: T,
-    /// The signature of the data
-    pub sigs: Vec<common::Signature>,
-}
-
-pub struct MultiSignedEthEvent {
-    /// Address and voting power of the signing validators
-    pub signers: Vec<(Address, FractionalVotingPower)>,
-    /// Events as signed by validators
-    pub event: MultiSigned<(EthereumEvent, BlockHeight)>,
-}
-
-pub enum ProtocolTxType {
-    EthereumEvents(Vec<MultiSignedEthEvent>)
-}
-```
-
-This vote extensions transaction will be signed by the block proposer. 
-Validators will check this transaction and the validity of the new votes as 
-part of `ProcessProposal`, this includes checking:
-- signatures
-- that votes are really from active validators
-- the calculation of backed voting power
-
-It is also checked that each vote extension came from the previous round, 
-requiring validators to sign over the Namada block height with their vote
-extension. Furthermore, the vote extensions included by the block proposer
-should have at least 2 / 3 of the total voting power of the previous round 
-backing it. Otherwise the block proposer would not have passed the 
-`FinalizeBlock` phase of the last round. These checks are to prevent censorship 
-of events from validators by the block proposer.
-
-In `FinalizeBlock`, we derive a second transaction (the "state update" 
-transaction) from the vote extensions transaction that:
-- calculates the required changes to `/eth_msgs` storage and applies it
-- acts on any `/eth_msgs/\$msg_hash` where `seen` is going from `false` to `true`
-  (e.g. appropriately minting wrapped Ethereum assets)
-
-This state update transaction will not be recorded on chain but will be 
-deterministically derived from the vote extensions transaction, which is 
-recorded on chain. All ledger nodes will derive and apply this transaction to 
-their own local blockchain state, whenever they receive a block with a vote 
-extensions transaction. This transaction cannot require a protocol signature 
-as even non-validator full nodes of Namada will be expected to do this.
-
-The value of `/eth_msgs/\$msg_hash/seen` will also indicate if the event 
-has been acted on on the Namada side. The appropriate transfers of tokens to the
-given user will be included on chain free of charge and requires no
-additional actions from the end user.
-
-## Namada Validity Predicates
-
-There will be three internal accounts with associated native validity predicates:
-
-- `#EthSentinel` - whose validity predicate will verify the inclusion of events 
-from Ethereum. This validity predicate will control the `/eth_msgs` storage 
-subspace.
-- `#EthBridge` - the storage of which will contain ledgers of balances for 
-wrapped Ethereum assets (ERC20 tokens) structured in a 
-["multitoken"](https://github.com/anoma/anoma/issues/1102) hierarchy
-- `#EthBridgeEscrow` which will hold in escrow wrapped Namada tokens which have 
-been sent to Ethereum.
-
-### Transferring assets from Ethereum to Namada
-
-#### Wrapped ERC20
-The "transfer" transaction mints the appropriate amount to the corresponding 
-multitoken balance key for the receiver, based on the specifics of a 
-`TransferToNamada` Ethereum event.
-
-```rust
-pub struct EthAddress(pub [u8; 20]);
-
-/// Represents Ethereum assets on the Ethereum blockchain
-pub enum EthereumAsset {
-    /// An ERC20 token and the address of its contract
-    ERC20(EthAddress),
-}
-
-/// An event transferring some kind of value from Ethereum to Anoma
-pub struct TransferToNamada {
-    /// Quantity of ether in the transfer
-    pub amount: Amount,
-    /// Address on Ethereum of the asset
-    pub asset: EthereumAsset,
-    /// The Namada address receiving wrapped assets on Anoma
-    pub receiver: Address,
-}
-```
-
-##### Example
-
-For 10 DAI i.e. ERC20([0x6b175474e89094c44da98b954eedeac495271d0f](https://etherscan.io/token/0x6b175474e89094c44da98b954eedeac495271d0f)) to `atest1v4ehgw36xue5xvf5xvuyzvpjx5un2v3k8qeyvd3cxdqns32p89rrxd6xx9zngvpegccnzs699rdnnt`
-```
-#EthBridge
-    /erc20
-        /0x6b175474e89094c44da98b954eedeac495271d0f
-            /balances
-                /atest1v4ehgw36xue5xvf5xvuyzvpjx5un2v3k8qeyvd3cxdqns32p89rrxd6xx9zngvpegccnzs699rdnnt 
-                += 10
-```
-
-#### Namada tokens
-Any wrapped Namada tokens being redeemed from Ethereum must have an equivalent amount of the native token held in escrow by `#EthBridgeEscrow`.
-The protocol transaction should simply make a transfer from `#EthBridgeEscrow` to the `receiver` for the appropriate amount and asset.
-
-### Transferring from Namada to Ethereum
-
-To redeem wrapped Ethereum assets, a user should make a transaction to burn 
-their wrapped tokens, which the `#EthBridge` validity predicate will accept.
-
-Once this burn is done, it is incumbent on the end user to
-request an appropriate "proof" of the transaction. This proof must be
-submitted to the appropriate Ethereum smart contract by the user to
-redeem their native Ethereum assets. This also means all Ethereum gas costs 
-are the responsibility of the end user.
-
-The proofs to be used will be custom bridge headers that are calculated
-deterministically from the block contents, including messages sent by Namada and
-possibly validator set updates. They will be designed for maximally
-efficient Ethereum decoding and verification.
-
-For each block on Namada, validators must submit the corresponding bridge
-header signed with a special secp256k1 key as part of their vote extension.
-Validators must reject votes which do not contain correctly signed bridge
-headers. The finalized bridge header with aggregated signatures will appear in the
-next block as a protocol transaction. Aggregation of signatures is the
-responsibility of the next block proposer.
-
-The bridge headers need only be produced when the proposed block contains
-requests to transfer value over the bridge to Ethereum. The exception is
-when validator sets change. Since the Ethereum smart contract should
-accept any header signed by bridge header signed by 2 / 3 of the staking
-validators, it needs up-to-date knowledge of:
-- The current validators' public keys
-- The current stake of each validator
-
-This means the at the end of every Namada epoch, a special transaction must be
-sent to the Ethereum contract detailing the new public keys and stake of the
-new validator set. This message must also be signed by at least 2 / 3 of the
-current validators as a "transfer of power". It is to be included in validators
-vote extensions as part of the bridge header. Signing an invalid validator
-transition set will be consider a slashable offense.
-
-Due to asynchronicity concerns, this message should be submitted well in
-advance of the actual epoch change, perhaps even at the beginning of each
-new epoch. Bridge headers to ethereum should include the current Namada epoch
-so that the smart contract knows how to verify the headers. In short, there
-is a pipelining mechanism in the smart contract.
-
-Such a message is not prompted by any user transaction and thus will have
-to be carried out by a _bridge relayer_. Once the transfer of power
-message is on chain, any time afterwards a Namada bridge process may take
-it to craft the appropriate message to the Ethereum smart contracts.
-
-The details on bridge relayers are below in the corresponding section.
-
-Signing incorrect headers is considered a slashable offense. Anyone witnessing
-an incorrect header that is signed may submit a complaint (a type of transaction)
-to initiate slashing of the validator who made the signature.
-
-#### Namada tokens
-
-Mints of a wrapped Namada token on Ethereum (including NAM, Namada's native token)
-will be represented by a data type like:
-
-```rust
-struct MintWrappedNam {
-    /// The Namada address owning the token
-    owner: NamadaAddress,
-    /// The address on Ethereum receiving the wrapped tokens
-    receiver: EthereumAddress,
-    /// The address of the token to be wrapped 
-    token: NamadaAddress,
-    /// The number of wrapped Namada tokens to mint on Ethereum
-    amount: Amount,
-}
-```
-
-If a user wishes to mint a wrapped Namada token on Ethereum, they must submit a transaction on Namada that:
-- stores `MintWrappedNam` on chain somewhere
-- sends the correct amount of Namada token to `#EthBridgeEscrow`
-
-Just as in redeeming Ethereum assets above, it is incumbent on the end user to
-request an appropriate proof of the transaction. This proof must be
-submitted to the appropriate Ethereum smart contract by the user.
-The corresponding amount of wrapped NAM tokens will be transferred to the
-`receiver` on Ethereum by the smart contract.
-
-## Namada Bridge Relayers
-
-Validator changes must be turned into a message that can be communicated to
-smart contracts on Ethereum. These smart contracts need this information
-to verify proofs of actions taken on Namada.
-
-Since this is protocol level information, it is not user prompted and thus
-should not be the responsibility of any user to submit such a transaction.
-However, any user may choose to submit this transaction anyway.
-
-This necessitates a Namada node whose job it is to submit these transactions on
-Ethereum at the conclusion of each Namada epoch. This node is called the
-__Designated Relayer__. In theory, since this message is publicly available on the blockchain,
-anyone can submit this transaction, but only the Designated Relayer will be
-directly compensated by Namada.
-
-All Namada validators will have an option to serve as bridge relayer and
-the Namada ledger will include a process that does the relaying. Since all
-Namada validators are running Ethereum full nodes, they can monitor
-that the message was relayed correctly by the Designated Relayer.
-
-During the `FinalizeBlock` call in the ledger, if the epoch changes, a
-flag should be set alerting the next block proposer that they are the
-Designated Relayer for this epoch. If their message gets accepted by the
-Ethereum state inclusion onto Namada, new NAM tokens will be minted to reward
-them. The reward amount shall be a protocol parameter that can be changed
-via governance. It should be high enough to cover necessary gas fees.
-
-## Ethereum Smart Contracts
-The set of Ethereum contracts should perform the following functions:
-- Verify bridge header proofs from Namada so that Namada messages can
-  be submitted to the contract.
-- Verify and maintain evolving validator sets with corresponding stake
-  and public keys.
-- Emit log messages readable by Namada
-- Handle ICS20-style token transfer messages appropriately with escrow &
-  unescrow on the Ethereum side
-- Allow for message batching
-
-Furthermore, the Ethereum contracts will whitelist ETH and tokens that
-flow across the bridge as well as ensure limits on transfer volume per epoch.
-
-An Ethereum smart contract should perform the following steps to verify
-a proof from Namada:
-1. Check the epoch included in the proof.
-2. Look up the validator set corresponding to said epoch.
-3. Verify that the signatures included amount to at least 2 / 3 of the
-   total stake.
-4. Check the validity of each signature.
-
-If all the above verifications succeed, the contract may affect the
-appropriate state change, emit logs, etc.
-
-## Starting the bridge
-
-Before the bridge can start running, some storage may need to be initialized in 
-Namada. 
->>>>>>> 6cbce4a4
 
 - [Gravity Bridge Solidity contracts](https://github.com/Gravity-Bridge/Gravity-Bridge/tree/main/solidity)
 - [ICS20](https://github.com/cosmos/ibc/tree/master/spec/app/ics-020-fungible-token-transfer)
 - [Rainbow Bridge contracts](https://github.com/aurora-is-near/rainbow-bridge/tree/master/contracts)
-- [IBC in Solidity](https://github.com/hyperledger-labs/yui-ibc-solidity)
+- [IBC in Solidity](https://github.com/hyperledger-labs/yui-ibc-solidity)